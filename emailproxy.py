--- conflicted
+++ resolved
@@ -7,10 +7,7 @@
 __copyright__ = 'Copyright (c) 2023 Simon Robinson'
 __license__ = 'Apache 2.0'
 __version__ = '2023-10-31'  # ISO 8601 (YYYY-MM-DD)
-<<<<<<< HEAD
 __package_version__ = '.'.join([str(int(i)) for i in __version__.split('-')])  # for pyproject.toml usage only
-=======
->>>>>>> d2a7f3a2
 
 import abc
 import argparse
