--- conflicted
+++ resolved
@@ -6,11 +6,7 @@
 __author__ = 'Simon Robinson'
 __copyright__ = 'Copyright (c) 2023 Simon Robinson'
 __license__ = 'Apache 2.0'
-<<<<<<< HEAD
-__version__ = '2023-08-25'  # ISO 8601 (YYYY-MM-DD)
-=======
 __version__ = '2023-09-03'  # ISO 8601 (YYYY-MM-DD)
->>>>>>> a62a1d6c
 
 import abc
 import argparse
