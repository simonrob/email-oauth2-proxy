--- conflicted
+++ resolved
@@ -7,11 +7,7 @@
 __version__ = '2022-08-30'  # ISO 8601 (YYYY-MM-DD)
 
 import argparse
-<<<<<<< HEAD
 import ast
-import asyncore
-=======
->>>>>>> 9af31725
 import base64
 import binascii
 import collections
@@ -19,11 +15,8 @@
 import datetime
 import enum
 import errno
-<<<<<<< HEAD
 import importlib
-=======
 import io
->>>>>>> 9af31725
 import json
 import logging
 import logging.handlers
@@ -1476,15 +1469,9 @@
         self.client_connections = []
 
     def info_string(self):
-<<<<<<< HEAD
-        secure = self.custom_configuration['local_certificate_path'] and self.custom_configuration['local_key_path']
         return '%s server at %s:%d (%s) proxying %s:%d (%s)%s' % (
-            self.proxy_type, self.local_address[0], self.local_address[1], 'TLS' if secure else 'unsecured',
-=======
-        return '%s server at %s:%d (%s) proxying %s:%d (%s)' % (
             self.proxy_type, self.local_address[0], self.local_address[1],
             'TLS' if self.ssl_connection else 'unsecured',
->>>>>>> 9af31725
             self.server_address[0], self.server_address[1],
             'STARTTLS' if self.custom_configuration['starttls'] else 'SSL/TLS',
             (' with plugins: %s' % list(self.custom_configuration['plugin_configuration'].keys())) if
@@ -2318,11 +2305,7 @@
                 'starttls': config.getboolean(section, 'starttls', fallback=False) if server_type == 'SMTP' else False,
                 'local_certificate_path': config.get(section, 'local_certificate_path', fallback=None),
                 'local_key_path': config.get(section, 'local_key_path', fallback=None),
-<<<<<<< HEAD
                 'plugin_configuration': imported_plugins
-=======
-                'verify_local_certificate': config.getboolean(section, 'verify_local_certificate', fallback=True)
->>>>>>> 9af31725
             }
 
             if not server_address:  # all other values are checked, regex matched or have a fallback above
