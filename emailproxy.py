#!/usr/bin/env python3

"""A simple IMAP/POP/SMTP proxy that intercepts authenticate and login commands, transparently replacing them with OAuth
2.0 authentication. Designed for apps/clients that don't support OAuth 2.0 but need to connect to modern servers."""

__author__ = 'Simon Robinson'
__copyright__ = 'Copyright (c) 2022 Simon Robinson'
__license__ = 'Apache 2.0'
__version__ = '2022-12-14'  # ISO 8601 (YYYY-MM-DD)

import argparse
import ast
import base64
import binascii
import collections
import configparser
import contextlib
import datetime
import enum
import errno
import importlib
import io
import json
import logging
import logging.handlers
import os
import pathlib
import plistlib
import queue
import re
import signal
import socket
import ssl
import subprocess
import sys
import threading
import time
import urllib.error
import urllib.parse
import urllib.request
import warnings
import wsgiref.simple_server
import wsgiref.util
import zlib

# asyncore is essential, but has been deprecated and will be removed in python 3.12 (see PEP 594)
# pyasyncore is our workaround, so suppress this warning until the proxy is rewritten in, e.g., asyncio
with warnings.catch_warnings():
    warnings.simplefilter('ignore', DeprecationWarning)
    import asyncore

# for encrypting/decrypting the locally-stored credentials
from cryptography.fernet import Fernet, InvalidToken
from cryptography.hazmat.backends import default_backend
from cryptography.hazmat.primitives import hashes
from cryptography.hazmat.primitives.kdf.pbkdf2 import PBKDF2HMAC

# for macOS-specific unified logging
if sys.platform == 'darwin':
    # pyoslog *is* present; see youtrack.jetbrains.com/issue/PY-11963 (same for others with this suppressed inspection)
    # noinspection PyPackageRequirements
    import pyoslog

# by default the proxy is a GUI application with a menu bar/taskbar icon, but it is also useful in 'headless' contexts
# where not having to install GUI-only requirements can be helpful - see the proxy's readme and requirements-no-gui.txt
no_gui_parser = argparse.ArgumentParser()
no_gui_parser.add_argument('--no-gui', action='store_true')
if not no_gui_parser.parse_known_args()[0].no_gui:
    import pkg_resources  # from setuptools - used to check package versions and choose compatible methods
    import pystray  # the menu bar/taskbar GUI
    import timeago  # the last authenticated activity hint
    from PIL import Image, ImageDraw, ImageFont  # draw the menu bar icon from the TTF font stored in APP_ICON

    # noinspection PyPackageRequirements
    import webview  # the popup authentication window (in default and `--external-auth` modes only)

    # for macOS-specific functionality
    if sys.platform == 'darwin':
        # noinspection PyPackageRequirements
        import AppKit  # retina icon, menu update on click, native notifications and receiving system events
        import PyObjCTools  # SIGTERM handling (only needed when in GUI mode; `signal` is sufficient otherwise)
        import SystemConfiguration  # network availability monitoring

else:
    # dummy implementations to allow use regardless of whether pystray or AppKit are available
    # noinspection PyPep8Naming
    class pystray:
        class Icon:
            pass


    class AppKit:
        class NSObject:
            pass
del no_gui_parser

APP_NAME = 'Email OAuth 2.0 Proxy'
APP_SHORT_NAME = 'emailproxy'
APP_PACKAGE = 'ac.robinson.email-oauth2-proxy'

# noinspection SpellCheckingInspection
APP_ICON = b'''eNp1Uc9rE0EUfjM7u1nyq0m72aQxpnbTbFq0TbJNNkGkNpVKb2mxtgjWsqRJU+jaQHOoeMlVeoiCHqQXrwX/gEK9efGgNy+C4MWbHjxER
    DCJb3dTUdQH733zvW/ezHszQADAAy3gIFO+kdbW3lXWAUgRs2sV02igdoL8MfLctrHf6PeBAXBe5OL27r2acry6hPprdLleNbbiXfkUtRfoeh0T4gaju
    O6gT9TN5gEWo5GHGNjuXsVAPET+yuKmcdAAETaRR5BfuGuYVRCs/fQjBqGxt98En80/WzpYvaN3tPsvN4eufAWPc/r707dvLPyg/PiCcMSAq1n9AgXHs
    MbeedvZz+zMH0YGZ99x7v9LxwyzpuBBpA8oTg9tB8kn0IiIHQLPwT9tuba4BfNQhervPZzdMGBWp1a9hJHYyHBeS2Y2r+I/2LF/9Ku3Q7tXZ9ogJKEEN
    +EWbODRqpoaFwRXUJbDvK4Xghlek+WQ5KfKDM3N0dlshiQEQVHzuYJeKMxRVMNhWRISClYmc6qaUPxUitNZTdfz2QyfcmXIOK8xoOZKt7ViUkRqYXekW
    J6Sp0urC5fCken5STr0KDoUlyhjVd4nxSUvq3tCftEn8r2ro+mxUDIaCMQmQrGZGHmi53tAT3rPGH1e3qF0p9w7LtcohwuyvnRxWZ8sZUej6WvlhXSk1
    7k+POJ1iR73N/+w2xN0f4+GJcHtfqoWzgfi6cuZscC54lSq3SbN1tmzC4MXtcwN/zOC78r9BIfNc3M='''  # TTF ('e') -> zlib -> base64

CENSOR_MESSAGE = b'[[ Credentials removed from proxy log ]]'  # replaces actual credentials; must be a byte-type string

script_path = sys.executable if getattr(sys, 'frozen', False) else os.path.realpath(__file__)  # for pyinstaller etc
CONFIG_FILE_PATH = os.path.join(os.path.dirname(script_path), '%s.config' % APP_SHORT_NAME)
CONFIG_SERVER_MATCHER = re.compile(r'^(?P<type>(IMAP|POP|SMTP))-(?P<port>\d+)$')

MAX_CONNECTIONS = 0  # maximum concurrent IMAP/POP/SMTP connections; 0 = no limit; limit is per server

RECEIVE_BUFFER_SIZE = 65536  # number of bytes to try to read from the socket at a time (limit is per socket)

MAX_SSL_HANDSHAKE_ATTEMPTS = 65536  # maximum number of attempts before aborting local SSL/TLS handshake; 0 = no limit

# IMAP/POP/SMTP require \r\n as a line terminator (we use lines only pre-authentication; afterwards just pass through)
LINE_TERMINATOR = b'\r\n'
LINE_TERMINATOR_LENGTH = len(LINE_TERMINATOR)

# seconds to wait before cancelling authentication requests (i.e., the user has this long to log in) - note that the
# actual server timeout is often around 60 seconds, so the connection may be closed in the background and immediately
# disconnect after login completes; however, the login credentials will still be saved and used for future requests
AUTHENTICATION_TIMEOUT = 600

TOKEN_EXPIRY_MARGIN = 600  # seconds before its expiry to refresh the OAuth 2.0 token

LOG_FILE_MAX_SIZE = 32 * 1024 * 1024  # when using a log file, its maximum size in bytes before rollover (0 = no limit)
LOG_FILE_MAX_BACKUPS = 10  # the number of log files to keep when LOG_FILE_MAX_SIZE is exceeded (0 = disable rollover)

IMAP_TAG_PATTERN = r"[!#$&',-\[\]-z|}~]+"  # https://ietf.org/rfc/rfc9051.html#name-formal-syntax
IMAP_AUTHENTICATION_REQUEST_MATCHER = re.compile(
    r'^(?P<tag>%s) (?P<command>(LOGIN|AUTHENTICATE)) (?P<flags>.*)$' % IMAP_TAG_PATTERN, flags=re.IGNORECASE)
IMAP_LITERAL_MATCHER = re.compile(r'^{(?P<length>\d+)(?P<continuation>\+?)}$')
IMAP_CAPABILITY_MATCHER = re.compile(r'^(\* |\* OK \[)CAPABILITY .*$', flags=re.IGNORECASE)  # note: '* ' and '* OK ['

REQUEST_QUEUE = queue.Queue()  # requests for authentication
RESPONSE_QUEUE = queue.Queue()  # responses from user
WEBVIEW_QUEUE = queue.Queue()  # authentication window events (macOS only)
QUEUE_SENTINEL = object()  # object to send to signify queues should exit loops

PLIST_FILE_PATH = pathlib.Path('~/Library/LaunchAgents/%s.plist' % APP_PACKAGE).expanduser()  # launchctl file location
CMD_FILE_PATH = pathlib.Path('~/AppData/Roaming/Microsoft/Windows/Start Menu/Programs/Startup/%s.cmd' %
                             APP_PACKAGE).expanduser()  # Windows startup .cmd file location
AUTOSTART_FILE_PATH = pathlib.Path('~/.config/autostart/%s.desktop' % APP_PACKAGE).expanduser()  # XDG Autostart file

# noinspection SpellCheckingInspection
SECURE_SERVER_ICON = '''iVBORw0KGgoAAAANSUhEUgAAABYAAAAWCAYAAADEtGw7AAAApElEQVR4Ae3VsQ2DMBBA0ZQs4NIreA03GSbyAl6DAbyN+xvh
    Ovp0yY9EkQZ8XELHSa+x0S9OAm75cT+F+UFm+vhbmClQLCtF+SnMNAji11lcz5orzCQopo21KJIn3FB37iuaJ9yRd+4zuicsSINViSesyEgbMtQcZgIE
    TyNBsIQrXgdVS3h2hGdf+Apf4eIIF+ub16FYBhQd4ci3IiAOBP8/z+kNGUS6hBN6UlIAAAAASUVORK5CYII='''  # 22px SF Symbols lock.fill

EXTERNAL_AUTH_HTML = '''<html><head><script type="text/javascript">function copyLink(targetLink){
    var copySource=document.createElement('textarea');copySource.value=targetLink;copySource.style.position='absolute';
    copySource.style.left='-9999px';document.body.appendChild(copySource);copySource.select();
    document.execCommand('copy');document.body.removeChild(copySource);
    document.getElementById('copy').innerText='✔'}</script><style type="text/css">body{margin:20px auto;line-height:1.3;
    font-family:sans-serif;font-size:16px;color:#444;padding:0 24px}</style></head><body>
    <h3 style="margin:0.3em 0;">Login authorisation request for %s</h3>
    <p style="margin-top:0">Click the following link to open your browser and approve the request:</p>
    <p><a href="%s" target="_blank" style="word-wrap:break-word;word-break:break-all">%s</a>
    <a id="copy" onclick="copyLink('%s')" style="margin-left:0.5em;margin-top:0.1em;font-weight:bold;font-size:150%%;
    text-decoration:none;cursor:pointer;float:right" title="Copy link">⧉</a></p>
    <p style="margin-top:2em">After logging in and successfully authorising your account, paste and submit the
    resulting URL from the browser's address bar using the box at the bottom of this page to allow the %s script to
    transparently handle login requests on your behalf in future.</p>
    <p>Note that your browser may show a navigation error (e.g., <em>"localhost refused to connect"</em>) after
    successfully logging in, but the final URL is the only important part, and as long as this begins with the
    correct redirection URI and contains a valid authorisation code your email client's request will succeed.''' + (
    ' If you are using Windows, submitting can take a few seconds.' if sys.platform == 'win32' else '') + '''</p>
    <p style="margin-top:2em">According to your proxy configuration file, the expected URL will be of the form:</p>
    <p><pre>%s <em>[...]</em> code=<em><strong>[code]</strong> [...]</em></em></pre></p>
    <form name="auth" onsubmit="window.location.assign(document.forms.auth.url.value);
    document.auth.submit.value='Submitting...'; document.auth.submit.disabled=true; return false">
    <div style="display:flex;flex-direction:row;margin-top:4em"><label for="url">Authorisation success URL:
    </label><input type="text" name="url" id="url" style="flex:1;margin:0 5px;width:65%%"><input type="submit"
    id="submit" value="Submit"></div></form></body></html>'''

EXITING = False  # used to check whether to restart failed threads - is set to True if the user has requested to exit


class Log:
    """Simple logging to syslog/Console.app on Linux/macOS and to a local file on Windows"""

    _LOGGER = None
    _HANDLER = None
    _DATE_FORMAT = '%Y-%m-%d %H:%M:%S:'
    _SYSLOG_MESSAGE_FORMAT = '%s: %%(message)s' % APP_NAME
    _MACOS_USE_SYSLOG = not pyoslog.is_supported() if sys.platform == 'darwin' else False

    @staticmethod
    def initialise(log_file=None):
        Log._LOGGER = logging.getLogger(APP_NAME)
        if log_file or sys.platform == 'win32':
            handler = logging.handlers.RotatingFileHandler(
                log_file or '%s/%s.log' % (os.path.dirname(os.path.realpath(__file__)), APP_SHORT_NAME),
                maxBytes=LOG_FILE_MAX_SIZE, backupCount=LOG_FILE_MAX_BACKUPS)
            handler.setFormatter(logging.Formatter('%(asctime)s: %(message)s'))
        elif sys.platform == 'darwin':
            if Log._MACOS_USE_SYSLOG:  # syslog prior to 10.12
                handler = logging.handlers.SysLogHandler(address='/var/run/syslog')
                handler.setFormatter(logging.Formatter(Log._SYSLOG_MESSAGE_FORMAT))
            else:  # unified logging in 10.12+
                handler = pyoslog.Handler()
                handler.setSubsystem(APP_PACKAGE)
        else:
            if os.path.exists('/dev/log'):
                handler = logging.handlers.SysLogHandler(address='/dev/log')
                handler.setFormatter(logging.Formatter(Log._SYSLOG_MESSAGE_FORMAT))
            else:
                handler = logging.StreamHandler()
        Log._HANDLER = handler
        Log._LOGGER.addHandler(Log._HANDLER)
        Log.set_level(logging.INFO)

    @staticmethod
    def get_level():
        return Log._LOGGER.getEffectiveLevel()

    @staticmethod
    def set_level(level):
        # set both handler and logger level as we just want a direct mapping input->output
        Log._HANDLER.setLevel(level)
        Log._LOGGER.setLevel(level)

    @staticmethod
    def _log(level_method, level, *args):
        message = ' '.join(map(str, args))
        if Log.get_level() <= level:
            print(datetime.datetime.now().strftime(Log._DATE_FORMAT), message)

        if len(message) > 2048 and (sys.platform not in ['win32', 'darwin'] or Log._MACOS_USE_SYSLOG):
            truncation_message = ' [ NOTE: message over syslog length limit truncated to 2048 characters; run `%s' \
                                 ' --debug` in a terminal to see the full output ] ' % os.path.basename(__file__)
            message = message[0:2048 - len(Log._SYSLOG_MESSAGE_FORMAT) - len(truncation_message)] + truncation_message

        # note: need LOG_ALERT (i.e., warning) or higher to show in syslog on macOS
        severity = Log._LOGGER.warning if Log._MACOS_USE_SYSLOG else level_method
        severity(message)

    @staticmethod
    def debug(*args):
        Log._log(Log._LOGGER.debug, logging.DEBUG, *args)

    @staticmethod
    def info(*args):
        Log._log(Log._LOGGER.info, logging.INFO, *args)

    @staticmethod
    def error(*args):
        Log._log(Log._LOGGER.error, logging.ERROR, *args)

    @staticmethod
    def error_string(error):
        return getattr(error, 'message', repr(error))

    @staticmethod
    def get_labelled_logs(*labels):
        return (lambda *args: Log.debug(*labels, ':', *args),
                lambda *args: Log.info(*labels, ':', *args),
                lambda *args: Log.error(*labels, ':', *args))


class AppConfig:
    """Helper wrapper around ConfigParser to cache servers/accounts, and avoid writing to the file until necessary"""

    _PARSER = None
    _LOADED = False

    _GLOBALS = None
    _SERVERS = []
    _ACCOUNTS = []

    @staticmethod
    def _load():
        AppConfig.unload()
        AppConfig._PARSER = configparser.ConfigParser()
        AppConfig._PARSER.read(CONFIG_FILE_PATH)

        config_sections = AppConfig._PARSER.sections()
        if APP_SHORT_NAME in config_sections:
            AppConfig._GLOBALS = AppConfig._PARSER[APP_SHORT_NAME]
        else:
            AppConfig._GLOBALS = configparser.SectionProxy(AppConfig._PARSER, APP_SHORT_NAME)
        AppConfig._SERVERS = [s for s in config_sections if CONFIG_SERVER_MATCHER.match(s)]
        AppConfig._ACCOUNTS = [s for s in config_sections if '@' in s]
        AppConfig._LOADED = True

    @staticmethod
    def get():
        if not AppConfig._LOADED:
            AppConfig._load()
        return AppConfig._PARSER

    @staticmethod
    def unload():
        AppConfig._PARSER = None
        AppConfig._LOADED = False

        AppConfig._GLOBALS = None
        AppConfig._SERVERS = []
        AppConfig._ACCOUNTS = []

    @staticmethod
    def reload():
        AppConfig.unload()
        return AppConfig.get()

    @staticmethod
    def globals():
        AppConfig.get()  # make sure config is loaded
        return AppConfig._GLOBALS

    @staticmethod
    def servers():
        AppConfig.get()  # make sure config is loaded
        return AppConfig._SERVERS

    @staticmethod
    def accounts():
        AppConfig.get()  # make sure config is loaded
        return AppConfig._ACCOUNTS

    @staticmethod
    def add_account(username):
        AppConfig._PARSER.add_section(username)
        AppConfig._ACCOUNTS = [s for s in AppConfig._PARSER.sections() if '@' in s]

    @staticmethod
    def save():
        if AppConfig._LOADED:
            with open(CONFIG_FILE_PATH, mode='w', encoding='utf-8') as config_output:
                AppConfig._PARSER.write(config_output)


class OAuth2Helper:
    @staticmethod
    def get_oauth2_credentials(username, password, recurse_retries=True):
        """Using the given username (i.e., email address) and password, reads account details from AppConfig and
        handles OAuth 2.0 token request and renewal, saving the updated details back to AppConfig (or removing them
        if invalid). Returns either (True, '[OAuth2 string for authentication]') or (False, '[Error message]')"""

        # we support broader catch-all account names (e.g., `@domain.com` / `@`) if enabled
        valid_accounts = [username in AppConfig.accounts()]
        if AppConfig.globals().getboolean('allow_catch_all_accounts', fallback=False):
            user_domain = '@%s' % username.split('@')[-1]
            valid_accounts.extend([account in AppConfig.accounts() for account in [user_domain, '@']])

        if not any(valid_accounts):
            Log.error('Proxy config file entry missing for account', username, '- aborting login')
            return (False, '%s: No config file entry found for account %s - please add a new section with values '
                           'for permission_url, token_url, oauth2_scope, redirect_uri, client_id and '
                           'client_secret' % (APP_NAME, username))

        config = AppConfig.get()

        def get_account_with_catch_all_fallback(option):
            fallback = None
            if AppConfig.globals().getboolean('allow_catch_all_accounts', fallback=False):
                fallback = config.get(user_domain, option, fallback=config.get('@', option, fallback=None))
            return config.get(username, option, fallback=fallback)

        permission_url = get_account_with_catch_all_fallback('permission_url')
        token_url = get_account_with_catch_all_fallback('token_url')
        oauth2_scope = get_account_with_catch_all_fallback('oauth2_scope')
        oauth2_flow = get_account_with_catch_all_fallback('oauth2_flow')
        redirect_uri = get_account_with_catch_all_fallback('redirect_uri')
        redirect_listen_address = get_account_with_catch_all_fallback('redirect_listen_address')
        client_id = get_account_with_catch_all_fallback('client_id')
        client_secret = get_account_with_catch_all_fallback('client_secret')
        client_secret_encrypted = get_account_with_catch_all_fallback('client_secret_encrypted')

        # note that we don't require permission_url here because it is not needed for the client credentials grant flow,
        # and likewise for client_secret here because it can be optional for Office 365 configurations
        if not (token_url and oauth2_scope and redirect_uri and client_id):
            Log.error('Proxy config file entry incomplete for account', username, '- aborting login')
            return (False, '%s: Incomplete config file entry found for account %s - please make sure all required '
                           'fields are added (permission_url, token_url, oauth2_scope, redirect_uri, client_id '
                           'and client_secret)' % (APP_NAME, username))

        # while not technically forbidden (RFC 6749, A.1 and A.2), it is highly unlikely the example value is valid
        example_client_value = '*** your client'
        example_client_status = [example_client_value in i for i in [client_id, client_secret] if i]
        if any(example_client_status):
            if all(example_client_status) or example_client_value in client_id:
                Log.info('Warning: client configuration for account', username, 'seems to contain example values -',
                         'if authentication fails, please double-check these values are correct')
            elif example_client_value in client_secret:
                Log.info('Warning: client secret for account', username, 'seems to contain the example value - if you',
                         'are using an Office 365 setup that does not need a secret, please delete this line entirely;',
                         'otherwise, if authentication fails, please double-check this value is correct')

        current_time = int(time.time())
        token_salt = config.get(username, 'token_salt', fallback=None)
        access_token = config.get(username, 'access_token', fallback=None)
        access_token_expiry = config.getint(username, 'access_token_expiry', fallback=current_time)
        refresh_token = config.get(username, 'refresh_token', fallback=None)

        # we hash locally-stored tokens with the given password
        if not token_salt:
            token_salt = base64.b64encode(os.urandom(16)).decode('utf-8')

        # generate encrypter/decrypter based on password and random salt
        key_derivation_function = PBKDF2HMAC(algorithm=hashes.SHA256(), length=32,
                                             salt=base64.b64decode(token_salt.encode('utf-8')), iterations=100000,
                                             backend=default_backend())
        fernet = Fernet(base64.urlsafe_b64encode(key_derivation_function.derive(password.encode('utf-8'))))

        # if both secret values are present we use the unencrypted version (as it may have been user-edited)
        if client_secret_encrypted and not client_secret:
            client_secret = OAuth2Helper.decrypt(fernet, client_secret_encrypted)

        try:
            if access_token:
                if access_token_expiry - current_time < TOKEN_EXPIRY_MARGIN:  # refresh if expiring soon (if possible)
                    if refresh_token:
                        response = OAuth2Helper.refresh_oauth2_access_token(token_url, client_id, client_secret,
                                                                            OAuth2Helper.decrypt(fernet, refresh_token))

                        access_token = response['access_token']
                        config.set(username, 'access_token', OAuth2Helper.encrypt(fernet, access_token))
                        config.set(username, 'access_token_expiry', str(current_time + response['expires_in']))
                        if 'refresh_token' in response:
                            config.set(username, 'refresh_token',
                                       OAuth2Helper.encrypt(fernet, response['refresh_token']))
                        AppConfig.save()

                    else:
                        # we used to keep tokens until the last possible moment here, but it is simpler to just obtain a
                        # new one within TOKEN_EXPIRY_MARGIN, particularly when in CCG or ROPCG flow modes where getting
                        # a new token involves no user interaction (note that in interactive mode it would be better to
                        # request a new token via the user before discarding the existing one, but since this happens
                        # very infrequently, we don't add the extra complexity for just 10 extra minutes of token life)
                        access_token = None  # avoid trying invalid (or soon to be) tokens
                else:
                    access_token = OAuth2Helper.decrypt(fernet, access_token)

            if not access_token:
                auth_result = None
                if permission_url:  # O365 CCG and ROPCG flows skip the authorisation step; no permission_url
                    oauth2_flow = 'authorization_code'
                    permission_url = OAuth2Helper.construct_oauth2_permission_url(permission_url, redirect_uri,
                                                                                  client_id, oauth2_scope, username)

                    # note: get_oauth2_authorisation_code is a blocking call (waiting on user to provide code)
                    success, auth_result = OAuth2Helper.get_oauth2_authorisation_code(permission_url, redirect_uri,
                                                                                      redirect_listen_address, username)

                    if not success:
                        Log.info('Authorisation result error for', username, '- aborting login.', auth_result)
                        return False, '%s: Login failed for account %s: %s' % (APP_NAME, username, auth_result)

                if not oauth2_flow:
                    oauth2_flow = 'client_credentials'  # default to CCG over ROPCG if not set (ROPCG is `password`)
                response = OAuth2Helper.get_oauth2_authorisation_tokens(token_url, redirect_uri, client_id,
                                                                        client_secret, auth_result, oauth2_scope,
                                                                        oauth2_flow, username, password)

                access_token = response['access_token']
                if not config.has_section(username):
                    AppConfig.add_account(username)  # in wildcard mode the section may not yet exist
                config.set(username, 'token_salt', token_salt)
                config.set(username, 'access_token', OAuth2Helper.encrypt(fernet, access_token))
                config.set(username, 'access_token_expiry', str(current_time + response['expires_in']))

                if 'refresh_token' in response:
                    config.set(username, 'refresh_token', OAuth2Helper.encrypt(fernet, response['refresh_token']))
                elif permission_url:  # ignore this situation with client credentials flow - it is expected
                    Log.info('Warning: no refresh token returned for', username, '- you will need to re-authenticate',
                             'each time the access token expires (does your `oauth2_scope` value allow `offline` use?)')

                if AppConfig.globals().getboolean('encrypt_client_secret_on_first_use', fallback=False):
                    if client_secret:
                        # note: save to the `username` entry even if `user_domain` exists, avoiding conflicts when using
                        # incompatible `encrypt_client_secret_on_first_use` and `allow_catch_all_accounts` options
                        config.set(username, 'client_secret_encrypted', OAuth2Helper.encrypt(fernet, client_secret))
                        config.remove_option(username, 'client_secret')

                AppConfig.save()

            # send authentication command to server (response checked in ServerConnection) - note: we only support
            # single-trip authentication (SASL) without actually checking the server's capabilities - improve?
            oauth2_string = OAuth2Helper.construct_oauth2_string(username, access_token)
            return True, oauth2_string

        except InvalidToken as e:
            # if invalid details are the reason for failure we remove our cached version and re-authenticate - this can
            # be disabled by a configuration setting, but note that we always remove credentials on 400 Bad Request
            if e.args == (400, APP_PACKAGE) or AppConfig.globals().getboolean('delete_account_token_on_password_error',
                                                                              fallback=True):
                config.remove_option(username, 'token_salt')
                config.remove_option(username, 'access_token')
                config.remove_option(username, 'access_token_expiry')
                config.remove_option(username, 'refresh_token')
                AppConfig.save()
            else:
                recurse_retries = False  # no need to recurse if we are just trying the same credentials again

            if recurse_retries:
                Log.info('Retrying login due to exception while requesting OAuth 2.0 credentials for %s:' % username,
                         Log.error_string(e))
                return OAuth2Helper.get_oauth2_credentials(username, password, recurse_retries=False)

            Log.error('Invalid password to decrypt', username, 'credentials - aborting login:', Log.error_string(e))
            return False, '%s: Login failed - the password for account %s is incorrect' % (APP_NAME, username)

        except Exception as e:
            # note that we don't currently remove cached credentials here, as failures on the initial request are before
            # caching happens, and the assumption is that refresh token request exceptions are temporal (e.g., network
            # errors: URLError(OSError(50, 'Network is down'))) - access token 400 Bad Request HTTPErrors with messages
            # such as 'authorisation code was already redeemed' are caused by our support for simultaneous requests,
            # and will work from the next request; however, please report an issue if you encounter problems here
            Log.info('Caught exception while requesting OAuth 2.0 credentials for %s:' % username, Log.error_string(e))
            return False, '%s: Login failed for account %s - please check your internet connection and retry' % (
                APP_NAME, username)

    @staticmethod
    def encrypt(cryptographer, byte_input):
        return cryptographer.encrypt(byte_input.encode('utf-8')).decode('utf-8')

    @staticmethod
    def decrypt(cryptographer, byte_input):
        return cryptographer.decrypt(byte_input.encode('utf-8')).decode('utf-8')

    @staticmethod
    def oauth2_url_escape(text):
        return urllib.parse.quote(text, safe='~-._')  # see https://tools.ietf.org/html/rfc3986#section-2.3

    @staticmethod
    def oauth2_url_unescape(text):
        return urllib.parse.unquote(text)

    @staticmethod
    def match_redirect_uri(config, received):
        parsed_config = urllib.parse.urlparse(config)
        parsed_received = urllib.parse.urlparse(received)
        # match host:port and path (except trailing slashes), but allow mismatch of the scheme (i.e., http/https) (#96)
        return parsed_config.netloc == parsed_received.netloc and parsed_config.path.rstrip(
            '/') == parsed_received.path.rstrip('/')

    @staticmethod
    def start_redirection_receiver_server(token_request):
        """Starts a local WSGI web server to receive OAuth responses"""
        redirect_listen_type = 'redirect_listen_address' if token_request['redirect_listen_address'] else 'redirect_uri'
        parsed_uri = urllib.parse.urlparse(token_request[redirect_listen_type])
        parsed_port = 80 if parsed_uri.port is None else parsed_uri.port
        Log.debug('Local server auth mode (%s:%d): starting server to listen for authentication response' % (
            parsed_uri.hostname, parsed_port))

        class LoggingWSGIRequestHandler(wsgiref.simple_server.WSGIRequestHandler):
            def log_message(self, _format_string, *args):
                Log.debug('Local server auth mode (%s:%d): received authentication response' % (
                    parsed_uri.hostname, parsed_port), *args)

        class RedirectionReceiverWSGIApplication:
            def __call__(self, environ, start_response):
                start_response('200 OK', [('Content-type', 'text/html; charset=utf-8')])
                token_request['response_url'] = token_request['redirect_uri'].rstrip('/') + environ.get(
                    'PATH_INFO') + '?' + environ.get('QUERY_STRING')
                return [('<html><head><title>%s authentication complete (%s)</title><style type="text/css">body{margin:'
                         '20px auto;line-height:1.3;font-family:sans-serif;font-size:16px;color:#444;padding:0 24px}'
                         '</style></head><body><p>%s successfully authenticated account %s.</p><p>You can close this '
                         'window.</p></body></html>' % ((APP_NAME, token_request['username']) * 2)).encode('utf-8')]

        try:
            wsgiref.simple_server.WSGIServer.allow_reuse_address = False
            wsgiref.simple_server.WSGIServer.timeout = AUTHENTICATION_TIMEOUT
            redirection_server = wsgiref.simple_server.make_server(str(parsed_uri.hostname), parsed_port,
                                                                   RedirectionReceiverWSGIApplication(),
                                                                   handler_class=LoggingWSGIRequestHandler)

            Log.info('Please visit the following URL to authenticate account %s: %s' %
                     (token_request['username'], token_request['permission_url']))
            redirection_server.handle_request()
            with contextlib.suppress(socket.error):
                redirection_server.server_close()

            if 'response_url' in token_request:
                Log.debug('Local server auth mode (%s:%d): closing local server and returning response' % (
                    parsed_uri.hostname, parsed_port), token_request['response_url'])
            else:
                # failed, likely because of an incorrect address (e.g., https vs http), but can also be due to timeout
                Log.info('Local server auth mode (%s:%d):' % (parsed_uri.hostname, parsed_port), 'request failed - if',
                         'this error reoccurs, please check `%s` for' % redirect_listen_type, token_request['username'],
                         'is not specified as `https` mistakenly. See the sample configuration file for documentation')
                token_request['expired'] = True

        except socket.error as e:
            Log.error('Local server auth mode (%s:%d):' % (parsed_uri.hostname, parsed_port), 'unable to start local',
                      'server. Please check that `%s` for %s is unique across accounts, specifies a port number, and '
                      'is not already in use. See the documentation in the proxy\'s sample configuration file.' % (
                          redirect_listen_type, token_request['username']), Log.error_string(e))
            token_request['expired'] = True

        del token_request['local_server_auth']
        RESPONSE_QUEUE.put(token_request)

    @staticmethod
    def construct_oauth2_permission_url(permission_url, redirect_uri, client_id, scope, username):
        """Constructs and returns the URL to request permission for this client to access the given scope, hinting
        the username where possible (note that delegated accounts without direct login enabled will need to select the
        'Sign in with another account' option)"""
        params = {'client_id': client_id, 'redirect_uri': redirect_uri, 'scope': scope, 'response_type': 'code',
                  'access_type': 'offline', 'login_hint': username}
        param_pairs = ['%s=%s' % (param, OAuth2Helper.oauth2_url_escape(value)) for param, value in params.items()]
        return '%s?%s' % (permission_url, '&'.join(param_pairs))

    @staticmethod
    def get_oauth2_authorisation_code(permission_url, redirect_uri, redirect_listen_address, username):
        """Submit an authorisation request to the parent app and block until it is provided (or the request fails)"""
        token_request = {'permission_url': permission_url, 'redirect_uri': redirect_uri,
                         'redirect_listen_address': redirect_listen_address, 'username': username, 'expired': False}
        REQUEST_QUEUE.put(token_request)
        response_queue_reference = RESPONSE_QUEUE  # referenced locally to avoid inserting into the new queue on restart
        wait_time = 0
        while True:
            try:
                data = response_queue_reference.get(block=True, timeout=1)
            except queue.Empty:
                wait_time += 1
                if wait_time < AUTHENTICATION_TIMEOUT:
                    continue

                token_request['expired'] = True
                REQUEST_QUEUE.put(token_request)  # re-insert the request as expired so the parent app can remove it
                return False, 'Authorisation request timed out'

            if data is QUEUE_SENTINEL:  # app is closing
                response_queue_reference.put(QUEUE_SENTINEL)  # make sure all watchers exit
                return False, '%s is shutting down' % APP_NAME

            if data['permission_url'] == permission_url and data['username'] == username:  # a response meant for us
                # to improve no-GUI mode we also support the use of a local server to receive the OAuth redirection
                # (note: not enabled by default because no-GUI mode is typically unattended, but useful in some cases)
                if 'expired' in data and data['expired']:  # local server auth wsgi request error or failure
                    return False, 'Local server auth request failed'

                if 'local_server_auth' in data:
                    threading.Thread(target=OAuth2Helper.start_redirection_receiver_server, args=(data,),
                                     name='EmailOAuth2Proxy-auth-%s' % data['username'], daemon=True).start()

                else:
                    if 'response_url' in data and OAuth2Helper.match_redirect_uri(token_request['redirect_uri'],
                                                                                  data['response_url']):
                        # parse_qsl not parse_qs because we only ever care about non-array values; extra dict formatting
                        # as IntelliJ has a bug incorrectly detecting parse_qs/l as returning a dict with byte-type keys
                        response = {str(key): value for key, value in
                                    urllib.parse.parse_qsl(urllib.parse.urlparse(data['response_url']).query)}
                        if 'code' in response and response['code']:
                            authorisation_code = OAuth2Helper.oauth2_url_unescape(response['code'])
                            if authorisation_code:
                                return True, authorisation_code
                            return False, 'No OAuth 2.0 authorisation code returned'
                        if 'error' in response:
                            message = 'OAuth 2.0 authorisation error: %s' % response['error']
                            message += '; %s' % response['error_description'] if 'error_description' in response else ''
                            return False, message
                        return False, 'OAuth 2.0 authorisation response has no code or error message'
                    return False, 'OAuth 2.0 authorisation response is missing or does not match `redirect_uri`'

            else:  # not for this thread - put back into queue
                response_queue_reference.put(data)
                time.sleep(1)

    @staticmethod
    def get_oauth2_authorisation_tokens(token_url, redirect_uri, client_id, client_secret, authorisation_code,
                                        oauth2_scope, oauth2_flow, username, password):
        """Requests OAuth 2.0 access and refresh tokens from token_url using the given client_id, client_secret,
        authorisation_code and redirect_uri, returning a dict with 'access_token', 'expires_in', and 'refresh_token'
        on success, or throwing an exception on failure (e.g., HTTP 400)"""
        params = {'client_id': client_id, 'client_secret': client_secret, 'code': authorisation_code,
                  'redirect_uri': redirect_uri, 'grant_type': oauth2_flow}
        if not client_secret:
            del params['client_secret']  # client secret can be optional for O365, but we don't want a None entry
        if oauth2_flow != 'authorization_code':
            del params['code']  # CCG/ROPCG flows have no code, but we need the scope and (for ROPCG) username+password
            params['scope'] = oauth2_scope
            if oauth2_flow == 'password':
                params['username'] = username
                params['password'] = password
        try:
            response = urllib.request.urlopen(
                urllib.request.Request(token_url, data=urllib.parse.urlencode(params).encode('utf-8'),
                                       headers={'User-Agent': APP_NAME})).read()
            return json.loads(response)
        except urllib.error.HTTPError as e:
            e.message = json.loads(e.read())
            Log.debug('Error requesting access token - received invalid response:', e.message)
            raise e

    @staticmethod
    def refresh_oauth2_access_token(token_url, client_id, client_secret, refresh_token):
        """Obtains a new access token from token_url using the given client_id, client_secret and refresh token,
        returning a dict with 'access_token', 'expires_in', and 'refresh_token' on success; exception on failure"""
        params = {'client_id': client_id, 'client_secret': client_secret, 'refresh_token': refresh_token,
                  'grant_type': 'refresh_token'}
        if not client_secret:
            del params['client_secret']  # client secret can be optional for O365, but we don't want a None entry
        try:
            response = urllib.request.urlopen(
                urllib.request.Request(token_url, data=urllib.parse.urlencode(params).encode('utf-8'),
                                       headers={'User-Agent': APP_NAME})).read()
            return json.loads(response)
        except urllib.error.HTTPError as e:
            e.message = json.loads(e.read())
            Log.debug('Error refreshing access token - received invalid response:', e.message)
            if e.code == 400:  # 400 Bad Request typically means re-authentication is required (refresh token expired)
                raise InvalidToken(e.code, APP_PACKAGE) from e
            raise e

    @staticmethod
    def construct_oauth2_string(username, access_token):
        """Constructs an OAuth 2.0 SASL authentication string from the given username and access token"""
        return 'user=%s\1auth=Bearer %s\1\1' % (username, access_token)

    @staticmethod
    def encode_oauth2_string(input_string):
        """We use encode() from imaplib's _Authenticator, but it is a private class so we shouldn't just import it. That
        method's docstring is:
            Invoke binascii.b2a_base64 iteratively with short even length buffers, strip the trailing line feed from
            the result and append. 'Even' means a number that factors to both 6 and 8, so when it gets to the end of
            the 8-bit input there's no partial 6-bit output."""
        output_bytes = b''
        if isinstance(input_string, str):
            input_string = input_string.encode('utf-8')
        while input_string:
            if len(input_string) > 48:
                t = input_string[:48]
                input_string = input_string[48:]
            else:
                t = input_string
                input_string = b''
            e = binascii.b2a_base64(t)
            if e:
                output_bytes = output_bytes + e[:-1]
        return output_bytes

    @staticmethod
    def strip_quotes(text):
        """Remove double quotes (i.e., " characters) around a string - used for IMAP LOGIN command"""
        if text.startswith('"') and text.endswith('"'):
            return text[1:-1].replace('\\"', '"')  # also need to fix any escaped quotes within the string
        return text

    @staticmethod
    def decode_credentials(str_data):
        """Decode credentials passed as a base64-encoded string: [some data we don't need]\x00username\x00password"""
        try:
            # formal syntax: https://tools.ietf.org/html/rfc4616#section-2
            _, bytes_username, bytes_password = base64.b64decode(str_data).split(b'\x00')
            return bytes_username.decode('utf-8'), bytes_password.decode('utf-8')
        except (ValueError, binascii.Error):
            # ValueError is from incorrect number of arguments; binascii.Error from incorrect encoding
            return '', ''  # no (or invalid) credentials provided


class SSLAsyncoreDispatcher(asyncore.dispatcher_with_send):
    def __init__(self, connection=None, socket_map=None):
        asyncore.dispatcher_with_send.__init__(self, sock=connection, map=socket_map)
        self.ssl_connection, self.ssl_handshake_attempts, self.ssl_handshake_completed = self.reset()

    def reset(self, is_ssl=False):
        self.ssl_connection = is_ssl
        self.ssl_handshake_attempts = 0
        self.ssl_handshake_completed = not is_ssl
        return self.ssl_connection, self.ssl_handshake_attempts, self.ssl_handshake_completed

    def info_string(self):
        return 'SSLDispatcher'  # override in subclasses to provide more detailed connection information

    def set_ssl_connection(self, is_ssl=False):
        # note that the actual SSLContext.wrap_socket (and associated unwrap()) are handled outside this class
        if not self.ssl_connection and is_ssl:
            self.reset(True)
            if is_ssl:
                # we don't start negotiation here because a failed handshake in __init__ means remove_client also fails
                Log.debug(self.info_string(), '<-> [ Starting TLS handshake ]')

        elif self.ssl_connection and not is_ssl:
            self.reset()

    def ssl_handshake(self):
        self.ssl_handshake_attempts += 1
        if 0 < MAX_SSL_HANDSHAKE_ATTEMPTS < self.ssl_handshake_attempts:
            raise ssl.SSLError(-1, APP_PACKAGE)

        # see: https://github.com/python/cpython/issues/54293
        try:
            # note that attempting to connect insecurely to a secure socket may loop indefinitely here - we attempt
            # to catch this in handle_error() when the client gives up, but there's not much else we can do
            # noinspection PyUnresolvedReferences
            self.socket.do_handshake()
        except (ssl.SSLWantReadError, ssl.SSLWantWriteError):
            pass
        except (ssl.SSLEOFError, ssl.SSLZeroReturnError):
            self.handle_close()
        else:
            Log.debug(self.info_string(), '<-> [ TLS handshake complete ]')
            self.ssl_handshake_attempts = 0
            self.ssl_handshake_completed = True

    def handle_read_event(self):
        # additional Exceptions are propagated to handle_error(); no need to handle here
        if not self.ssl_handshake_completed:
            self.ssl_handshake()
        else:
            # on the first connection event to a secure server we need to handle SSL handshake events (because we don't
            # have a 'not_currently_ssl_but_will_be_once_connected'-type state) - a version of this class that didn't
            # have to deal with both unsecured, wrapped *and* STARTTLS-type sockets would only need this in recv/send
            try:
                super().handle_read_event()
            except (ssl.SSLWantReadError, ssl.SSLWantWriteError):
                self.ssl_handshake_completed = False
            except (ssl.SSLEOFError, ssl.SSLZeroReturnError):
                self.handle_close()

    def handle_write_event(self):
        # additional Exceptions are propagated to handle_error(); no need to handle here
        if not self.ssl_handshake_completed:
            self.ssl_handshake()
        else:
            # as in handle_read_event, we need to handle SSL handshake events
            try:
                super().handle_write_event()
            except (ssl.SSLWantReadError, ssl.SSLWantWriteError):
                self.ssl_handshake_completed = False
            except (ssl.SSLEOFError, ssl.SSLZeroReturnError):
                self.handle_close()

    def recv(self, buffer_size):
        # additional Exceptions are propagated to handle_error(); no need to handle here
        try:
            return super().recv(buffer_size)
        except (ssl.SSLWantReadError, ssl.SSLWantWriteError):
            self.ssl_handshake_completed = False
        except (ssl.SSLEOFError, ssl.SSLZeroReturnError):
            self.handle_close()
        return b''

    def send(self, byte_data):
        # additional Exceptions are propagated to handle_error(); no need to handle here
        try:
            return super().send(byte_data)  # buffers before sending via the socket, so failure is okay; will auto-retry
        except (ssl.SSLWantReadError, ssl.SSLWantWriteError):
            self.ssl_handshake_completed = False
        except (ssl.SSLEOFError, ssl.SSLZeroReturnError):
            self.handle_close()
        return 0

    def handle_error(self):
        error_type, value, _traceback = sys.exc_info()
        del _traceback  # used to be required in python 2; may no-longer be needed, but best to be safe
        if self.ssl_connection:
            # OSError 0 ('Error') and SSL errors here are caused by connection handshake failures or timeouts
            # APP_PACKAGE is used when we throw our own SSLError on handshake timeout
            ssl_errors = ['SSLV3_ALERT_BAD_CERTIFICATE', 'PEER_DID_NOT_RETURN_A_CERTIFICATE', 'WRONG_VERSION_NUMBER',
                          'CERTIFICATE_VERIFY_FAILED', 'TLSV1_ALERT_PROTOCOL_VERSION', 'TLSV1_ALERT_UNKNOWN_CA',
                          APP_PACKAGE]
            if error_type == OSError and value.errno == 0 or issubclass(error_type, ssl.SSLError) and \
                    any(i in value.args[1] for i in ssl_errors):
                Log.error('Caught connection error in', self.info_string(), ':', error_type, 'with message:', value)
                if hasattr(self, 'custom_configuration') and hasattr(self, 'proxy_type'):
                    if self.proxy_type == 'SMTP':
                        Log.error('Is the server\'s `starttls` setting correct? Current value: %s' %
                                  self.custom_configuration['starttls'])
                    if self.custom_configuration['local_certificate_path'] and \
                            self.custom_configuration['local_key_path']:
                        Log.error('You have set `local_certificate_path` and `local_key_path`: is your client using a',
                                  'secure connection? github.com/FiloSottile/mkcert is highly recommended for local',
                                  'self-signed certificates, but these may still need an exception in your client')
                Log.error('If you encounter this error repeatedly, please check that you have correctly configured',
                          'python root certificates; see: https://github.com/simonrob/email-oauth2-proxy/issues/14')
                self.handle_close()
            else:
                super().handle_error()
        else:
            super().handle_error()


class OAuth2ClientConnection(SSLAsyncoreDispatcher):
    """The base client-side connection that is subclassed to handle IMAP/POP/SMTP client interaction (note that there
    is some protocol-specific code in here, but it is not essential, and only used to avoid logging credentials)"""

    def __init__(self, proxy_type, connection, socket_map, connection_info, server_connection, proxy_parent,
                 custom_configuration):
        SSLAsyncoreDispatcher.__init__(self, connection, socket_map)
        self.receive_buffer = b''
        self.proxy_type = proxy_type
        self.connection_info = connection_info
        self.server_connection = server_connection
        self.local_address = proxy_parent.local_address
        self.server_address = server_connection.server_address
        self.proxy_parent = proxy_parent
        self.custom_configuration = custom_configuration
        self.has_plugins = len(self.custom_configuration['plugins']) > 0

        self.censor_next_log = False  # try to avoid logging credentials
        self.authenticated = False

        self.set_ssl_connection(
            custom_configuration['local_certificate_path'] and custom_configuration['local_key_path'])

    def info_string(self):
        debug_string = '; %s:%d->%s:%d' % (self.connection_info[0], self.connection_info[1], self.server_address[0],
                                           self.server_address[1]) if Log.get_level() == logging.DEBUG else ''
        account = '; %s' % self.server_connection.authenticated_username if \
            self.server_connection and self.server_connection.authenticated_username else ''
        return '%s (%s:%d%s%s)' % (self.proxy_type, self.local_address[0], self.local_address[1], debug_string, account)

    def handle_read(self):
        byte_data = self.recv(RECEIVE_BUFFER_SIZE)
        if not byte_data:
            return

        # client is established after server; this state should not happen unless already closing
        if not self.server_connection:
            Log.debug(self.info_string(), 'Data received without server connection - ignoring and closing:', byte_data)
            self.close()
            return

        # we have already authenticated - nothing to do; just pass data directly to server
        if self.authenticated:
            Log.debug(self.info_string(), '-->', byte_data)  # original unedited message
            if self.has_plugins:
                # client -> server: process messages through plugins in ascending order
                for plugin in self.custom_configuration['plugins']:
                    byte_data = plugin.receive_from_client(byte_data)
                    if not byte_data:
                        break  # this plugin has consumed the message; nothing to pass to any subsequent plugins
            if byte_data:
                OAuth2ClientConnection.process_data(self, byte_data)

        # if not authenticated, buffer incoming data and process line-by-line (slightly more involved than the server
        # connection because we censor commands that contain passwords or authentication tokens)
        else:
            self.receive_buffer += byte_data
            complete_lines = []
            while True:
                terminator_index = self.receive_buffer.find(LINE_TERMINATOR)
                if terminator_index != -1:
                    split_position = terminator_index + LINE_TERMINATOR_LENGTH
                    complete_lines.append(self.receive_buffer[:split_position])
                    self.receive_buffer = self.receive_buffer[split_position:]
                else:
                    break

            for line in complete_lines:
                # try to remove credentials from logged data - both inline (via regex) and as separate requests
                if self.censor_next_log:
                    log_data = CENSOR_MESSAGE
                    self.censor_next_log = False
                else:
                    # IMAP LOGIN command with inline username/password, POP PASS and IMAP/POP/SMTP AUTH(ENTICATE)
                    tag_pattern = IMAP_TAG_PATTERN.encode('utf-8')
                    log_data = re.sub(b'(%s) (LOGIN) (.*)\r\n' % tag_pattern, b'\\1 \\2 %s\r\n' % CENSOR_MESSAGE,
                                      line, flags=re.IGNORECASE)
                    log_data = re.sub(b'(PASS) (.*)\r\n', b'\\1 %s\r\n' % CENSOR_MESSAGE, log_data, flags=re.IGNORECASE)
                    log_data = re.sub(b'(%s)?( ?)(AUTH)(ENTICATE)? (PLAIN|LOGIN) (.*)\r\n' % tag_pattern,
                                      b'\\1\\2\\3\\4 \\5 %s\r\n' % CENSOR_MESSAGE, log_data, flags=re.IGNORECASE)

                Log.debug(self.info_string(), '-->', log_data)
                try:
                    self.process_data(line)
                except AttributeError:  # AttributeError("'NoneType' object has no attribute 'username'"), etc
                    Log.info(self.info_string(),
                             'Caught client exception in subclass; server connection closed before data could be sent')
                    self.close()
                    break

    def process_data(self, byte_data, censor_server_log=False):
        try:
            self.server_connection.send(byte_data, censor_log=censor_server_log)  # default = send everything to server
        except AttributeError:  # AttributeError("'NoneType' object has no attribute 'send'")
            Log.info(self.info_string(), 'Caught client exception; server connection closed before data could be sent')
            self.close()

    def send(self, byte_data):
        Log.debug(self.info_string(), '<--', byte_data)
        return super().send(byte_data)

    def log_info(self, message, message_type='info'):
        # override to redirect error messages to our own log
        if message_type not in self.ignore_log_types:
            Log.info(self.info_string(), 'Caught asyncore info message (client) -', message_type, ':', message)

    def handle_close(self):
        Log.debug(self.info_string(), '--> [ Client disconnected ]')
        self.close()

    def close(self):
        if self.server_connection:
            self.server_connection.client_connection = None
            with contextlib.suppress(AttributeError):
                self.server_connection.close()
            self.server_connection = None
        self.proxy_parent.remove_client(self)
        with contextlib.suppress(OSError):
            super().close()


class IMAPOAuth2ClientConnection(OAuth2ClientConnection):
    """The client side of the connection - intercept LOGIN/AUTHENTICATE commands and replace with OAuth 2.0 SASL"""

    def __init__(self, connection, socket_map, connection_info, server_connection, proxy_parent, custom_configuration):
        super().__init__('IMAP', connection, socket_map, connection_info, server_connection, proxy_parent,
                         custom_configuration)
        self.authentication_tag = None
        self.authentication_command = None
        self.awaiting_credentials = False
        self.login_literal_length_awaited = 0
        self.login_literal_username = None

    def process_data(self, byte_data, censor_server_log=False):
        str_data = byte_data.decode('utf-8', 'replace').rstrip('\r\n')

        # LOGIN data can be sent as quoted text or string literals (https://tools.ietf.org/html/rfc9051#section-4.3)
        if self.login_literal_length_awaited > 0:
            if not self.login_literal_username:
                split_string = str_data.split(' ')
                literal_match = IMAP_LITERAL_MATCHER.match(split_string[-1])
                if literal_match and len(byte_data) > self.login_literal_length_awaited + 2:
                    # could be the username and another literal for password (+2: literal length doesn't include \r\n)
                    # note: plaintext password could end with a string such as ` {1}` that is a valid literal length
                    self.login_literal_username = ' '.join(split_string[:-1])  # handle username space errors elsewhere
                    self.login_literal_length_awaited = int(literal_match.group('length'))
                    self.censor_next_log = True
                    if not literal_match.group('continuation'):
                        self.send(b'+ \r\n')  # request data (RFC 7888's non-synchronising literals don't require this)
                elif len(split_string) > 1:
                    # credentials as a single literal doesn't seem to be valid (RFC 9051), but some clients do this
                    self.login_literal_length_awaited = 0
                    self.authenticate_connection(split_string[0], ' '.join(split_string[1:]))
                else:
                    super().process_data(byte_data)  # probably an invalid command, but just let the server handle it

            else:
                # no need to check length - can only be password; no more literals possible (unless \r\n *in* password)
                self.login_literal_length_awaited = 0
                self.authenticate_connection(self.login_literal_username, str_data)

        # AUTHENTICATE PLAIN can be a two-stage request - handle credentials if they are separate from command
        elif self.awaiting_credentials:
            self.awaiting_credentials = False
            username, password = OAuth2Helper.decode_credentials(str_data)
            self.authenticate_connection(username, password, 'authenticate')

        else:
            match = IMAP_AUTHENTICATION_REQUEST_MATCHER.match(str_data)
            if not match:  # probably an invalid command, but just let the server handle it
                super().process_data(byte_data)
                return

            self.authentication_command = match.group('command').lower()
            client_flags = match.group('flags')
            if self.authentication_command == 'login':
                # string literals are sent as a separate message from the client - note that while length is specified
                # we don't actually check this, instead relying on \r\n as usual (technically, as per RFC 9051 (4.3) the
                # string literal value can itself contain \r\n, but since the proxy only cares about usernames/passwords
                # and it is highly unlikely these will contain \r\n, it is probably safe to avoid this extra complexity)
                split_flags = client_flags.split(' ')
                literal_match = IMAP_LITERAL_MATCHER.match(split_flags[-1])
                if literal_match:
                    self.authentication_tag = match.group('tag')
                    if len(split_flags) > 1:
                        # email addresses will not contain spaces, but let error checking elsewhere handle that - the
                        # important thing is any non-literal here *must* be the username (else no need for a literal)
                        self.login_literal_username = ' '.join(split_flags[:-1])
                    self.login_literal_length_awaited = int(literal_match.group('length'))
                    self.censor_next_log = True
                    if not literal_match.group('continuation'):
                        self.send(b'+ \r\n')  # request data (RFC 7888's non-synchronising literals don't require this)

                # technically only double-quoted strings are allowed here according to RFC 9051 (4.3), but some clients
                # do not obey this - we mandate email addresses as usernames (i.e., no spaces), so can be more flexible
                elif len(split_flags) > 1:
                    username = OAuth2Helper.strip_quotes(split_flags[0])
                    password = OAuth2Helper.strip_quotes(' '.join(split_flags[1:]))
                    self.authentication_tag = match.group('tag')
                    self.authenticate_connection(username, password)
                else:
                    # wrong number of arguments - let the server handle the error
                    super().process_data(byte_data)

            elif self.authentication_command == 'authenticate':
                split_flags = client_flags.split(' ')
                authentication_type = split_flags[0].lower()
                if authentication_type == 'plain':  # plain can be submitted as a single command or multiline
                    self.authentication_tag = match.group('tag')
                    if len(split_flags) > 1:
                        username, password = OAuth2Helper.decode_credentials(' '.join(split_flags[1:]))
                        self.authenticate_connection(username, password, command=self.authentication_command)
                    else:
                        self.awaiting_credentials = True
                        self.censor_next_log = True
                        self.send(b'+ \r\n')  # request credentials (note: space after response code is mandatory)
                else:
                    # we don't support any other methods - let the server handle this
                    super().process_data(byte_data)

            else:
                # we haven't yet authenticated, but this is some other matched command - pass through
                super().process_data(byte_data)

    def authenticate_connection(self, username, password, command='login'):
        success, result = OAuth2Helper.get_oauth2_credentials(username, password)
        if success:
            # send authentication command to server (response checked in ServerConnection)
            # note: we only support single-trip authentication (SASL) without checking server capabilities - improve?
            super().process_data(b'%s AUTHENTICATE XOAUTH2 ' % self.authentication_tag.encode('utf-8'))
            super().process_data(b'%s\r\n' % OAuth2Helper.encode_oauth2_string(result), censor_server_log=True)

            # because get_oauth2_credentials blocks, the server could have disconnected, and may no-longer exist
            if self.server_connection:
                self.server_connection.authenticated_username = username

        else:
            error_message = '%s NO %s %s\r\n' % (self.authentication_tag, command.upper(), result)
            self.send(error_message.encode('utf-8'))
            self.send(b'* BYE Autologout; authentication failed\r\n')
            self.close()


class POPOAuth2ClientConnection(OAuth2ClientConnection):
    """The client side of the connection - watch for AUTH, USER and PASS commands and replace with OAuth 2.0"""

    class STATE(enum.Enum):
        PENDING = 1
        CAPA_AWAITING_RESPONSE = 2
        AUTH_PLAIN_AWAITING_CREDENTIALS = 3
        USER_AWAITING_PASS = 4
        XOAUTH2_AWAITING_CONFIRMATION = 5
        XOAUTH2_CREDENTIALS_SENT = 6

    def __init__(self, connection, socket_map, connection_info, server_connection, proxy_parent, custom_configuration):
        super().__init__('POP', connection, socket_map, connection_info, server_connection, proxy_parent,
                         custom_configuration)
        self.connection_state = self.STATE.PENDING

    def process_data(self, byte_data, censor_server_log=False):
        str_data = byte_data.decode('utf-8', 'replace').rstrip('\r\n')
        str_data_lower = str_data.lower()

        if self.connection_state is self.STATE.PENDING:
            if str_data_lower == 'capa':
                self.server_connection.capa = []
                self.connection_state = self.STATE.CAPA_AWAITING_RESPONSE
                super().process_data(byte_data)

            elif str_data_lower == 'auth':  # a bare 'auth' command is another way to request capabilities
                self.send(b'+OK\r\nPLAIN\r\n.\r\n')  # no need to actually send to the server - we know what we support

            elif str_data_lower.startswith('auth plain'):
                if len(str_data) > 11:  # 11 = len('AUTH PLAIN ') - can have the login details either inline...
                    self.server_connection.username, self.server_connection.password = OAuth2Helper.decode_credentials(
                        str_data[11:])
                    self.send_authentication_request()
                else:  # ...or requested separately
                    self.connection_state = self.STATE.AUTH_PLAIN_AWAITING_CREDENTIALS
                    self.censor_next_log = True
                    self.send(b'+ \r\n')  # request details

            elif str_data_lower.startswith('user'):
                self.server_connection.username = str_data[5:]  # 5 = len('USER ')
                self.connection_state = self.STATE.USER_AWAITING_PASS
                self.send(b'+OK\r\n')  # request password

            else:
                super().process_data(byte_data)  # some other command that we don't handle - pass directly to server

        elif self.connection_state is self.STATE.AUTH_PLAIN_AWAITING_CREDENTIALS:
            if str_data == '*':  # request cancelled by the client - reset state (must be a negative response)
                self.connection_state = self.STATE.PENDING
                self.send(b'-ERR\r\n')
            else:
                self.server_connection.username, self.server_connection.password = OAuth2Helper.decode_credentials(
                    str_data)
                self.send_authentication_request()

        elif self.connection_state is self.STATE.USER_AWAITING_PASS:
            if str_data_lower.startswith('pass'):
                self.server_connection.password = str_data[5:]  # 5 = len('PASS ')
                self.send_authentication_request()

            else:
                # the only valid input here is PASS (above) or QUIT
                self.send(b'+OK Bye\r\n')
                self.close()

        else:
            super().process_data(byte_data)  # some other command that we don't handle - pass directly to server

    def send_authentication_request(self):
        if self.server_connection.username and self.server_connection.password:
            self.connection_state = self.STATE.XOAUTH2_AWAITING_CONFIRMATION
            super().process_data(b'AUTH XOAUTH2\r\n')
        else:
            self.send(b'-ERR Authentication failed.\r\n')
            self.close()


class SMTPOAuth2ClientConnection(OAuth2ClientConnection):
    """The client side of the connection - intercept AUTH PLAIN and AUTH LOGIN commands and replace with OAuth 2.0"""

    class STATE(enum.Enum):
        PENDING = 1
        EHLO_AWAITING_RESPONSE = 2
        AUTH_PLAIN_AWAITING_CREDENTIALS = 3
        AUTH_LOGIN_AWAITING_USERNAME = 4
        AUTH_LOGIN_AWAITING_PASSWORD = 5
        XOAUTH2_AWAITING_CONFIRMATION = 6
        XOAUTH2_CREDENTIALS_SENT = 7

    def __init__(self, connection, socket_map, connection_info, server_connection, proxy_parent, custom_configuration):
        super().__init__('SMTP', connection, socket_map, connection_info, server_connection, proxy_parent,
                         custom_configuration)
        self.connection_state = self.STATE.PENDING

    def process_data(self, byte_data, censor_server_log=False):
        str_data = byte_data.decode('utf-8', 'replace').rstrip('\r\n')
        str_data_lower = str_data.lower()

        # intercept EHLO so we can correct capabilities and replay after STARTTLS if needed (in server connection class)
        if self.connection_state is self.STATE.PENDING:
            if str_data_lower.startswith('ehlo') or str_data_lower.startswith('helo'):
                self.connection_state = self.STATE.EHLO_AWAITING_RESPONSE
                self.server_connection.ehlo = byte_data  # save the command so we can replay later if needed (STARTTLS)
                super().process_data(byte_data)  # don't just go to STARTTLS - most servers require EHLO first

            # intercept AUTH PLAIN and AUTH LOGIN to replace with AUTH XOAUTH2
            elif str_data_lower.startswith('auth plain'):
                if len(str_data) > 11:  # 11 = len('AUTH PLAIN ') - can have the login details either inline...
                    self.server_connection.username, self.server_connection.password = OAuth2Helper.decode_credentials(
                        str_data[11:])
                    self.send_authentication_request()
                else:  # ...or requested separately
                    self.connection_state = self.STATE.AUTH_PLAIN_AWAITING_CREDENTIALS
                    self.censor_next_log = True
                    self.send(b'334 \r\n')  # request details (note: space after response code is mandatory)

            elif str_data_lower.startswith('auth login'):
                if len(str_data) > 11:  # 11 = len('AUTH LOGIN ') - this method can have the username either inline...
                    self.decode_username_and_request_password(str_data[11:])
                else:  # ...or requested separately
                    self.connection_state = self.STATE.AUTH_LOGIN_AWAITING_USERNAME
                    self.send(b'334 %s\r\n' % base64.b64encode(b'Username:'))

            else:
                super().process_data(byte_data)  # some other command that we don't handle - pass directly to server

        elif self.connection_state is self.STATE.AUTH_PLAIN_AWAITING_CREDENTIALS:
            self.server_connection.username, self.server_connection.password = OAuth2Helper.decode_credentials(
                str_data)
            self.send_authentication_request()

        elif self.connection_state is self.STATE.AUTH_LOGIN_AWAITING_USERNAME:
            self.decode_username_and_request_password(str_data)

        elif self.connection_state is self.STATE.AUTH_LOGIN_AWAITING_PASSWORD:
            try:
                self.server_connection.password = base64.b64decode(str_data).decode('utf-8')
            except binascii.Error:
                self.server_connection.password = ''
            self.send_authentication_request()

        # some other command that we don't handle - pass directly to server
        else:
            super().process_data(byte_data)

    def decode_username_and_request_password(self, encoded_username):
        try:
            self.server_connection.username = base64.b64decode(encoded_username).decode('utf-8')
        except binascii.Error:
            self.server_connection.username = ''
        self.connection_state = self.STATE.AUTH_LOGIN_AWAITING_PASSWORD
        self.censor_next_log = True
        self.send(b'334 %s\r\n' % base64.b64encode(b'Password:'))

    def send_authentication_request(self):
        if self.server_connection.username and self.server_connection.password:
            self.connection_state = self.STATE.XOAUTH2_AWAITING_CONFIRMATION
            super().process_data(b'AUTH XOAUTH2\r\n')
        else:
            self.send(b'535 5.7.8  Authentication credentials invalid.\r\n')
            self.close()


class OAuth2ServerConnection(SSLAsyncoreDispatcher):
    """The base server-side connection that is subclassed to handle IMAP/POP/SMTP server interaction"""

    def __init__(self, proxy_type, socket_map, server_address, connection_info, proxy_parent, custom_configuration):
        SSLAsyncoreDispatcher.__init__(self, socket_map=socket_map)  # note: establish connection later due to STARTTLS
        self.receive_buffer = b''
        self.proxy_type = proxy_type
        self.connection_info = connection_info
        self.client_connection = None
        self.local_address = proxy_parent.local_address
        self.server_address = server_address
        self.proxy_parent = proxy_parent
        self.custom_configuration = custom_configuration
        self.has_plugins = len(self.custom_configuration['plugins']) > 0

        self.authenticated_username = None  # used only for showing last activity in the menu
        self.last_activity = 0

        self.create_socket(socket.AF_INET, socket.SOCK_STREAM)
        self.connect(self.server_address)

    def info_string(self):
        debug_string = '; %s:%d->%s:%d' % (self.connection_info[0], self.connection_info[1], self.server_address[0],
                                           self.server_address[1]) if Log.get_level() == logging.DEBUG else ''
        account = '; %s' % self.authenticated_username if self.authenticated_username else ''
        return '%s (%s:%d%s%s)' % (self.proxy_type, self.local_address[0], self.local_address[1], debug_string, account)

    def handle_connect(self):
        Log.debug(self.info_string(), '--> [ Client connected ]')

        # connections can either be upgraded (wrapped) after setup via the STARTTLS command, or secure from the start
        if not self.custom_configuration['starttls']:
            # noinspection PyTypeChecker
            ssl_context = ssl.create_default_context(purpose=ssl.Purpose.SERVER_AUTH)
            super().set_socket(ssl_context.wrap_socket(self.socket, server_hostname=self.server_address[0],
                                                       suppress_ragged_eofs=True, do_handshake_on_connect=False))
            self.set_ssl_connection(True)

    def handle_read(self):
        byte_data = self.recv(RECEIVE_BUFFER_SIZE)
        if not byte_data:
            return

        # data received before client is connected (or after client has disconnected) - ignore
        if not self.client_connection:
            Log.debug(self.info_string(), 'Data received without client connection - ignoring:', byte_data)
            return

        # we have already authenticated - nothing to do; just pass data directly to client, ignoring overridden method
        if self.client_connection.authenticated:
            if self.has_plugins:
                # server -> client: process messages through plugins in descending order
                Log.debug(self.info_string(), '    <--', byte_data)  # original unedited message
                for i in range(1, len(self.custom_configuration['plugins']) + 1):
                    byte_data = self.custom_configuration['plugins'][-i].receive_from_server(byte_data)
                    if not byte_data:
                        break  # this plugin has consumed the message; nothing to pass to any subsequent plugins
            if byte_data:
                OAuth2ServerConnection.process_data(self, byte_data)

            # receiving data from the server while authenticated counts as activity (i.e., ignore pre-login negotiation)
            if self.authenticated_username:
                activity_time = time.time() // 10  # only update once every 10 or so seconds (timeago shows "just now")
                if activity_time > self.last_activity:
                    config = AppConfig.get()
                    config.set(self.authenticated_username, 'last_activity', str(int(time.time())))
                    self.last_activity = activity_time

        # if not authenticated, buffer incoming data and process line-by-line
        else:
            self.receive_buffer += byte_data
            complete_lines = []
            while True:
                terminator_index = self.receive_buffer.find(LINE_TERMINATOR)
                if terminator_index != -1:
                    split_position = terminator_index + LINE_TERMINATOR_LENGTH
                    complete_lines.append(self.receive_buffer[:split_position])
                    self.receive_buffer = self.receive_buffer[split_position:]
                else:
                    break

            for line in complete_lines:
                Log.debug(self.info_string(), '    <--', line)  # (log before edits)
                try:
                    self.process_data(line)
                except AttributeError:  # AttributeError("'NoneType' object has no attribute 'connection_state'"), etc
                    Log.info(self.info_string(),
                             'Caught server exception in subclass; client connection closed before data could be sent')
                    self.close()
                    break

    def process_data(self, byte_data):
        try:
            self.client_connection.send(byte_data)  # by default we just send everything straight to the client
        except AttributeError:  # AttributeError("'NoneType' object has no attribute 'send'")
            Log.info(self.info_string(), 'Caught server exception; client connection closed before data could be sent')
            self.close()

    def send(self, byte_data, censor_log=False):
<<<<<<< HEAD
        if not self.client_connection.authenticated or self.has_plugins:  # after auth, only plugin edits require logs
            Log.debug(self.info_string(), '    -->', CENSOR_MESSAGE if censor_log else byte_data)
=======
        if not self.client_connection.authenticated:  # after authentication these are identical to server-side logs
            Log.debug(self.info_string(), '    -->', b'%s\r\n' % CENSOR_MESSAGE if censor_log else byte_data)
>>>>>>> ff4a24e2
        return super().send(byte_data)

    def handle_error(self):
        error_type, value, _traceback = sys.exc_info()
        del _traceback  # used to be required in python 2; may no-longer be needed, but best to be safe
        if error_type == TimeoutError and value.errno == errno.ETIMEDOUT or \
                error_type == ConnectionResetError and value.errno == errno.ECONNRESET or \
                error_type == OSError and value.errno in [0, errno.ENETDOWN, errno.EHOSTUNREACH]:
            # TimeoutError 60 = 'Operation timed out'; # ConnectionResetError 54 = 'Connection reset by peer'; OSError
            # 0 = 'Error' (typically network failure); OSError 50 = 'Network is down'; OSError 65 = 'No route to host'
            Log.info(self.info_string(), 'Caught network error (server) - is there a network connection?',
                     'Error type', error_type, 'with message:', value)
            self.handle_close()
        else:
            super().handle_error()

    def log_info(self, message, message_type='info'):
        # override to redirect error messages to our own log
        if message_type not in self.ignore_log_types:
            Log.info(self.info_string(), 'Caught asyncore info message (server) -', message_type, ':', message)

    def handle_close(self):
        Log.debug(self.info_string(), '<-- [ Server disconnected ]')
        self.close()

    def close(self):
        if self.client_connection:
            self.client_connection.server_connection = None
            with contextlib.suppress(AttributeError):
                self.client_connection.close()
            self.client_connection = None
        with contextlib.suppress(OSError):
            super().close()


class IMAPOAuth2ServerConnection(OAuth2ServerConnection):
    """The IMAP server side - watch for the OK AUTHENTICATE response, then ignore all subsequent data"""

    # IMAP: https://tools.ietf.org/html/rfc3501
    # IMAP SASL-IR: https://tools.ietf.org/html/rfc4959
    def __init__(self, socket_map, server_address, connection_info, proxy_parent, custom_configuration):
        super().__init__('IMAP', socket_map, server_address, connection_info, proxy_parent, custom_configuration)

    def process_data(self, byte_data):
        # note: there is no reason why IMAP STARTTLS (https://tools.ietf.org/html/rfc2595) couldn't be supported here
        # as with SMTP, but all well-known servers provide a non-STARTTLS variant, so left unimplemented for now
        str_response = byte_data.decode('utf-8', 'replace').rstrip('\r\n')

        # if authentication succeeds (or fails), remove our proxy from the client and ignore all further communication
        # don't use a regex here as the tag must match exactly; RFC 3501 specifies uppercase 'OK', so startswith is fine
        if str_response.startswith('%s OK' % self.client_connection.authentication_tag):
            Log.info(self.info_string(), '[ Successfully authenticated IMAP connection - releasing session ]')
            self.client_connection.authenticated = True
        elif str_response.startswith('%s NO' % self.client_connection.authentication_tag):
            super().process_data(byte_data)  # an error occurred - just send to the client and exit
            self.close()
            return

        # intercept pre-auth CAPABILITY response to advertise only AUTH=PLAIN (+SASL-IR) and re-enable LOGIN if required
        if IMAP_CAPABILITY_MATCHER.match(str_response):
            capability = r"[!#$&'+-\[^-z|}~]+"  # https://ietf.org/rfc/rfc9051.html#name-formal-syntax
            updated_response = re.sub(r'( AUTH=' + capability + r')+', ' AUTH=PLAIN', str_response, flags=re.IGNORECASE)
            if not re.search(r' AUTH=PLAIN', updated_response, re.IGNORECASE):
                # cannot just replace e.g., one 'CAPABILITY ' match because IMAP4 must be first if present (RFC 1730)
                updated_response = re.sub(r'(CAPABILITY)( IMAP' + capability + r')?', r'\g<1>\g<2> AUTH=PLAIN',
                                          updated_response, count=1, flags=re.IGNORECASE)
            updated_response = updated_response.replace(' AUTH=PLAIN', '', updated_response.count(' AUTH=PLAIN') - 1)
            if not re.search(r' SASL-IR', updated_response, re.IGNORECASE):
                updated_response = updated_response.replace(' AUTH=PLAIN', ' AUTH=PLAIN SASL-IR')
            updated_response = re.sub(r' LOGINDISABLED', '', updated_response, count=1, flags=re.IGNORECASE)
            byte_data = (b'%s\r\n' % updated_response.encode('utf-8'))

        super().process_data(byte_data)


class POPOAuth2ServerConnection(OAuth2ServerConnection):
    """The POP server side - submit credentials, then watch for +OK and ignore subsequent data"""

    # POP3: https://tools.ietf.org/html/rfc1939
    # POP3 CAPA: https://tools.ietf.org/html/rfc2449
    # POP3 AUTH: https://tools.ietf.org/html/rfc1734
    # POP3 SASL: https://tools.ietf.org/html/rfc5034
    def __init__(self, socket_map, server_address, connection_info, proxy_parent, custom_configuration):
        super().__init__('POP', socket_map, server_address, connection_info, proxy_parent, custom_configuration)
        self.capa = []
        self.username = None
        self.password = None

    def process_data(self, byte_data):
        # note: there is no reason why POP STARTTLS (https://tools.ietf.org/html/rfc2595) couldn't be supported here
        # as with SMTP, but all well-known servers provide a non-STARTTLS variant, so left unimplemented for now
        str_data = byte_data.decode('utf-8', 'replace').rstrip('\r\n')

        # we cache and replay the CAPA response so we can ensure it contains the right capabilities
        if self.client_connection.connection_state is POPOAuth2ClientConnection.STATE.CAPA_AWAITING_RESPONSE:
            if str_data.startswith('-'):  # error
                self.client_connection.connection_state = POPOAuth2ClientConnection.STATE.PENDING
                super().process_data(byte_data)

            elif str_data == '.':  # end - send our cached response, adding USER and SASL PLAIN if required
                has_sasl = False
                has_user = False
                for capa in self.capa:
                    capa_lower = capa.lower()
                    if capa_lower.startswith('sasl'):
                        super().process_data(b'SASL PLAIN\r\n')
                        has_sasl = True
                    else:
                        if capa_lower == 'user':
                            has_user = True
                        super().process_data(b'%s\r\n' % capa.encode('utf-8'))

                if not has_sasl:
                    super().process_data(b'SASL PLAIN\r\n')
                if not has_user:
                    super().process_data(b'USER\r\n')

                self.client_connection.connection_state = POPOAuth2ClientConnection.STATE.PENDING
                super().process_data(byte_data)

            else:
                self.capa.append(str_data)

        elif self.client_connection.connection_state is POPOAuth2ClientConnection.STATE.XOAUTH2_AWAITING_CONFIRMATION:
            if str_data.startswith('+') and self.username and self.password:  # '+ ' = 'please send credentials'
                success, result = OAuth2Helper.get_oauth2_credentials(self.username, self.password)
                if success:
                    self.client_connection.connection_state = POPOAuth2ClientConnection.STATE.XOAUTH2_CREDENTIALS_SENT
                    self.send(b'%s\r\n' % OAuth2Helper.encode_oauth2_string(result), censor_log=True)
                    self.authenticated_username = self.username

                self.username = None
                self.password = None
                if not success:
                    # a local authentication error occurred - send details to the client and exit
                    super().process_data(b'-ERR Authentication failed. %s\r\n' % result.encode('utf-8'))
                    self.close()

            else:
                super().process_data(byte_data)  # an error occurred - just send to the client and exit
                self.close()

        elif self.client_connection.connection_state is POPOAuth2ClientConnection.STATE.XOAUTH2_CREDENTIALS_SENT:
            if str_data.startswith('+OK'):
                Log.info(self.info_string(), '[ Successfully authenticated POP connection - releasing session ]')
                self.client_connection.authenticated = True
                super().process_data(byte_data)
            else:
                super().process_data(byte_data)  # an error occurred - just send to the client and exit
                self.close()

        else:
            super().process_data(byte_data)  # a server->client interaction we don't handle; ignore


class SMTPOAuth2ServerConnection(OAuth2ServerConnection):
    """The SMTP server side - setup STARTTLS, request any credentials, then watch for 235 and ignore subsequent data"""

    # SMTP: https://tools.ietf.org/html/rfc2821
    # SMTP STARTTLS: https://tools.ietf.org/html/rfc3207
    # SMTP AUTH: https://tools.ietf.org/html/rfc4954
    # SMTP LOGIN: https://datatracker.ietf.org/doc/html/draft-murchison-sasl-login-00
    class STARTTLS(enum.Enum):
        PENDING = 1
        NEGOTIATING = 2
        COMPLETE = 3

    def __init__(self, socket_map, server_address, connection_info, proxy_parent, custom_configuration):
        super().__init__('SMTP', socket_map, server_address, connection_info, proxy_parent, custom_configuration)
        self.ehlo = None
        if self.custom_configuration['starttls']:
            self.starttls_state = self.STARTTLS.PENDING
        else:
            self.starttls_state = self.STARTTLS.COMPLETE

        self.username = None
        self.password = None

    def process_data(self, byte_data):
        # SMTP setup/authentication involves a little more back-and-forth than IMAP/POP as the default is STARTTLS...
        str_data = byte_data.decode('utf-8', 'replace').rstrip('\r\n')

        # an EHLO request has been sent - wait for it to complete, then begin STARTTLS if required
        if self.client_connection.connection_state is SMTPOAuth2ClientConnection.STATE.EHLO_AWAITING_RESPONSE:
            # intercept EHLO response AUTH capabilities and replace with what we can actually do - note that we assume
            # an AUTH line will be included in the response; if there are any servers for which this is not the case, we
            # could cache and re-stream as in POP. Formal syntax: https://tools.ietf.org/html/rfc4954#section-8
            updated_response = re.sub(r'250([ -])AUTH( [!-*,-<>-~]+)+', '250\\1AUTH PLAIN LOGIN', str_data,
                                      flags=re.IGNORECASE)
            updated_response = b'%s\r\n' % updated_response.encode('utf-8')
            if self.starttls_state is self.STARTTLS.COMPLETE:
                super().process_data(updated_response)  # (we replay the EHLO command after STARTTLS for that situation)

            if str_data.startswith('250 '):  # space signifies final response to HELO (single line) or EHLO (multiline)
                self.client_connection.connection_state = SMTPOAuth2ClientConnection.STATE.PENDING
                if self.starttls_state is self.STARTTLS.PENDING:
                    self.send(b'STARTTLS\r\n')
                    self.starttls_state = self.STARTTLS.NEGOTIATING

        elif self.starttls_state is self.STARTTLS.NEGOTIATING:
            if str_data.startswith('220'):
                # noinspection PyTypeChecker
                ssl_context = ssl.create_default_context(purpose=ssl.Purpose.SERVER_AUTH)
                super().set_socket(ssl_context.wrap_socket(self.socket, server_hostname=self.server_address[0],
                                                           suppress_ragged_eofs=True, do_handshake_on_connect=False))
                self.set_ssl_connection(True)

                self.starttls_state = self.STARTTLS.COMPLETE
                Log.debug(self.info_string(), '[ Successfully negotiated SMTP STARTTLS connection -',
                          're-sending greeting ]')
                self.client_connection.connection_state = SMTPOAuth2ClientConnection.STATE.EHLO_AWAITING_RESPONSE
                self.send(self.ehlo)  # re-send original EHLO/HELO to server (includes domain, so can't just be generic)
            else:
                super().process_data(byte_data)  # an error occurred - just send to the client and exit
                self.close()

        # ...then, once we have the username and password we can respond to the '334 ' response with credentials
        elif self.client_connection.connection_state is SMTPOAuth2ClientConnection.STATE.XOAUTH2_AWAITING_CONFIRMATION:
            if str_data.startswith('334') and self.username and self.password:  # '334 ' = 'please send credentials'
                success, result = OAuth2Helper.get_oauth2_credentials(self.username, self.password)
                if success:
                    self.client_connection.connection_state = SMTPOAuth2ClientConnection.STATE.XOAUTH2_CREDENTIALS_SENT
                    self.authenticated_username = self.username
                    self.send(b'%s\r\n' % OAuth2Helper.encode_oauth2_string(result), censor_log=True)

                self.username = None
                self.password = None
                if not success:
                    # a local authentication error occurred - send details to the client and exit
                    super().process_data(
                        b'535 5.7.8  Authentication credentials invalid. %s\r\n' % result.encode('utf-8'))
                    self.close()

            else:
                super().process_data(byte_data)  # an error occurred - just send to the client and exit
                self.close()

        elif self.client_connection.connection_state is SMTPOAuth2ClientConnection.STATE.XOAUTH2_CREDENTIALS_SENT:
            if str_data.startswith('235'):
                Log.info(self.info_string(), '[ Successfully authenticated SMTP connection - releasing session ]')
                self.client_connection.authenticated = True
                super().process_data(byte_data)
            else:
                super().process_data(byte_data)  # an error occurred - just send to the client and exit
                self.close()

        else:
            super().process_data(byte_data)  # a server->client interaction we don't handle; ignore


class OAuth2Proxy(asyncore.dispatcher):
    """Listen on local_address, creating an OAuth2ServerConnection + OAuth2ClientConnection for each new connection"""

    def __init__(self, proxy_type, local_address, server_address, custom_configuration):
        asyncore.dispatcher.__init__(self)
        self.proxy_type = proxy_type
        self.local_address = local_address
        self.server_address = server_address
        self.custom_configuration = custom_configuration
        self.ssl_connection = custom_configuration['local_certificate_path'] and custom_configuration['local_key_path']
        self.client_connections = []

    def info_string(self):
        return '%s server at %s:%d (%s) proxying %s:%d (%s)' % (
            self.proxy_type, self.local_address[0], self.local_address[1],
            'TLS' if self.ssl_connection else 'unsecured', self.server_address[0], self.server_address[1],
            'STARTTLS' if self.custom_configuration['starttls'] else 'SSL/TLS')

    def handle_accept(self):
        Log.debug('New incoming connection to', self.info_string())
        connected_address = self.accept()
        if connected_address:
            self.handle_accepted(*connected_address)
        else:
            Log.debug('Ignoring incoming connection to', self.info_string(), '- no connection information')

    def handle_accepted(self, connection, address):
        if MAX_CONNECTIONS <= 0 or len(self.client_connections) < MAX_CONNECTIONS:
            new_server_connection = None
            try:
                Log.debug('Accepting new connection to', self.info_string(), 'via', connection.getpeername())

                configuration = self.custom_configuration.copy()  # each connection needs its own plugin instance
                configuration['plugins'] = []
                for name, options in self.custom_configuration['plugin_configuration'].items():
                    plugin_class = getattr(options['module'], name)
                    plugin_options = options['options']
                    plugin_object = plugin_class(**plugin_options)

                    # noinspection PyProtectedMember
                    plugin_object._attach_log(*Log.get_labelled_logs(self.proxy_type, address, name))
                    configuration['plugin_configuration'][name]['object'] = plugin_object
                    configuration['plugins'].append(plugin_object)  # just for ease of access/use

                socket_map = {}
                server_class = globals()['%sOAuth2ServerConnection' % self.proxy_type]
                new_server_connection = server_class(socket_map, self.server_address, address, self, configuration)
                client_class = globals()['%sOAuth2ClientConnection' % self.proxy_type]
                new_client_connection = client_class(connection, socket_map, address, new_server_connection, self,
                                                     configuration)
                new_server_connection.client_connection = new_client_connection
                self.client_connections.append(new_client_connection)

                for i, plugin in enumerate(configuration['plugins']):
                    # noinspection PyProtectedMember
                    plugin._register_senders(configuration['plugins'][i + 1:], new_server_connection.send,
                                             list(reversed(configuration['plugins'][:i])), new_client_connection.send)

                threading.Thread(target=OAuth2Proxy.run_server, args=(new_client_connection, socket_map, address),
                                 name='EmailOAuth2Proxy-connection-%d' % address[1], daemon=True).start()

<<<<<<< HEAD
            except TypeError as e:
                error_text = '%s encountered a TypeError - did you specify an incorrect plugin parameter? %s' % (
                    self.info_string(), Log.error_string(e))
                Log.error(error_text)
                connection.send(b'%s\r\n' % self.bye_message(error_text).encode('utf-8'))
                connection.close()

            except ssl.SSLError:
                error_text = '%s encountered an SSL error - is the server\'s starttls setting correct? Current ' \
                             'value: %s' % (self.info_string(), self.custom_configuration['starttls'])
                Log.error(error_text)
                if sys.platform in ['darwin', 'win32']:
                    Log.error('If you encounter this error repeatedly, please check that you have correctly configured '
                              'python root certificates; see: https://github.com/simonrob/email-oauth2-proxy/issues/14')
                connection.send(b'%s\r\n' % self.bye_message(error_text).encode('utf-8'))
                connection.close()

=======
>>>>>>> ff4a24e2
            except Exception:
                connection.close()
                if new_server_connection:
                    new_server_connection.handle_close()
                raise
        else:
            error_text = '%s rejecting new connection above MAX_CONNECTIONS limit of %d' % (
                self.info_string(), MAX_CONNECTIONS)
            Log.error(error_text)
            connection.send(b'%s\r\n' % self.bye_message(error_text).encode('utf-8'))
            connection.close()

    @staticmethod
    def run_server(client, socket_map, address):
        try:
            asyncore.loop(map=socket_map)  # loop for a single connection thread
        except Exception as e:
            if not EXITING:
                # OSError 9 = 'Bad file descriptor', thrown when closing connections after network interruption
                if isinstance(e, OSError) and e.errno == errno.EBADF:
                    Log.debug(client.proxy_type, address, '[ Connection closed ]')
                else:
                    Log.info('Caught asyncore exception in', client.proxy_type, address, 'thread loop:',
                             Log.error_string(e))

    def start(self):
        Log.info('Starting', self.info_string())
        self.create_socket(socket.AF_INET, socket.SOCK_STREAM)
        self.set_reuse_addr()
        self.bind(self.local_address)
        self.listen(5)

    def create_socket(self, socket_family=socket.AF_INET, socket_type=socket.SOCK_STREAM):
        if self.ssl_connection:
            new_socket = socket.socket(socket_family, socket_type)
            new_socket.setblocking(False)

            # noinspection PyTypeChecker
            ssl_context = ssl.create_default_context(purpose=ssl.Purpose.CLIENT_AUTH)
            ssl_context.load_cert_chain(certfile=self.custom_configuration['local_certificate_path'],
                                        keyfile=self.custom_configuration['local_key_path'])

            # suppress_ragged_eofs=True: see test_ssl.py documentation in https://github.com/python/cpython/pull/5266
            self.set_socket(ssl_context.wrap_socket(new_socket, server_side=True, suppress_ragged_eofs=True,
                                                    do_handshake_on_connect=False))
        else:
            super().create_socket(socket_family, socket_type)

    def remove_client(self, client):
        if client in self.client_connections:  # remove closed clients
            self.client_connections.remove(client)
        else:
            Log.info('Warning:', self.info_string(), 'unable to remove orphan client connection', client)

    def bye_message(self, error_text=None):
        if self.proxy_type == 'IMAP':
            return '* BYE %s' % ('Server shutting down' if error_text is None else error_text)
        if self.proxy_type == 'POP':
            return '+OK Server signing off' if error_text is None else ('-ERR %s' % error_text)
        if self.proxy_type == 'SMTP':
            return '221 %s' % ('2.0.0 Service closing transmission channel' if error_text is None else error_text)
        return ''

    def close_clients(self):
        for connection in self.client_connections[:]:  # iterate over a copy; remove (in close()) from original
            connection.send(b'%s\r\n' % self.bye_message().encode('utf-8'))  # try to exit gracefully
            connection.close()  # closes both client and server

    def stop(self):
        Log.info('Stopping', self.info_string())
        self.close_clients()
        self.close()

    def restart(self):
        self.stop()
        self.start()

    def handle_error(self):
        error_type, value, _traceback = sys.exc_info()
        del _traceback  # used to be required in python 2; may no-longer be needed, but best to be safe
        if error_type == socket.gaierror and value.errno in [8, 11001] or \
                error_type == TimeoutError and value.errno == errno.ETIMEDOUT or \
                error_type == ConnectionResetError and value.errno == errno.ECONNRESET or \
                error_type == ConnectionRefusedError and value.errno == errno.ECONNREFUSED or \
                error_type == OSError and value.errno in [0, errno.EINVAL, errno.ENETDOWN, errno.EHOSTUNREACH]:
            # gaierror 8 = 'nodename nor servname provided, or not known'; gaierror 11001 = 'getaddrinfo failed'
            # (caused by getpeername() failing due to no network connection); TimeoutError 60 = 'Operation timed out';
            # ConnectionResetError 54 = 'Connection reset by peer';  ConnectionRefusedError 61 = 'Connection refused';
            # OSError 0 = 'Error' (local SSL failure); OSError 22 = 'Invalid argument' (same cause as gaierror 11001);
            # OSError 50 = 'Network is down'; OSError 65 = 'No route to host'
            Log.info('Caught network error in', self.info_string(), '- is there a network connection?',
                     'Error type', error_type, 'with message:', value)
        else:
            super().handle_error()

    def log_info(self, message, message_type='info'):
        # override to redirect error messages to our own log
        if message_type not in self.ignore_log_types:
            Log.info('Caught asyncore info message in', self.info_string(), '-', message_type, ':', message)

    def handle_close(self):
        # if we encounter an unhandled exception in asyncore, handle_close() is called; restart this server
        Log.info('Unexpected close of proxy connection - restarting', self.info_string())
        try:
            self.restart()
        except Exception as e:
            Log.error('Abandoning restart of', self.info_string(), 'due to repeated exception:', Log.error_string(e))


if sys.platform == 'darwin':
    # noinspection PyUnresolvedReferences,PyMethodMayBeStatic,PyPep8Naming
    class ProvisionalNavigationBrowserDelegate:
        """Used to give pywebview the ability to navigate to unresolved local URLs (only required for macOS)"""

        # note: there is also webView_didFailProvisionalNavigation_withError_ as a broader alternative to these two
        # callbacks, but using that means that window.get_current_url() returns None when the loaded handler is called
        def webView_didStartProvisionalNavigation_(self, web_view, _nav):
            # called when a user action (i.e., clicking our external authorisation mode submit button) redirects locally
            browser_view_instance = webview.platforms.cocoa.BrowserView.get_instance('webkit', web_view)
            if browser_view_instance:
                browser_view_instance.loaded.set()

        def webView_didReceiveServerRedirectForProvisionalNavigation_(self, web_view, _nav):
            # called when the server initiates a local redirect
            browser_view_instance = webview.platforms.cocoa.BrowserView.get_instance('webkit', web_view)
            if browser_view_instance:
                browser_view_instance.loaded.set()

        def performKeyEquivalent_(self, event):
            # modify the popup's default cmd+q behaviour to close the window rather than inadvertently exiting the proxy
            if event.type() == AppKit.NSKeyDown and event.modifierFlags() & AppKit.NSCommandKeyMask and \
                    event.keyCode() == 12 and self.window().firstResponder():
                self.window().performClose_(event)
                return True
            return webview.platforms.cocoa.BrowserView.WebKitHost.performKeyEquivalentBase_(self, event)

if sys.platform == 'darwin':
    # noinspection PyUnresolvedReferences
    class UserNotificationCentreDelegate(AppKit.NSObject):
        # noinspection PyPep8Naming,PyMethodMayBeStatic
        def userNotificationCenter_shouldPresentNotification_(self, _notification_centre, _notification):
            # the notification centre often decides that notifications shouldn't be presented; we want to override that
            return AppKit.YES

        # noinspection PyPep8Naming
        def userNotificationCenter_didActivateNotification_(self, _notification_centre, notification):
            notification_text = notification.informativeText()
            if 'Please authorise your account ' in notification_text:  # hacky, but all we have is the text
                self._click(notification_text.split('account ')[-1].split(' ')[0])

if sys.platform == 'darwin':
    # noinspection PyUnresolvedReferences,PyProtectedMember
    class RetinaIcon(pystray.Icon):
        """Used to dynamically override the default pystray behaviour on macOS to support high-dpi ('retina') icons and
        regeneration of the last activity time for each account every time the icon is clicked"""

        def _create_menu(self, descriptors, callbacks):
            # we add a new delegate to each created menu/submenu so that we can respond to menuNeedsUpdate
            menu = super()._create_menu(descriptors, callbacks)
            menu.setDelegate_(self._refresh_delegate)
            return menu

        def _mark_ready(self):
            # in order to create the delegate *after* the NSApplication has been initialised, but only once, we override
            # _mark_ready() to do so before the super() call that itself calls _create_menu()
            self._refresh_delegate = self.MenuDelegate.alloc().init()

            # we add a small icon to show whether the local connection uses SSL; non-secured servers have a blank space
            half_thickness = int(self._status_bar.thickness()) / 2  # half of menu bar size (see _assert_image() below)
            locked_image_data = AppKit.NSData(base64.b64decode(SECURE_SERVER_ICON))
            self._refresh_delegate._locked_image = AppKit.NSImage.alloc().initWithData_(locked_image_data)
            self._refresh_delegate._locked_image.setSize_((half_thickness, half_thickness))
            self._refresh_delegate._locked_image.setTemplate_(AppKit.YES)
            self._refresh_delegate._unlocked_image = AppKit.NSImage.alloc().init()
            self._refresh_delegate._unlocked_image.setSize_((half_thickness, half_thickness))

            super()._mark_ready()

        # noinspection PyUnresolvedReferences
        class MenuDelegate(AppKit.NSObject):
            # noinspection PyMethodMayBeStatic,PyProtectedMember,PyPep8Naming
            def menuNeedsUpdate_(self, sender):
                # add an icon to highlight which local connections are secured (only if at least one is present), and
                # update account menu items' last activity times from config cache - it would be better to delegate this
                # entirely to App.create_config_menu() via update_menu(), but can't replace the menu while creating it
                config_accounts = AppConfig.accounts()
                menu_items = sender._itemArray()

                has_local_ssl = False  # only add hints if at least one local server uses a secure connection
                ssl_string = '    '
                for item in menu_items:
                    if 'Y_SSL    ' in item.title():
                        has_local_ssl = True
                        ssl_string = ''
                        break

                for item in menu_items:
                    item_title = item.title()
                    if '_SSL    ' in item_title:  # need to use a placeholder because we only have the title to match
                        if has_local_ssl:
                            item.setImage_(self._locked_image if 'Y_SSL    ' in item_title else self._unlocked_image)
                        item.setTitle_(item_title.replace('N_SSL    ', ssl_string).replace('Y_SSL    ', ssl_string))
                        continue

                    for account in config_accounts:
                        account_title = '    %s (' % account  # needed to avoid matching other menu items
                        if account_title in item_title:
                            item.setTitle_(App.get_last_activity(account))
                            break

        def _assert_image(self):
            # pystray does some scaling which breaks macOS retina icons - we replace that with the actual menu bar size
            bytes_image = io.BytesIO()
            self.icon.save(bytes_image, 'png')
            data = AppKit.NSData(bytes_image.getvalue())
            self._icon_image = AppKit.NSImage.alloc().initWithData_(data)

            thickness = int(self._status_bar.thickness())  # macOS menu bar size: default = 22px, but can be scaled
            self._icon_image.setSize_((thickness, thickness))
            self._icon_image.setTemplate_(AppKit.YES)  # so macOS applies default shading + inverse on click
            self._status_item.button().setImage_(self._icon_image)


class App:
    """Manage the menu bar icon, server loading, authorisation and notifications, and start the main proxy thread"""

    def __init__(self):
        global CONFIG_FILE_PATH
        parser = argparse.ArgumentParser(description=APP_NAME)
        parser.add_argument('--external-auth', action='store_true', help='handle authorisation via an external browser '
                                                                         'rather than this script\'s own popup window')
        parser.add_argument('--no-gui', action='store_true', help='start the proxy without a menu bar icon (note: '
                                                                  'account authorisation requests will fail unless a '
                                                                  'pre-authorised configuration file is used, or you '
                                                                  'enable `--local-server-auth` and monitor output)')
        parser.add_argument('--local-server-auth', action='store_true', help='handle authorisation by printing request '
                                                                             'URLs to the log and starting a local web '
                                                                             'server on demand to receive responses')
        parser.add_argument('--config-file', default=None, help='the full path to the proxy\'s configuration file '
                                                                '(optional; default: `%s` in the same directory as the '
                                                                'proxy script)' % os.path.basename(CONFIG_FILE_PATH))
        parser.add_argument('--log-file', default=None, help='the full path to a file where log output should be sent '
                                                             '(optional; default behaviour varies by platform, but see '
                                                             'Log.initialise() for details)')
        parser.add_argument('--debug', action='store_true', help='enable debug mode, printing client<->proxy<->server '
                                                                 'interaction to the system log')
        parser.add_argument('--version', action='version', version='%s %s' % (APP_NAME, __version__))

        self.args = parser.parse_args()

        Log.initialise(self.args.log_file)
        if self.args.debug:
            Log.set_level(logging.DEBUG)

        if self.args.config_file:
            CONFIG_FILE_PATH = self.args.config_file

        self.proxies = []
        self.authorisation_requests = []

        self.web_view_started = False

        self.init_platforms()

        if self.args.no_gui:
            self.icon = None
            self.post_create(None)
        else:
            self.icon = self.create_icon()
            try:
                self.icon.run(self.post_create)
            except NotImplementedError:
                Log.error('Unable to initialise icon - did you mean to run in --no-gui mode?')
                self.exit(None)
                # noinspection PyProtectedMember
                self.icon._Icon__queue.put(False)  # pystray sets up the icon thread even in dummy mode; need to exit

    # PyAttributeOutsideInit inspection suppressed because init_platforms() is itself called from __init__()
    # noinspection PyUnresolvedReferences,PyAttributeOutsideInit
    def init_platforms(self):
        if sys.platform == 'darwin' and not self.args.no_gui:
            # hide dock icon (but not LSBackgroundOnly as we need input via webview)
            info = AppKit.NSBundle.mainBundle().infoDictionary()
            info['LSUIElement'] = '1'

            # need to delegate and override to show both "authenticate now" and "authentication success" notifications
            self.macos_user_notification_centre_delegate = UserNotificationCentreDelegate.alloc().init()
            setattr(self.macos_user_notification_centre_delegate, '_click', lambda m: self.authorise_account(None, m))

            # any launchctl plist changes need reloading, but this must be scheduled on exit (see discussion below)
            self.macos_unload_plist_on_exit = False

            # track shutdown and network loss events and exit or close proxy connections appropriately
            # note: no need to explicitly remove this observer after OS X 10.11 (https://developer.apple.com/library
            # /archive/releasenotes/Foundation/RN-FoundationOlderNotes/index.html#10_11NotificationCenter)
            notification_listener = 'macos_nsworkspace_notification_listener:'
            notification_centre = AppKit.NSWorkspace.sharedWorkspace().notificationCenter()
            notification_centre.addObserver_selector_name_object_(self, notification_listener,
                                                                  AppKit.NSWorkspaceWillPowerOffNotification, None)
            notification_centre.addObserver_selector_name_object_(self, notification_listener,
                                                                  SystemConfiguration.SCNetworkReachabilityRef, None)

            # we use a zero/blank address because we only care about general availability rather than a specific host
            # see reachabilityForInternetConnection: https://developer.apple.com/library/archive/samplecode/Reachability
            # use of SCNetworkReachabilityRef is a little hacky (requires a callback name) but it works
            address = ('', 0)
            post_reachability_update = notification_centre.postNotificationName_object_
            self.macos_reachability_target = SystemConfiguration.SCNetworkReachabilityCreateWithAddress(None, address)
            SystemConfiguration.SCNetworkReachabilitySetCallback(self.macos_reachability_target,
                                                                 lambda _target, flags, _info: post_reachability_update(
                                                                     SystemConfiguration.SCNetworkReachabilityRef,
                                                                     flags), address)
            success, result = SystemConfiguration.SCNetworkReachabilityGetFlags(self.macos_reachability_target, None)
            if success:
                post_reachability_update(SystemConfiguration.SCNetworkReachabilityRef, result)  # update initial state
            SystemConfiguration.SCNetworkReachabilityScheduleWithRunLoop(self.macos_reachability_target,
                                                                         SystemConfiguration.CFRunLoopGetCurrent(),
                                                                         SystemConfiguration.kCFRunLoopCommonModes)

            # on macOS, catching SIGINT/SIGTERM/SIGQUIT/SIGHUP while in pystray's main loop needs a Mach signal handler
            PyObjCTools.MachSignals.signal(signal.SIGINT, lambda _signum: self.exit(self.icon))
            PyObjCTools.MachSignals.signal(signal.SIGTERM, lambda _signum: self.exit(self.icon))
            PyObjCTools.MachSignals.signal(signal.SIGQUIT, lambda _signum: self.exit(self.icon))
            PyObjCTools.MachSignals.signal(signal.SIGHUP, lambda _signum: self.load_and_start_servers(self.icon))

        else:
            # for other platforms, or in no-GUI mode, just try to exit gracefully if SIGINT/SIGTERM/SIGQUIT is received
            signal.signal(signal.SIGINT, lambda _signum, _frame: self.exit(self.icon))
            signal.signal(signal.SIGTERM, lambda _signum, _frame: self.exit(self.icon))
            if hasattr(signal, 'SIGQUIT'):  # not all signals exist on all platforms (e.g., Windows)
                signal.signal(signal.SIGQUIT, lambda _signum, _frame: self.exit(self.icon))
            if hasattr(signal, 'SIGHUP'):
                # allow config file reloading without having to stop/start - e.g.: pkill -SIGHUP -f emailproxy.py
                # (we don't use linux_restart() here as it exits then uses nohup to restart, which may not be desirable)
                signal.signal(signal.SIGHUP, lambda _signum, _frame: self.load_and_start_servers(self.icon))

    # noinspection PyUnresolvedReferences,PyAttributeOutsideInit
    def macos_nsworkspace_notification_listener_(self, notification):
        notification_name = notification.name()
        if notification_name == SystemConfiguration.SCNetworkReachabilityRef:
            flags = notification.object()
            if flags & SystemConfiguration.kSCNetworkReachabilityFlagsReachable == 0:
                Log.info('Received network unreachable notification - closing existing proxy connections')
                for proxy in self.proxies:
                    proxy.close_clients()
            else:
                Log.debug('Received network reachable notification - status:', flags)
        elif notification_name == AppKit.NSWorkspaceWillPowerOffNotification:
            Log.info('Received power off notification; exiting', APP_NAME)
            self.exit(self.icon)

    def create_icon(self):
        icon_class = RetinaIcon if sys.platform == 'darwin' else pystray.Icon
        return icon_class(APP_NAME, App.get_image(), APP_NAME, menu=pystray.Menu(
            pystray.MenuItem('Servers and accounts', pystray.Menu(self.create_config_menu)),
            pystray.MenuItem('Authorise account', pystray.Menu(self.create_authorisation_menu)),
            pystray.Menu.SEPARATOR,
            pystray.MenuItem('Start at login', self.toggle_start_at_login, checked=self.started_at_login),
            pystray.MenuItem('Debug mode', self.toggle_debug, checked=lambda _: Log.get_level() == logging.DEBUG),
            pystray.Menu.SEPARATOR,
            pystray.MenuItem('Quit %s' % APP_NAME, self.exit)))

    @staticmethod
    def get_image():
        # we use an icon font for better multiplatform compatibility and icon size flexibility
        icon_colour = 'white'  # note: value is irrelevant on macOS - we set as a template to get the platform's colours
        icon_character = 'e'
        icon_background_width = 44
        icon_background_height = 44
        icon_width = 40  # to allow for padding between icon and background image size

        # find the largest font size that will let us draw the icon within the available width
        minimum_font_size = 1
        maximum_font_size = 255
        font, font_width, font_height = App.get_icon_size(icon_character, minimum_font_size)
        while maximum_font_size - minimum_font_size > 1:
            current_font_size = round((minimum_font_size + maximum_font_size) / 2)  # ImageFont only supports integers
            font, font_width, font_height = App.get_icon_size(icon_character, current_font_size)
            if font_width > icon_width:
                maximum_font_size = current_font_size
            elif font_width < icon_width:
                minimum_font_size = current_font_size
            else:
                break
        if font_width > icon_width:  # because we have to round font sizes we need one final check for oversize width
            font, font_width, font_height = App.get_icon_size(icon_character, minimum_font_size)

        icon_image = Image.new('RGBA', (icon_background_width, icon_background_height))
        draw = ImageDraw.Draw(icon_image)
        icon_x = (icon_background_width - font_width) / 2
        icon_y = (icon_background_height - font_height) / 2
        draw.text((icon_x, icon_y), icon_character, font=font, fill=icon_colour)

        return icon_image

    @staticmethod
    def get_icon_size(text, font_size):
        font = ImageFont.truetype(io.BytesIO(zlib.decompress(base64.b64decode(APP_ICON))), size=font_size)

        # pillow's getsize method was deprecated in 9.2.0 (see docs for PIL.ImageFont.ImageFont.getsize)
        if pkg_resources.parse_version(
                pkg_resources.get_distribution('pillow').version) < pkg_resources.parse_version('9.2.0'):
            font_width, font_height = font.getsize(text)
            return font, font_width, font_height

        _left, _top, right, bottom = font.getbbox(text)
        return font, right, bottom

    def create_config_menu(self):
        items = []
        if len(self.proxies) <= 0:
            # note that we don't actually allow no servers when loading config, but just in case that behaviour changes
            items.append(pystray.MenuItem('Servers:', None, enabled=False))
            items.append(pystray.MenuItem('    No servers configured', None, enabled=False))
            items.append(pystray.Menu.SEPARATOR)
        else:
<<<<<<< HEAD
            for proxy in self.proxies:
                items.append(pystray.MenuItem('%s    %s:%d ➝ %s:%d' % (
                    ('Y_SSL' if proxy.ssl_connection else 'N_SSL') if sys.platform == 'darwin' else '',
                    proxy.local_address[0], proxy.local_address[1], proxy.server_address[0], proxy.server_address[1]),
                                              None, enabled=False))
                last_plugin = len(proxy.custom_configuration['plugin_configuration']) - 1
                for i, plugin in enumerate(proxy.custom_configuration['plugin_configuration']):
                    items.append(pystray.MenuItem('        %s %s' % ('└' if i == last_plugin else '├', plugin), None,
                                                  enabled=False))
        items.append(pystray.Menu.SEPARATOR)
=======
            for server_type in ['IMAP', 'POP', 'SMTP']:
                items.extend(App.get_config_menu_servers(self.proxies, server_type))
>>>>>>> ff4a24e2

        config_accounts = AppConfig.accounts()
        items.append(pystray.MenuItem('Accounts (+ last authenticated activity):', None, enabled=False))
        if len(config_accounts) <= 0:
            items.append(pystray.MenuItem('    No accounts configured', None, enabled=False))
        else:
            catch_all_enabled = AppConfig.globals().getboolean('allow_catch_all_accounts', fallback=False)
            catch_all_accounts = []
            for account in config_accounts:
                if account.startswith('@') and catch_all_enabled:
                    catch_all_accounts.append(account)
                else:
                    items.append(pystray.MenuItem(App.get_last_activity(account), None, enabled=False))
            if len(catch_all_accounts) > 0:
                items.append(pystray.Menu.SEPARATOR)
                items.append(pystray.MenuItem('Catch-all accounts:', None, enabled=False))
                for account in catch_all_accounts:
                    items.append(pystray.MenuItem('    %s' % account, None, enabled=False))
            if sys.platform != 'darwin':
                items.append(pystray.MenuItem('    Refresh activity data', self.icon.update_menu))
        items.append(pystray.Menu.SEPARATOR)

        items.append(pystray.MenuItem('Edit configuration file...', self.edit_config))

        # asyncore sockets on Linux have a shutdown delay (the time.sleep() call in asyncore.poll), which means we can't
        # easily reload the server configuration without exiting the script and relying on daemon threads to be stopped
        items.append(pystray.MenuItem('Reload configuration file', self.linux_restart if sys.platform.startswith(
            'linux') else self.load_and_start_servers))
        return items

    @staticmethod
    def get_config_menu_servers(proxies, server_type):
        items = []
        heading_appended = False
        for proxy in filter(lambda p: p.proxy_type == server_type, proxies):
            if not heading_appended:
                items.append(pystray.MenuItem('%s servers:' % server_type, None, enabled=False))
                heading_appended = True
            items.append(pystray.MenuItem('%s    %s:%d ➝ %s:%d' % (
                ('Y_SSL' if proxy.ssl_connection else 'N_SSL') if sys.platform == 'darwin' else '',
                proxy.local_address[0], proxy.local_address[1], proxy.server_address[0], proxy.server_address[1]),
                                          None, enabled=False))
        if heading_appended:
            items.append(pystray.Menu.SEPARATOR)
        return items

    @staticmethod
    def get_last_activity(account):
        config = AppConfig.get()
        last_sync = config.getint(account, 'last_activity', fallback=None)
        if last_sync:
            formatted_sync_time = timeago.format(datetime.datetime.fromtimestamp(last_sync), datetime.datetime.now(),
                                                 'en_short')
        else:
            formatted_sync_time = 'never'
        return '    %s (%s)' % (account, formatted_sync_time)

    @staticmethod
    def edit_config():
        AppConfig.save()  # so we are always editing the most recent version of the file
        if sys.platform == 'darwin':
            result = os.system('open %s' % CONFIG_FILE_PATH)
            if result != 0:  # no default editor found for this file type; open as a text file
                os.system('open -t %s' % CONFIG_FILE_PATH)
        elif sys.platform == 'win32':
            os.startfile(CONFIG_FILE_PATH)
        elif sys.platform.startswith('linux'):
            os.system('xdg-open %s' % CONFIG_FILE_PATH)
        else:
            pass  # nothing we can do

    def create_authorisation_menu(self):
        items = []
        if len(self.authorisation_requests) <= 0:
            items.append(pystray.MenuItem('No pending authorisation requests', None, enabled=False))
        else:
            usernames = []
            for request in self.authorisation_requests:
                if not request['username'] in usernames:
                    items.append(pystray.MenuItem(request['username'], self.authorise_account))
                    usernames.append(request['username'])
        items.append(pystray.Menu.SEPARATOR)
        items.append(pystray.MenuItem('External authorisation mode', self.toggle_external_auth,
                                      checked=lambda _: self.args.external_auth))
        return items

    def toggle_external_auth(self):
        self.args.external_auth = not self.args.external_auth
        if self.started_at_login(None):
            self.toggle_start_at_login(self.icon, True)  # update launch command to preserve external auth preference

    def authorise_account(self, _, item):
        for request in self.authorisation_requests:
            if str(item) == request['username']:  # use str(item) because item.text() hangs
                if not self.web_view_started:
                    # pywebview on macOS needs start() to be called only once, so we use a dummy window to keep it open
                    # Windows is the opposite - the macOS technique freezes the tray icon; Linux is fine either way
                    # (we also set pywebview debug mode to match our own mode because copy/paste via keyboard shortcuts
                    # can be unreliable with 'mshtml'; and, python virtual environments sometimes break keyboard entry
                    # entirely on macOS - debug mode works around this in both cases via the right-click context menu)
                    self.create_authorisation_window(request)
                    if sys.platform == 'darwin':
                        webview.start(self.handle_authorisation_windows, debug=Log.get_level() == logging.DEBUG)
                        self.web_view_started = True  # note: not set for other platforms so we start() every time
                    else:
                        # on Windows, most pywebview engine options return None for get_current_url() on pages created
                        # using 'html=' even on redirection to an actual URL; 'mshtml', though archaic, does work
                        forced_gui = 'mshtml' if sys.platform == 'win32' and self.args.external_auth else None
                        webview.start(gui=forced_gui, debug=Log.get_level() == logging.DEBUG)
                else:
                    WEBVIEW_QUEUE.put(request)  # future requests need to use the same thread
                return
        self.notify(APP_NAME, 'There are no pending authorisation requests')

    def create_authorisation_window(self, request):
        # note that the webview title *must* end with a space and then the email address/username
        window_title = 'Authorise your account: %s' % request['username']
        if self.args.external_auth:
            auth_page = EXTERNAL_AUTH_HTML % (request['username'], request['permission_url'], request['permission_url'],
                                              request['permission_url'], APP_NAME, request['redirect_uri'])
            authorisation_window = webview.create_window(window_title, html=auth_page, on_top=True, text_select=True)
        else:
            authorisation_window = webview.create_window(window_title, request['permission_url'], on_top=True)
        setattr(authorisation_window, 'get_title', lambda window: window.title)  # add missing get_title method

        # pywebview 3.6+ moved window events to a separate namespace in a non-backwards-compatible way
        if pkg_resources.parse_version(
                pkg_resources.get_distribution('pywebview').version) < pkg_resources.parse_version('3.6'):
            authorisation_window.loaded += self.authorisation_window_loaded
        else:
            authorisation_window.events.loaded += self.authorisation_window_loaded

    def handle_authorisation_windows(self):
        if sys.platform != 'darwin':
            return

        # on macOS we need to add extra webview functions to detect when redirection starts, because otherwise the
        # pywebview window can get into a state in which http://localhost navigation, rather than failing, just hangs
        # noinspection PyPackageRequirements
        import webview.platforms.cocoa
        setattr(webview.platforms.cocoa.BrowserView.BrowserDelegate, 'webView_didStartProvisionalNavigation_',
                ProvisionalNavigationBrowserDelegate.webView_didStartProvisionalNavigation_)
        setattr(webview.platforms.cocoa.BrowserView.BrowserDelegate, 'webView_didReceiveServerRedirectForProvisional'
                                                                     'Navigation_',
                ProvisionalNavigationBrowserDelegate.webView_didReceiveServerRedirectForProvisionalNavigation_)
        setattr(webview.platforms.cocoa.BrowserView.WebKitHost, 'performKeyEquivalentBase_',
                webview.platforms.cocoa.BrowserView.WebKitHost.performKeyEquivalent_)
        setattr(webview.platforms.cocoa.BrowserView.WebKitHost, 'performKeyEquivalent_',
                ProvisionalNavigationBrowserDelegate.performKeyEquivalent_)

        # also needed only on macOS because otherwise closing the last remaining webview window exits the application
        dummy_window = webview.create_window('%s hidden (dummy) window' % APP_NAME, html='<html></html>', hidden=True)
        dummy_window.hide()  # hidden=True (above) doesn't seem to work in all cases

        while True:
            data = WEBVIEW_QUEUE.get()  # note: blocking call
            if data is QUEUE_SENTINEL:  # app is closing
                break
            self.create_authorisation_window(data)

    def authorisation_window_loaded(self):
        for window in webview.windows[:]:  # iterate over a copy; remove (in destroy()) from original
            if not hasattr(window, 'get_title'):
                continue  # skip dummy window

            url = window.get_current_url()
            username = window.get_title(window).split(' ')[-1]  # see note above: title *must* match this format
            if not url or not username:
                continue  # skip any invalid windows

            # respond to both the original request and any duplicates in the list
            completed_request = None
            for request in self.authorisation_requests[:]:  # iterate over a copy; remove from original
                if OAuth2Helper.match_redirect_uri(request['redirect_uri'], url) and request['username'] == username:
                    Log.info('Returning authorisation request result for', request['username'])
                    RESPONSE_QUEUE.put(
                        {'permission_url': request['permission_url'], 'response_url': url, 'username': username})
                    self.authorisation_requests.remove(request)
                    completed_request = request
                else:
                    Log.debug('Waiting for URL matching `redirect_uri`; following browser redirection to',
                              '%s/[...]' % urllib.parse.urlparse(url).hostname)

            if completed_request is None:
                continue  # no requests processed for this window - nothing to do yet

            window.destroy()
            self.icon.update_menu()

            # note that in this part of the interaction we don't actually check the *use* of the authorisation code,
            # but just whether it was successfully acquired - if there is an error in the subsequent access/refresh
            # token request then we still send an 'authentication completed' notification here, but in the background
            # we close the connection with a failure message and re-request authorisation next time the client
            # interacts, which may potentially lead to repeated and conflicting (and confusing) notifications - improve?
            self.notify(APP_NAME, 'Authentication completed for %s' % completed_request['username'])
            if len(self.authorisation_requests) > 0:
                self.notify(APP_NAME, 'Please authorise your account %s from the menu' % self.authorisation_requests[0][
                    'username'])

    def toggle_start_at_login(self, icon, force_rewrite=False):
        # we reuse this function to force-overwrite the startup file when changing the external auth option, but pystray
        # verifies actions have a maximum of two parameters (_assert_action()), so we must use 'item' and check its type
        recreate_login_file = False if isinstance(force_rewrite, pystray.MenuItem) else force_rewrite

        start_command = self.get_script_start_command()

        if sys.platform == 'darwin':
            if recreate_login_file or not PLIST_FILE_PATH.exists():
                # need to create and load the plist
                plist = {
                    'Label': APP_PACKAGE,
                    'RunAtLoad': True
                }
            else:
                # just toggle the disabled value rather than loading/unloading, so we don't need to restart the proxy
                with open(PLIST_FILE_PATH, mode='rb') as plist_file:
                    plist = plistlib.load(plist_file)
                plist['Disabled'] = True if 'Disabled' not in plist else not plist['Disabled']

            plist['Program'] = start_command[0]
            plist['ProgramArguments'] = start_command

            os.makedirs(PLIST_FILE_PATH.parent, exist_ok=True)
            with open(PLIST_FILE_PATH, mode='wb') as plist_file:
                plistlib.dump(plist, plist_file)

            # if loading, need to exit so we're not running twice (also exits the terminal instance for convenience)
            if not self.macos_launchctl('list'):
                self.exit(icon, restart_callback=lambda: self.macos_launchctl('load'))
            elif recreate_login_file:
                # Launch Agents need to be unloaded and reloaded to reflect changes in their plist file, but we can't
                # do this ourselves because 1) unloading exits the agent; and, 2) we can't launch a completely separate
                # subprocess (see man launchd.plist) - instead, we schedule the unload action when we next exit, because
                # this is likely to be caused by a system restart, and unloaded Launch Agents still run at startup (only
                # an issue if calling `launchctl start` after exiting, which will error until the Agent is reloaded)
                # noinspection PyAttributeOutsideInit
                self.macos_unload_plist_on_exit = True
                Log.info('Updating', PLIST_FILE_PATH, 'requires unloading and reloading; scheduling on next exit')

        elif sys.platform == 'win32':
            if recreate_login_file or not CMD_FILE_PATH.exists():
                windows_start_command = 'start %s' % ' '.join(start_command)

                os.makedirs(CMD_FILE_PATH.parent, exist_ok=True)
                with open(CMD_FILE_PATH, mode='w', encoding='utf-8') as cmd_file:
                    cmd_file.write(windows_start_command)

                # on Windows we don't have a service to run, but it is still useful to exit the terminal instance
                if sys.stdin.isatty() and not recreate_login_file:
                    self.exit(icon, restart_callback=lambda: subprocess.call(windows_start_command, shell=True))
            else:
                os.remove(CMD_FILE_PATH)

        elif sys.platform.startswith('linux'):
            # see https://github.com/simonrob/email-oauth2-proxy/issues/2#issuecomment-839713677 for systemctl option
            if recreate_login_file or not AUTOSTART_FILE_PATH.exists():
                xdg_autostart = {
                    'Type': 'Application',
                    'Name': APP_NAME,
                    'Exec': ' '.join(start_command),
                    'NoDisplay': 'true'
                }

                os.makedirs(AUTOSTART_FILE_PATH.parent, exist_ok=True)
                with open(AUTOSTART_FILE_PATH, mode='w', encoding='utf-8') as desktop_file:
                    desktop_file.write('[Desktop Entry]\n')
                    for key, value in xdg_autostart.items():
                        desktop_file.write('%s=%s\n' % (key, value))

                # like on Windows we don't have a service to run, but it is still useful to exit the terminal instance
                if sys.stdin.isatty() and not recreate_login_file:
                    AppConfig.save()  # because linux_restart needs to unload to prevent saving on exit
                    self.linux_restart(icon)
            else:
                os.remove(AUTOSTART_FILE_PATH)

        else:
            pass  # nothing we can do

    def get_script_start_command(self):
        python_command = sys.executable
        if sys.platform == 'win32':
            # pythonw to avoid a terminal when background launching on Windows
            python_command = 'pythonw.exe'.join(python_command.rsplit('python.exe', 1))

        # preserve selected options if starting automatically (note: could do the same for --debug but that is unlikely
        # to be useful; similarly for --no-gui, but that makes no sense as the GUI is needed for this interaction)
        script_command = [python_command, os.path.realpath(__file__)]
        if self.args.external_auth:
            script_command.append('--external-auth')
        if self.args.local_server_auth:
            script_command.append('--local-server-auth')
        if self.args.config_file:
            script_command.extend(['--config-file', CONFIG_FILE_PATH])

        return script_command

    def linux_restart(self, icon):
        # Linux restarting is separate because it is used for reloading the configuration file as well as start at login
        AppConfig.unload()  # so that we don't overwrite the just-updated file when exiting
        command = ' '.join(self.get_script_start_command())
        self.exit(icon, restart_callback=lambda: subprocess.call('nohup %s </dev/null >/dev/null 2>&1 &' % command,
                                                                 shell=True))

    @staticmethod
    def macos_launchctl(command):
        # this used to use the python launchctl package, but it has a bug (github.com/andrewp-as-is/values.py/pull/2)
        # in a sub-package, so we reproduce just the core features - supported commands are 'list', 'load' and 'unload'
        proxy_command = APP_PACKAGE if command == 'list' else PLIST_FILE_PATH
        try:
            output = subprocess.check_output(['/bin/launchctl', command, proxy_command], stderr=subprocess.STDOUT)
        except subprocess.CalledProcessError:
            return False
        else:
            if output and command != 'list':
                return False  # load/unload gives no output unless unsuccessful (return code is always 0 regardless)
            return True

    @staticmethod
    def started_at_login(_):
        # note: menu state will be stale if changed externally, but clicking menu items forces a refresh
        if sys.platform == 'darwin':
            if PLIST_FILE_PATH.exists():
                if App.macos_launchctl('list'):
                    with open(PLIST_FILE_PATH, mode='rb') as plist_file:
                        plist = plistlib.load(plist_file)
                    if 'Disabled' in plist:
                        return not plist['Disabled']
                    return True  # job is loaded and is not disabled

        elif sys.platform == 'win32':
            return CMD_FILE_PATH.exists()  # we assume that the file's contents are correct

        elif sys.platform.startswith('linux'):
            return AUTOSTART_FILE_PATH.exists()  # we assume that the file's contents are correct

        return False

    @staticmethod
    def toggle_debug(_, item):
        Log.set_level(logging.INFO if item.checked else logging.DEBUG)

    # noinspection PyUnresolvedReferences
    def notify(self, title, text):
        if self.icon:
            if sys.platform == 'darwin':  # prefer native notifications over the osascript approach
                user_notification = AppKit.NSUserNotification.alloc().init()
                user_notification.setTitle_(title)
                user_notification.setInformativeText_(text)
                notification_centre = AppKit.NSUserNotificationCenter.defaultUserNotificationCenter()

                # noinspection PyBroadException
                try:
                    notification_centre.setDelegate_(self.macos_user_notification_centre_delegate)
                    notification_centre.deliverNotification_(user_notification)
                except Exception:
                    for replacement in (('\\', '\\\\'), ('"', '\\"')):  # osascript approach requires sanitisation
                        text = text.replace(*replacement)
                        title = title.replace(*replacement)
                    os.system('osascript -e \'display notification "%s" with title "%s"\'' % (text, title))

            elif self.icon.HAS_NOTIFICATION:
                self.icon.remove_notification()
                self.icon.notify('%s: %s' % (title, text))

            else:
                Log.info(title, text)  # last resort
        else:
            Log.info(title, text)

    def stop_servers(self):
        global RESPONSE_QUEUE
        RESPONSE_QUEUE.put(QUEUE_SENTINEL)  # watchers use a local reference so won't re-insert into the new queue
        RESPONSE_QUEUE = queue.Queue()  # recreate so existing queue closes watchers but we don't have to wait here
        while True:
            try:
                REQUEST_QUEUE.get(block=False)  # remove any pending requests (unlikely any exist, but safest)
            except queue.Empty:
                break
        for proxy in self.proxies:
            with contextlib.suppress(Exception):
                proxy.stop()
        self.proxies = []
        self.authorisation_requests = []  # these requests are no-longer valid

    def load_and_start_servers(self, icon=None, reload=True):
        # we allow reloading, so must first stop any existing servers
        self.stop_servers()
        Log.info('Initialising', APP_NAME, 'from config file', CONFIG_FILE_PATH)
        config = AppConfig.reload() if reload else AppConfig.get()

        # load server types and configurations
        server_load_error = False
        server_start_error = False
        for section in AppConfig.servers():
            match = CONFIG_SERVER_MATCHER.match(section)
            server_type = match.group('type')

            local_address = config.get(section, 'local_address', fallback='localhost')
            str_local_port = match.group('port')
            local_port = -1
            try:
                local_port = int(str_local_port)
                if local_port <= 0 or local_port > 65535:
                    raise ValueError
            except ValueError:
                Log.error('Error: invalid value', str_local_port, 'for local server port in section', match.string)
                server_load_error = True

            server_address = config.get(section, 'server_address', fallback=None)
            server_port = config.getint(section, 'server_port', fallback=-1)
            if server_port <= 0 or server_port > 65535:
                Log.error('Error: invalid value', server_port, 'for remote server port in section', match.string)
                server_load_error = True

            # note: this is a semi-experimental option that allows the use of plugins to modify IMAP/SMTP messages
            # see the documentation in the configuration file and sample plugins for more details and setup instructions
            plugin_configuration = ast.literal_eval(config.get(section, 'plugins', fallback='{}'))
            imported_plugins = collections.OrderedDict()  # (note: default dict is ordered only from Python 3.7+)
            for name, options in plugin_configuration.items():
                plugin = None
                plugin_name = 'plugins.%s' % name
                if plugin_name in sys.modules:  # multiple servers can reuse the same modules
                    plugin = sys.modules[plugin_name]
                else:
                    Log.info('Loading plugin:', name)
                    try:
                        plugin = importlib.import_module('plugins.%s' % name)
                    except ModuleNotFoundError:
                        Log.error('Failed to load plugin (ModuleNotFoundError):', name)
                        server_load_error = True
                if plugin:
                    imported_plugins[name] = {'module': plugin, 'options': options}

            custom_configuration = {
                'starttls': config.getboolean(section, 'starttls', fallback=False) if server_type == 'SMTP' else False,
                'local_certificate_path': config.get(section, 'local_certificate_path', fallback=None),
                'local_key_path': config.get(section, 'local_key_path', fallback=None),
                'plugin_configuration': imported_plugins
            }

            if not server_address:  # all other values are checked, regex matched or have a fallback above
                Log.error('Error: remote server address is missing in section', match.string)
                server_load_error = True

            if not server_load_error:
                new_proxy = OAuth2Proxy(server_type, (local_address, local_port), (server_address, server_port),
                                        custom_configuration)
                try:
                    new_proxy.start()
                    self.proxies.append(new_proxy)
                except Exception as e:
                    Log.error('Error: unable to start', match.string, 'server:', Log.error_string(e))
                    server_start_error = True

        if server_start_error or server_load_error or len(self.proxies) <= 0:
            if server_start_error:
                Log.error('Abandoning setup as one or more servers failed to start - is the proxy already running?')
            else:
                error_text = 'Invalid' if len(AppConfig.servers()) > 0 else 'No'
                Log.error(error_text, 'server configuration(s) found in', CONFIG_FILE_PATH, '- exiting')
                self.notify(APP_NAME, error_text + ' server configuration(s) found. ' +
                            'Please verify your account and server details in %s' % CONFIG_FILE_PATH)
            AppConfig.unload()  # so we don't overwrite the invalid file with a blank configuration
            self.exit(icon)
            return False

        if icon:
            icon.update_menu()  # force refresh the menu to show running proxy servers

        threading.Thread(target=App.run_proxy, name='EmailOAuth2Proxy-main', daemon=True).start()
        Log.info('Initialised', APP_NAME, '- listening for authentication requests. Connect your email client to begin')
        return True

    def post_create(self, icon):
        if EXITING:
            return  # to handle launch in pystray 'dummy' mode without --no-gui option (partial initialisation failure)

        if icon:
            icon.visible = True

        if not self.load_and_start_servers(icon, reload=False):
            return

        while True:
            data = REQUEST_QUEUE.get()  # note: blocking call
            if data is QUEUE_SENTINEL:  # app is closing
                break
            if not data['expired']:
                Log.info('Authorisation request received for', data['username'],
                         '(local server auth mode)' if self.args.local_server_auth else '(interactive mode)')
                if self.args.local_server_auth:
                    data['local_server_auth'] = True
                    RESPONSE_QUEUE.put(data)  # local server auth is handled by the client/server connections
                    self.notify(APP_NAME,
                                'Local server auth mode: please authorise a request for account %s' % data['username'])
                elif icon:
                    self.authorisation_requests.append(data)
                    icon.update_menu()  # force refresh the menu
                    self.notify(APP_NAME, 'Please authorise your account %s from the menu' % data['username'])
            else:
                for request in self.authorisation_requests[:]:  # iterate over a copy; remove from original
                    if request['permission_url'] == data['permission_url']:
                        self.authorisation_requests.remove(request)
                        break  # we could have multiple simultaneous requests, some not yet expired

    @staticmethod
    def run_proxy():
        while not EXITING:
            error_count = 0
            try:
                # loop for main proxy servers, accepting requests and starting connection threads
                # note: we need to make sure there are always proxy servers started when run_proxy is called (i.e., must
                # exit on server start failure), otherwise this will throw an error every time and loop indefinitely
                asyncore.loop()
            except Exception as e:
                if not EXITING and not (isinstance(e, OSError) and e.errno == errno.EBADF):
                    Log.info('Caught asyncore exception in main loop; attempting to continue:', Log.error_string(e))
                    error_count += 1
                    time.sleep(error_count)

    def exit(self, icon, restart_callback=None):
        Log.info('Stopping', APP_NAME)
        global EXITING
        EXITING = True

        AppConfig.save()

        if sys.platform == 'darwin' and not self.args.no_gui:
            # noinspection PyUnresolvedReferences
            SystemConfiguration.SCNetworkReachabilityUnscheduleFromRunLoop(self.macos_reachability_target,
                                                                           SystemConfiguration.CFRunLoopGetCurrent(),
                                                                           SystemConfiguration.kCFRunLoopDefaultMode)

        REQUEST_QUEUE.put(QUEUE_SENTINEL)
        RESPONSE_QUEUE.put(QUEUE_SENTINEL)
        WEBVIEW_QUEUE.put(QUEUE_SENTINEL)

        if self.web_view_started:
            for window in webview.windows[:]:  # iterate over a copy; remove (in destroy()) from original
                window.show()
                window.destroy()

        for proxy in self.proxies:  # no need to copy - proxies are never removed, we just restart them on error
            with contextlib.suppress(Exception):
                proxy.stop()

        if icon:
            icon.stop()

        # for the 'Start at login' option we need a callback to restart the script the first time this preference is
        # configured (macOS) or every time (other platforms) - note that just as in toggle_start_at_login(), pystray
        # verifies that actions have a maximum of two parameters, so we must override the 'item' one but check its type
        if restart_callback and not isinstance(restart_callback, pystray.MenuItem):
            Log.info('Restarted', APP_NAME, 'as a background task')
            restart_callback()

        # macOS Launch Agents need reloading when changed; unloading exits immediately so this must be our final action
        if sys.platform == 'darwin' and not self.args.no_gui and self.macos_unload_plist_on_exit:
            self.macos_launchctl('unload')


if __name__ == '__main__':
    App()<|MERGE_RESOLUTION|>--- conflicted
+++ resolved
@@ -1387,13 +1387,8 @@
             self.close()
 
     def send(self, byte_data, censor_log=False):
-<<<<<<< HEAD
         if not self.client_connection.authenticated or self.has_plugins:  # after auth, only plugin edits require logs
-            Log.debug(self.info_string(), '    -->', CENSOR_MESSAGE if censor_log else byte_data)
-=======
-        if not self.client_connection.authenticated:  # after authentication these are identical to server-side logs
             Log.debug(self.info_string(), '    -->', b'%s\r\n' % CENSOR_MESSAGE if censor_log else byte_data)
->>>>>>> ff4a24e2
         return super().send(byte_data)
 
     def handle_error(self):
@@ -1705,7 +1700,6 @@
                 threading.Thread(target=OAuth2Proxy.run_server, args=(new_client_connection, socket_map, address),
                                  name='EmailOAuth2Proxy-connection-%d' % address[1], daemon=True).start()
 
-<<<<<<< HEAD
             except TypeError as e:
                 error_text = '%s encountered a TypeError - did you specify an incorrect plugin parameter? %s' % (
                     self.info_string(), Log.error_string(e))
@@ -1713,18 +1707,6 @@
                 connection.send(b'%s\r\n' % self.bye_message(error_text).encode('utf-8'))
                 connection.close()
 
-            except ssl.SSLError:
-                error_text = '%s encountered an SSL error - is the server\'s starttls setting correct? Current ' \
-                             'value: %s' % (self.info_string(), self.custom_configuration['starttls'])
-                Log.error(error_text)
-                if sys.platform in ['darwin', 'win32']:
-                    Log.error('If you encounter this error repeatedly, please check that you have correctly configured '
-                              'python root certificates; see: https://github.com/simonrob/email-oauth2-proxy/issues/14')
-                connection.send(b'%s\r\n' % self.bye_message(error_text).encode('utf-8'))
-                connection.close()
-
-=======
->>>>>>> ff4a24e2
             except Exception:
                 connection.close()
                 if new_server_connection:
@@ -2141,21 +2123,8 @@
             items.append(pystray.MenuItem('    No servers configured', None, enabled=False))
             items.append(pystray.Menu.SEPARATOR)
         else:
-<<<<<<< HEAD
-            for proxy in self.proxies:
-                items.append(pystray.MenuItem('%s    %s:%d ➝ %s:%d' % (
-                    ('Y_SSL' if proxy.ssl_connection else 'N_SSL') if sys.platform == 'darwin' else '',
-                    proxy.local_address[0], proxy.local_address[1], proxy.server_address[0], proxy.server_address[1]),
-                                              None, enabled=False))
-                last_plugin = len(proxy.custom_configuration['plugin_configuration']) - 1
-                for i, plugin in enumerate(proxy.custom_configuration['plugin_configuration']):
-                    items.append(pystray.MenuItem('        %s %s' % ('└' if i == last_plugin else '├', plugin), None,
-                                                  enabled=False))
-        items.append(pystray.Menu.SEPARATOR)
-=======
             for server_type in ['IMAP', 'POP', 'SMTP']:
                 items.extend(App.get_config_menu_servers(self.proxies, server_type))
->>>>>>> ff4a24e2
 
         config_accounts = AppConfig.accounts()
         items.append(pystray.MenuItem('Accounts (+ last authenticated activity):', None, enabled=False))
@@ -2198,6 +2167,10 @@
                 ('Y_SSL' if proxy.ssl_connection else 'N_SSL') if sys.platform == 'darwin' else '',
                 proxy.local_address[0], proxy.local_address[1], proxy.server_address[0], proxy.server_address[1]),
                                           None, enabled=False))
+            last_plugin = len(proxy.custom_configuration['plugin_configuration']) - 1
+            for i, plugin in enumerate(proxy.custom_configuration['plugin_configuration']):
+                items.append(pystray.MenuItem('        %s %s' % ('└' if i == last_plugin else '├', plugin), None,
+                                              enabled=False))
         if heading_appended:
             items.append(pystray.Menu.SEPARATOR)
         return items
