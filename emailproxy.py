#!/usr/bin/env python3

"""A simple IMAP/POP/SMTP proxy that intercepts authenticate and login commands, transparently replacing them with OAuth
2.0 authentication. Designed for apps/clients that don't support OAuth 2.0 but need to connect to modern servers."""

__author__ = 'Simon Robinson'
__copyright__ = 'Copyright (c) 2024 Simon Robinson'
__license__ = 'Apache 2.0'
<<<<<<< HEAD
__version__ = '2024-07-04'  # ISO 8601 (YYYY-MM-DD)
=======
__version__ = '2024-07-08'  # ISO 8601 (YYYY-MM-DD)
>>>>>>> 4e1dfd80
__package_version__ = '.'.join([str(int(i)) for i in __version__.split('-')])  # for pyproject.toml usage only

import abc
import argparse
import ast
import base64
import binascii
import collections
import configparser
import contextlib
import datetime
import enum
import errno
import importlib
import io
import ipaddress
import json
import logging
import logging.handlers
import os
import pathlib
import platform
import plistlib
import queue
import re
import select
import signal
import socket
import ssl
import subprocess
import sys
import threading
import time
import urllib.error
import urllib.parse
import urllib.request
import warnings
import wsgiref.simple_server
import wsgiref.util
import zlib

# asyncore is essential, but has been deprecated and will be removed in python 3.12 (see PEP 594)
# pyasyncore is our workaround, so suppress this warning until the proxy is rewritten in, e.g., asyncio
with warnings.catch_warnings():
    warnings.simplefilter('ignore', DeprecationWarning)
    import asyncore

# for encrypting/decrypting the locally-stored credentials
from cryptography.fernet import Fernet, MultiFernet, InvalidToken
from cryptography.hazmat.backends import default_backend
from cryptography.hazmat.primitives import hashes
from cryptography.hazmat.primitives.kdf.pbkdf2 import PBKDF2HMAC

# by default the proxy is a GUI application with a menu bar/taskbar icon, but it is also useful in 'headless' contexts
# where not having to install GUI-only requirements can be helpful - see the proxy's readme (the `--no-gui` option)
MISSING_GUI_REQUIREMENTS = []

no_gui_parser = argparse.ArgumentParser(add_help=False)
no_gui_parser.add_argument('--no-gui', action='store_false', dest='gui')
no_gui_args = no_gui_parser.parse_known_args()[0]
if no_gui_args.gui:
    try:
        import pystray  # the menu bar/taskbar GUI
    except Exception as gui_requirement_import_error:  # see #204 - incomplete pystray installation can throw exceptions
        MISSING_GUI_REQUIREMENTS.append(gui_requirement_import_error)
        no_gui_args.gui = False  # we need the dummy implementation

if not no_gui_args.gui:
    class DummyPystray:  # dummy implementation allows initialisation to complete
        class Icon:
            pass


    pystray = DummyPystray  # this is just to avoid unignorable IntelliJ warnings about naming and spacing
del no_gui_parser
del no_gui_args

try:
    # noinspection PyUnresolvedReferences
    from PIL import Image, ImageDraw, ImageFont  # draw the menu bar icon from the TTF font stored in APP_ICON
except ImportError as gui_requirement_import_error:
    MISSING_GUI_REQUIREMENTS.append(gui_requirement_import_error)

try:
    # noinspection PyUnresolvedReferences
    import timeago  # the last authenticated activity hint
except ImportError as gui_requirement_import_error:
    MISSING_GUI_REQUIREMENTS.append(gui_requirement_import_error)

try:
    # noinspection PyUnresolvedReferences
    import webview  # the popup authentication window (in default and GUI `--external-auth` modes only)
except ImportError as gui_requirement_import_error:
    MISSING_GUI_REQUIREMENTS.append(gui_requirement_import_error)

with warnings.catch_warnings():
    warnings.simplefilter('ignore', DeprecationWarning)
    try:
        # noinspection PyDeprecation,PyUnresolvedReferences
        import pkg_resources  # from setuptools - to change to importlib.metadata and packaging.version once min. is 3.8
    except ImportError as gui_requirement_import_error:
        MISSING_GUI_REQUIREMENTS.append(gui_requirement_import_error)

# for macOS-specific functionality
if sys.platform == 'darwin':
    try:
        # PyUnresolvedReferences; see: youtrack.jetbrains.com/issue/PY-11963 (same for others with this suppression)
        # noinspection PyPackageRequirements,PyUnresolvedReferences
        import PyObjCTools.MachSignals  # SIGTERM handling (only needed in GUI mode; `signal` is sufficient otherwise)
    except ImportError as gui_requirement_import_error:
        MISSING_GUI_REQUIREMENTS.append(gui_requirement_import_error)

    try:
        # noinspection PyPackageRequirements,PyUnresolvedReferences
        import SystemConfiguration  # network availability monitoring
    except ImportError as gui_requirement_import_error:
        MISSING_GUI_REQUIREMENTS.append(gui_requirement_import_error)

    try:
        # noinspection PyPackageRequirements
        import AppKit  # retina icon, menu update on click, native notifications and receiving system events
    except ImportError as gui_requirement_import_error:
        MISSING_GUI_REQUIREMENTS.append(gui_requirement_import_error)


        class AppKit:  # dummy implementation allows initialisation to complete
            class NSObject:
                pass

APP_NAME = 'Email OAuth 2.0 Proxy'
APP_SHORT_NAME = 'emailproxy'
APP_PACKAGE = 'ac.robinson.email-oauth2-proxy'

# noinspection SpellCheckingInspection
APP_ICON = b'''eNp1Uc9rE0EUfjM7u1nyq0m72aQxpnbTbFq0TbJNNkGkNpVKb2mxtgjWsqRJU+jaQHOoeMlVeoiCHqQXrwX/gEK9efGgNy+C4MWbHjxER
    DCJb3dTUdQH733zvW/ezHszQADAAy3gIFO+kdbW3lXWAUgRs2sV02igdoL8MfLctrHf6PeBAXBe5OL27r2acry6hPprdLleNbbiXfkUtRfoeh0T4gaju
    O6gT9TN5gEWo5GHGNjuXsVAPET+yuKmcdAAETaRR5BfuGuYVRCs/fQjBqGxt98En80/WzpYvaN3tPsvN4eufAWPc/r707dvLPyg/PiCcMSAq1n9AgXHs
    MbeedvZz+zMH0YGZ99x7v9LxwyzpuBBpA8oTg9tB8kn0IiIHQLPwT9tuba4BfNQhervPZzdMGBWp1a9hJHYyHBeS2Y2r+I/2LF/9Ku3Q7tXZ9ogJKEEN
    +EWbODRqpoaFwRXUJbDvK4Xghlek+WQ5KfKDM3N0dlshiQEQVHzuYJeKMxRVMNhWRISClYmc6qaUPxUitNZTdfz2QyfcmXIOK8xoOZKt7ViUkRqYXekW
    J6Sp0urC5fCken5STr0KDoUlyhjVd4nxSUvq3tCftEn8r2ro+mxUDIaCMQmQrGZGHmi53tAT3rPGH1e3qF0p9w7LtcohwuyvnRxWZ8sZUej6WvlhXSk1
    7k+POJ1iR73N/+w2xN0f4+GJcHtfqoWzgfi6cuZscC54lSq3SbN1tmzC4MXtcwN/zOC78r9BIfNc3M='''  # TTF ('e') -> zlib -> base64

CENSOR_CREDENTIALS = True
CENSOR_MESSAGE = b'[[ Credentials removed from proxy log ]]'  # replaces actual credentials; must be a byte-type string

script_path = sys.executable if getattr(sys, 'frozen', False) else os.path.realpath(__file__)  # for pyinstaller etc
if sys.platform == 'darwin' and '.app/Contents/MacOS/' in script_path:  # pyinstaller .app binary is within the bundle
    if float('.'.join(platform.mac_ver()[0].split('.')[:2])) >= 10.12:  # need a known path (due to App Translocation)
        script_path = pathlib.Path('~/.%s/%s' % (APP_SHORT_NAME, APP_SHORT_NAME)).expanduser()
    else:
        script_path = '.'.join(script_path.split('Contents/MacOS/')[0].split('/')[:-1])
script_path = os.getcwd() if __package__ is not None else os.path.dirname(script_path)  # for packaged version (PyPI)
CONFIG_FILE_PATH = CACHE_STORE = os.path.join(script_path, '%s.config' % APP_SHORT_NAME)
CONFIG_SERVER_MATCHER = re.compile(r'^(?P<type>(IMAP|POP|SMTP))-(?P<port>\d+)$')
del script_path

MAX_CONNECTIONS = 0  # maximum concurrent IMAP/POP/SMTP connections; 0 = no limit; limit is per server

RECEIVE_BUFFER_SIZE = 65536  # number of bytes to try to read from the socket at a time (limit is per socket)

MAX_SSL_HANDSHAKE_ATTEMPTS = 1024  # number of attempts before aborting SSL/TLS handshake (max 10ms each); 0 = no limit

# IMAP/POP/SMTP require \r\n as a line terminator (we use lines only pre-authentication; afterwards just pass through)
LINE_TERMINATOR = b'\r\n'
LINE_TERMINATOR_LENGTH = len(LINE_TERMINATOR)

# seconds to wait before cancelling authentication requests (i.e., the user has this long to log in) - note that the
# actual server timeout is often around 60 seconds, so the connection may be closed in the background and immediately
# disconnect after login completes; however, the login credentials will still be saved and used for future requests
AUTHENTICATION_TIMEOUT = 600

TOKEN_EXPIRY_MARGIN = 600  # seconds before its expiry to refresh the OAuth 2.0 token
JWT_LIFETIME = 300  # seconds to add to the current time and use for the `exp` value in JWT certificate credentials

LOG_FILE_MAX_SIZE = 32 * 1024 * 1024  # when using a log file, its maximum size in bytes before rollover (0 = no limit)
LOG_FILE_MAX_BACKUPS = 10  # the number of log files to keep when LOG_FILE_MAX_SIZE is exceeded (0 = disable rollover)

IMAP_TAG_PATTERN = r'[!#$&\',-\[\]-z|}~]+'  # https://ietf.org/rfc/rfc9051.html#name-formal-syntax
IMAP_AUTHENTICATION_REQUEST_MATCHER = re.compile('^(?P<tag>%s) (?P<command>(LOGIN|AUTHENTICATE)) '
                                                 '(?P<flags>.*)$' % IMAP_TAG_PATTERN, flags=re.IGNORECASE)
IMAP_LITERAL_MATCHER = re.compile(r'^{(?P<length>\d+)(?P<continuation>\+?)}$')
IMAP_CAPABILITY_MATCHER = re.compile(r'^\* (?:OK \[)?CAPABILITY .*$', flags=re.IGNORECASE)  # note: '* ' *and* '* OK ['

REQUEST_QUEUE = queue.Queue()  # requests for authentication
RESPONSE_QUEUE = queue.Queue()  # responses from user
QUEUE_SENTINEL = object()  # object to send to signify queues should exit loops
MENU_UPDATE = object()  # object to send to trigger a force-refresh of the GUI menu (new catch-all account added)

PLIST_FILE_PATH = pathlib.Path('~/Library/LaunchAgents/%s.plist' % APP_PACKAGE).expanduser()  # launchctl file location
CMD_FILE_PATH = pathlib.Path('~/AppData/Roaming/Microsoft/Windows/Start Menu/Programs/Startup/%s.cmd' %
                             APP_PACKAGE).expanduser()  # Windows startup .cmd file location
AUTOSTART_FILE_PATH = pathlib.Path('~/.config/autostart/%s.desktop' % APP_PACKAGE).expanduser()  # XDG Autostart file

# noinspection SpellCheckingInspection
SECURE_SERVER_ICON = '''iVBORw0KGgoAAAANSUhEUgAAABYAAAAWCAYAAADEtGw7AAAApElEQVR4Ae3VsQ2DMBBA0ZQs4NIreA03GSbyAl6DAbyN+xvh
    Ovp0yY9EkQZ8XELHSa+x0S9OAm75cT+F+UFm+vhbmClQLCtF+SnMNAji11lcz5orzCQopo21KJIn3FB37iuaJ9yRd+4zuicsSINViSesyEgbMtQcZgIE
    TyNBsIQrXgdVS3h2hGdf+Apf4eIIF+ub16FYBhQd4ci3IiAOBP8/z+kNGUS6hBN6UlIAAAAASUVORK5CYII='''  # 22px SF Symbols lock.fill

EXTERNAL_AUTH_HTML = '''<html><head><script type="text/javascript">function copyLink(targetLink){
    var copySource=document.createElement('textarea');copySource.value=targetLink;copySource.style.position='absolute';
    copySource.style.left='-9999px';document.body.appendChild(copySource);copySource.select();
    document.execCommand('copy');document.body.removeChild(copySource);
    document.getElementById('copy').innerText='✔'}</script><style type="text/css">body{margin:20px auto;line-height:1.3;
    font-family:sans-serif;font-size:16px;color:#444;padding:0 24px}</style></head><body>
    <h3 style="margin:0.3em 0;">Login authorisation request for %s</h3>
    <p style="margin-top:0">Click the following link to open your browser and approve the request:</p>
    <p><a href="%s" target="_blank" style="word-wrap:break-word;word-break:break-all">%s</a>
    <a id="copy" onclick="copyLink('%s')" style="margin-left:0.5em;margin-top:0.1em;font-weight:bold;font-size:150%%;
    text-decoration:none;cursor:pointer;float:right" title="Copy link">⧉</a></p>
    <p style="margin-top:2em">After logging in and successfully authorising your account, paste and submit the
    resulting URL from the browser's address bar using the box at the bottom of this page to allow the %s script to
    transparently handle login requests on your behalf in future.</p>
    <p>Note that your browser may show a navigation error (e.g., <em>"localhost refused to connect"</em>) after
    successfully logging in, but the final URL is the only important part, and as long as this begins with the
    correct redirection URI and contains a valid authorisation code your email client's request will succeed.''' + (
    ' If you are using Windows, submitting can take a few seconds.' if sys.platform == 'win32' else '') + '''</p>
    <p style="margin-top:2em">According to your proxy configuration file, the expected URL will be of the form:</p>
    <p><pre>%s <em>[...]</em> code=<em><strong>[code]</strong> [...]</em></em></pre></p>
    <form name="auth" onsubmit="window.location.assign(document.forms.auth.url.value);
    document.auth.submit.value='Submitting...'; document.auth.submit.disabled=true; return false">
    <div style="display:flex;flex-direction:row;margin-top:4em"><label for="url">Authorisation success URL:
    </label><input type="text" name="url" id="url" style="flex:1;margin:0 5px;width:65%%"><input type="submit"
    id="submit" value="Submit"></div></form></body></html>'''

EXITING = False  # used to check whether to restart failed threads - is set to True if the user has requested to exit


class Log:
    """Simple logging to syslog/Console.app on Linux/macOS and to a local file on Windows"""

    _LOGGER = None
    _HANDLER = None
    _DATE_FORMAT = '%Y-%m-%d %H:%M:%S:'
    _SYSLOG_MESSAGE_FORMAT = '%s: %%(message)s' % APP_NAME
    _MACOS_USE_SYSLOG = False

    @staticmethod
    def initialise(log_file=None):
        Log._LOGGER = logging.getLogger(APP_NAME)
        if log_file or sys.platform == 'win32':
            handler = logging.handlers.RotatingFileHandler(
                log_file or os.path.join(os.getcwd() if __package__ is not None else
                                         os.path.dirname(sys.executable if getattr(sys, 'frozen', False) else
                                                         os.path.realpath(__file__)), '%s.log' % APP_SHORT_NAME),
                maxBytes=LOG_FILE_MAX_SIZE, backupCount=LOG_FILE_MAX_BACKUPS)
            handler.setFormatter(logging.Formatter('%(asctime)s: %(message)s'))

        elif sys.platform == 'darwin':
            # noinspection PyPackageRequirements
            import pyoslog  # for macOS-specific unified logging
            Log._MACOS_USE_SYSLOG = not pyoslog.is_supported()
            if Log._MACOS_USE_SYSLOG:  # syslog prior to 10.12
                handler = logging.handlers.SysLogHandler(address='/var/run/syslog')
                handler.setFormatter(logging.Formatter(Log._SYSLOG_MESSAGE_FORMAT))
            else:  # unified logging in 10.12+
                handler = pyoslog.Handler()
                handler.setSubsystem(APP_PACKAGE)

        else:
            if os.path.exists('/dev/log'):
                handler = logging.handlers.SysLogHandler(address='/dev/log')
                handler.setFormatter(logging.Formatter(Log._SYSLOG_MESSAGE_FORMAT))
            else:
                handler = logging.StreamHandler()

        Log._HANDLER = handler
        Log._LOGGER.addHandler(Log._HANDLER)
        Log.set_level(logging.INFO)

    @staticmethod
    def get_level():
        return Log._LOGGER.getEffectiveLevel()

    @staticmethod
    def set_level(level):
        # set both handler and logger level as we just want a direct mapping input->output
        Log._HANDLER.setLevel(level)
        Log._LOGGER.setLevel(level)

    @staticmethod
    def _log(level_method, level, *args):
        message = ' '.join(map(str, args))
        if Log.get_level() <= level:
            print(datetime.datetime.now().strftime(Log._DATE_FORMAT), message)

        if len(message) > 2048 and (sys.platform not in ['win32', 'darwin'] or Log._MACOS_USE_SYSLOG):
            truncation_message = ' [ NOTE: message over syslog length limit truncated to 2048 characters; run `%s' \
                                 ' --debug` in a terminal to see the full output ] ' % os.path.basename(__file__)
            message = message[0:2048 - len(Log._SYSLOG_MESSAGE_FORMAT) - len(truncation_message)] + truncation_message

        # note: need LOG_ALERT (i.e., warning) or higher to show in syslog on macOS
        severity = Log._LOGGER.warning if Log._MACOS_USE_SYSLOG else level_method
        severity(message)

    @staticmethod
    def debug(*args):
        Log._log(Log._LOGGER.debug, logging.DEBUG, *args)

    @staticmethod
    def info(*args):
        Log._log(Log._LOGGER.info, logging.INFO, *args)

    @staticmethod
    def error(*args):
        Log._log(Log._LOGGER.error, logging.ERROR, *args)

    @staticmethod
    def error_string(error):
        return getattr(error, 'message', repr(error))

    @staticmethod
    def format_host_port(address):
        host, port, *_ = address
        with contextlib.suppress(ValueError):
            ip = ipaddress.ip_address(host)
            host = '[%s]' % host if isinstance(ip, ipaddress.IPv6Address) else host
        return '%s:%d' % (host, port)

    @staticmethod
    def get_last_error():
        error_type, value, _traceback = sys.exc_info()
        del _traceback  # used to be required in python 2; may no-longer be needed, but best to be safe
        return error_type, value  # note that if no exception has currently been raised, this will return `None, None`

    @staticmethod
    def get_labelled_logs(info_string, *labels):
        return (lambda *args: Log.debug(info_string(), *labels, ':', *args),
                lambda *args: Log.info(info_string(), *labels, ':', *args),
                lambda *args: Log.error(info_string(), *labels, ':', *args))


class CacheStore(abc.ABC):
    """Override this class to provide additional cache store options for a dictionary of OAuth 2.0 credentials, then add
    an entry in AppConfig's `_EXTERNAL_CACHE_STORES` to make them available via the proxy's `--cache-store` parameter"""

    @staticmethod
    @abc.abstractmethod
    def load(store_id):
        return {}

    @staticmethod
    @abc.abstractmethod
    def save(store_id, config_dict):
        pass


class AWSSecretsManagerCacheStore(CacheStore):
    # noinspection PyUnresolvedReferences
    @staticmethod
    def _get_boto3_client(store_id):
        try:
            # noinspection PyGlobalUndefined
            global boto3, botocore
            import boto3
            import botocore.exceptions
        except ModuleNotFoundError:
            Log.error('Unable to load AWS SDK - please install the `boto3` module: `python -m pip install boto3`')
            return None, None

        # allow a profile to be chosen by prefixing the store_id - the separator used (`||`) will not be in an ARN
        # or secret name (see: https://docs.aws.amazon.com/secretsmanager/latest/apireference/API_CreateSecret.html)
        split_id = store_id.split('||', maxsplit=1)
        if '||' in store_id:
            return split_id[1], boto3.session.Session(profile_name=split_id[0]).client('secretsmanager')
        return store_id, boto3.client(service_name='secretsmanager')

    @staticmethod
    def _create_secret(aws_client, store_id):
        if store_id.startswith('arn:'):
            Log.info('Creating new AWS Secret "%s" failed - it is not possible to choose specific ARNs for new secrets')
            return False

        try:
            aws_client.create_secret(Name=store_id, ForceOverwriteReplicaSecret=False)
            Log.info('Created new AWS Secret "%s"' % store_id)
            return True

        except botocore.exceptions.ClientError as e:
            if e.response['Error']['Code'] == 'AccessDeniedException':
                AWSSecretsManagerCacheStore._log_error(
                    'Creating new AWS Secret "%s" failed - access denied: does the IAM user have the '
                    '`secretsmanager:CreateSecret` permission?' % store_id, e)
            else:
                AWSSecretsManagerCacheStore._log_error('Creating new AWS Secret "%s" failed with an unexpected error; '
                                                       'see the proxy\'s debug log' % store_id, e)
        return False

    @staticmethod
    def _log_error(error_message, debug_error):
        Log.debug('AWS %s: %s' % (debug_error.response['Error']['Code'], debug_error.response['Error']['Message']))
        Log.error(error_message)

    @staticmethod
    def load(store_id):
        store_id, aws_client = AWSSecretsManagerCacheStore._get_boto3_client(store_id)
        if aws_client:
            try:
                Log.debug('Requesting credential cache from AWS Secret "%s"' % store_id)
                retrieved_secrets = json.loads(aws_client.get_secret_value(SecretId=store_id)['SecretString'])
                Log.info('Fetched', len(retrieved_secrets), 'cached account entries from AWS Secret "%s"' % store_id)
                return retrieved_secrets

            except botocore.exceptions.ClientError as e:
                error_code = e.response['Error']['Code']
                if error_code == 'ResourceNotFoundException':
                    Log.info('AWS Secret "%s" does not exist - attempting to create it' % store_id)
                    AWSSecretsManagerCacheStore._create_secret(aws_client, store_id)
                elif error_code == 'AccessDeniedException':
                    AWSSecretsManagerCacheStore._log_error(
                        'Fetching AWS Secret "%s" failed - access denied: does the IAM user have the '
                        '`secretsmanager:GetSecretValue` permission?' % store_id, e)
                else:
                    AWSSecretsManagerCacheStore._log_error(
                        'Fetching AWS Secret "%s" failed - unexpected error; see the proxy debug log' % store_id, e)
        else:
            Log.error('Unable to get AWS SDK client; cannot fetch credentials from AWS Secrets Manager')
        return {}

    @staticmethod
    def save(store_id, config_dict, create_secret=True):
        store_id, aws_client = AWSSecretsManagerCacheStore._get_boto3_client(store_id)
        if aws_client:
            try:
                Log.debug('Saving credential cache to AWS Secret "%s"' % store_id)
                aws_client.put_secret_value(SecretId=store_id, SecretString=json.dumps(config_dict))
                Log.info('Cached', len(config_dict), 'account entries to AWS Secret "%s"' % store_id)

            except botocore.exceptions.ClientError as e:
                error_code = e.response['Error']['Code']
                if error_code == 'ResourceNotFoundException' and create_secret:
                    Log.info('AWS Secret "%s" does not exist - attempting to create it' % store_id)
                    if AWSSecretsManagerCacheStore._create_secret(aws_client, store_id):
                        AWSSecretsManagerCacheStore.save(store_id, config_dict, create_secret=False)
                elif error_code == 'AccessDeniedException':
                    AWSSecretsManagerCacheStore._log_error(
                        'Caching to AWS Secret "%s" failed - access denied: does the IAM user have the '
                        '`secretsmanager:PutSecretValue` permission?' % store_id, e)
                else:
                    AWSSecretsManagerCacheStore._log_error(
                        'Caching to AWS Secret "%s" failed - unexpected error; see the proxy debug log' % store_id, e)
        else:
            Log.error('Unable to get AWS SDK client; cannot cache credentials to AWS Secrets Manager')


class ConcurrentConfigParser:
    """Helper wrapper to add locking to a ConfigParser object (note: only wraps the methods used in this script)"""

    def __init__(self):
        self.config = configparser.ConfigParser(interpolation=None)
        self.lock = threading.Lock()

    def read(self, filename):
        with self.lock:
            self.config.read(filename)

    def sections(self):
        with self.lock:
            return self.config.sections()

    def add_section(self, section):
        with self.lock:
            self.config.add_section(section)

    def get(self, section, option, fallback=None):
        with self.lock:
            return self.config.get(section, option, fallback=fallback)

    def getint(self, section, option, fallback=None):
        with self.lock:
            return self.config.getint(section, option, fallback=fallback)

    def getboolean(self, section, option, fallback=None):
        with self.lock:
            return self.config.getboolean(section, option, fallback=fallback)

    def set(self, section, option, value):
        with self.lock:
            self.config.set(section, option, value)

    def remove_option(self, section, option):
        with self.lock:
            self.config.remove_option(section, option)

    def write(self, file):
        with self.lock:
            self.config.write(file)

    def items(self):
        with self.lock:
            return self.config.items()  # used in read_dict when saving to cache store


class AppConfig:
    """Helper wrapper around ConfigParser to cache servers/accounts, and avoid writing to the file until necessary"""

    _PARSER = None
    _PARSER_LOCK = threading.Lock()

    # note: removing the unencrypted version of `client_secret_encrypted` is not automatic with --cache-store (see docs)
    _CACHED_OPTION_KEYS = ['access_token', 'access_token_expiry', 'refresh_token', 'token_salt', 'token_iterations',
                           'client_secret_encrypted', 'last_activity']

    # additional cache stores may be implemented by extending CacheStore and adding a prefix entry in this dict
    _EXTERNAL_CACHE_STORES = {'aws:': AWSSecretsManagerCacheStore}

    @staticmethod
    def _load():
        config_parser = ConcurrentConfigParser()
        config_parser.read(CONFIG_FILE_PATH)

        # cached account credentials can be stored in the configuration file (default) or, via `--cache-store`, a
        # separate local file or external service (such as a secrets manager) - we combine these sources at load time
        if CACHE_STORE != CONFIG_FILE_PATH:
            # it would be cleaner to avoid specific options here, but best to load unexpected sections only when enabled
            allow_catch_all_accounts = config_parser.getboolean(APP_SHORT_NAME, 'allow_catch_all_accounts',
                                                                fallback=False)

            cache_file_parser = AppConfig._load_cache(CACHE_STORE)
            cache_file_accounts = [s for s in cache_file_parser.sections() if '@' in s]
            for account in cache_file_accounts:
                if allow_catch_all_accounts and account not in config_parser.sections():  # missing sub-accounts
                    config_parser.add_section(account)
                for option in cache_file_parser.options(account):
                    if option in AppConfig._CACHED_OPTION_KEYS:
                        config_parser.set(account, option, cache_file_parser.get(account, option))

        return config_parser

    @staticmethod
    def _load_cache(cache_store_identifier):
        cache_file_parser = configparser.ConfigParser(interpolation=None)
        for prefix, cache_store_handler in AppConfig._EXTERNAL_CACHE_STORES.items():
            if cache_store_identifier.startswith(prefix):
                cache_file_parser.read_dict(cache_store_handler.load(cache_store_identifier[len(prefix):]))
                return cache_file_parser
        cache_file_parser.read(cache_store_identifier)  # default cache is a local file (does not error if non-existent)
        return cache_file_parser

    @staticmethod
    def get():
        with AppConfig._PARSER_LOCK:
            if AppConfig._PARSER is None:
                AppConfig._PARSER = AppConfig._load()
            return AppConfig._PARSER

    @staticmethod
    def unload():
        with AppConfig._PARSER_LOCK:
            AppConfig._PARSER = None

    @staticmethod
    def get_global(name, fallback):
        return AppConfig.get().getboolean(APP_SHORT_NAME, name, fallback)

    @staticmethod
    def servers():
        return [s for s in AppConfig.get().sections() if CONFIG_SERVER_MATCHER.match(s)]

    @staticmethod
    def accounts():
        return [s for s in AppConfig.get().sections() if '@' in s]

    @staticmethod
    def get_option_with_catch_all_fallback(config, account, option, fallback=None):
        if AppConfig.get_global('allow_catch_all_accounts', fallback=False):
            user_domain = '@%s' % account.split('@')[-1]
            fallback = config.get(user_domain, option, fallback=config.get('@', option, fallback=fallback))
        return config.get(account, option, fallback=fallback)

    @staticmethod
    def save():
        with AppConfig._PARSER_LOCK:
            if AppConfig._PARSER is None:  # intentionally using _PARSER not get() so we don't (re-)load if unloaded
                return

            if CACHE_STORE != CONFIG_FILE_PATH:
                # in `--cache-store` mode we ignore everything except _CACHED_OPTION_KEYS (OAuth 2.0 tokens, etc.)
                output_config_parser = configparser.ConfigParser(interpolation=None)
                output_config_parser.read_dict(AppConfig._PARSER)  # a deep copy of the current configuration
                config_accounts = [s for s in output_config_parser.sections() if '@' in s]

                for account in config_accounts:
                    for option in output_config_parser.options(account):
                        if option not in AppConfig._CACHED_OPTION_KEYS:
                            output_config_parser.remove_option(account, option)

                for section in output_config_parser.sections():
                    if section not in config_accounts or len(output_config_parser.options(section)) <= 0:
                        output_config_parser.remove_section(section)

                AppConfig._save_cache(CACHE_STORE, output_config_parser)

            else:
                # by default we cache to the local configuration file, and rewrite all values each time
                try:
                    with open(CONFIG_FILE_PATH, mode='w', encoding='utf-8') as config_output:
                        AppConfig._PARSER.write(config_output)
                except IOError:
                    Log.error('Error saving state to config file at', CONFIG_FILE_PATH, '- is the file writable?')

    @staticmethod
    def _save_cache(cache_store_identifier, output_config_parser):
        for prefix, cache_store_handler in AppConfig._EXTERNAL_CACHE_STORES.items():
            if cache_store_identifier.startswith(prefix):
                cache_store_handler.save(cache_store_identifier[len(prefix):],
                                         {account: dict(output_config_parser.items(account)) for account in
                                          output_config_parser.sections()})
                return
        try:
            with open(cache_store_identifier, mode='w', encoding='utf-8') as config_output:
                output_config_parser.write(config_output)
        except IOError:
            Log.error('Error saving state to cache store file at', cache_store_identifier, '- is the file writable?')


class Cryptographer:
    ITERATIONS = 870_000  # taken from cryptography's suggestion of using Django's defaults
    LEGACY_ITERATIONS = 100_000  # fallback when the iteration count is not in the config file (versions < 2023-10-17)

    def __init__(self, config, username, password):
        """Creates a cryptographer which allows encrypting and decrypting sensitive information for this account,
        (such as stored tokens), and also supports increasing the encryption/decryption iterations (i.e., strength)"""
        self._salt = None

        # token_salt (and iterations, below) can optionally be inherited in, e.g., CCG / service account configurations
        token_salt = AppConfig.get_option_with_catch_all_fallback(config, username, 'token_salt')
        if token_salt:
            try:
                self._salt = base64.b64decode(token_salt.encode('utf-8'))  # catch incorrect third-party proxy guide
            except (binascii.Error, UnicodeError):
                Log.info('%s: Invalid `token_salt` value found in config file entry for account %s - this value is not '
                         'intended to be manually created; generating new `token_salt`' % (APP_NAME, username))

        if not self._salt:
            self._salt = os.urandom(16)  # either a failed decode or the initial run when no salt exists

        # the iteration count is stored with the credentials, so could if required be user-edited (see PR #198 comments)
        iterations = int(AppConfig.get_option_with_catch_all_fallback(config, username, 'token_iterations',
                                                                      fallback=self.LEGACY_ITERATIONS))

        # with MultiFernet each fernet is tried in order to decrypt a value, but encryption always uses the first
        # fernet, so sort unique iteration counts in descending order (i.e., use the best available encryption)
        self._iterations_options = sorted({self.ITERATIONS, iterations, self.LEGACY_ITERATIONS}, reverse=True)

        # generate encrypter/decrypter based on the password and salt
        self._fernets = [Fernet(base64.urlsafe_b64encode(
            PBKDF2HMAC(algorithm=hashes.SHA256(), length=32, salt=self._salt, iterations=iterations,
                       backend=default_backend()).derive(password.encode('utf-8')))) for iterations in
            self._iterations_options]
        self.fernet = MultiFernet(self._fernets)

    @property
    def salt(self):
        return base64.b64encode(self._salt).decode('utf-8')

    @property
    def iterations(self):
        return self._iterations_options[0]

    def encrypt(self, value):
        return self.fernet.encrypt(value.encode('utf-8')).decode('utf-8')

    def decrypt(self, value):
        return self.fernet.decrypt(value.encode('utf-8')).decode('utf-8')

    def requires_rotation(self, value):
        try:
            self._fernets[0].decrypt(value.encode('utf-8'))  # if the first fernet works, everything is up-to-date
            return False
        except InvalidToken:
            try:  # check to see if any fernet can decrypt the value - if so we can upgrade the encryption strength
                self.decrypt(value)
                return True
            except InvalidToken:
                return False

    def rotate(self, value):
        return self.fernet.rotate(value.encode('utf-8')).decode('utf-8')


class OAuth2Helper:
    class TokenRefreshError(Exception):
        pass

    @staticmethod
    def get_oauth2_credentials(username, password, reload_remote_accounts=True):
        # noinspection GrazieInspection
        """Using the given username (i.e., email address) and password, reads account details from AppConfig and
        handles OAuth 2.0 token request and renewal, saving the updated details back to AppConfig (or removing them
        if invalid). Returns either (True, '[OAuth2 string for authentication]') or (False, '[Error message]')"""

        # we support broader catch-all account names (e.g., `@domain.com` / `@`) if enabled
        config_accounts = AppConfig.accounts()
        valid_accounts = [username in config_accounts]
        if AppConfig.get_global('allow_catch_all_accounts', fallback=False):
            user_domain = '@%s' % username.split('@')[-1]
            valid_accounts.extend([account in config_accounts for account in [user_domain, '@']])

        if not any(valid_accounts):
            Log.error('Proxy config file entry missing for account', username, '- aborting login')
            return (False, '%s: No config file entry found for account %s - please add a new section with values '
                           'for permission_url, token_url, oauth2_scope, redirect_uri, client_id and '
                           'client_secret' % (APP_NAME, username))

        config = AppConfig.get()
        permission_url = AppConfig.get_option_with_catch_all_fallback(config, username, 'permission_url')
        token_url = AppConfig.get_option_with_catch_all_fallback(config, username, 'token_url')
        oauth2_scope = AppConfig.get_option_with_catch_all_fallback(config, username, 'oauth2_scope')
        oauth2_flow = AppConfig.get_option_with_catch_all_fallback(config, username, 'oauth2_flow')
        redirect_uri = AppConfig.get_option_with_catch_all_fallback(config, username, 'redirect_uri')
        redirect_listen_address = AppConfig.get_option_with_catch_all_fallback(config, username,
                                                                               'redirect_listen_address')
        client_id = AppConfig.get_option_with_catch_all_fallback(config, username, 'client_id')
        client_secret = AppConfig.get_option_with_catch_all_fallback(config, username, 'client_secret')
        client_secret_encrypted = AppConfig.get_option_with_catch_all_fallback(config, username,
                                                                               'client_secret_encrypted')
        jwt_certificate_path = AppConfig.get_option_with_catch_all_fallback(config, username, 'jwt_certificate_path')
        jwt_key_path = AppConfig.get_option_with_catch_all_fallback(config, username, 'jwt_key_path')

        # note that we don't require permission_url here because it is not needed for the client credentials grant flow,
        # and likewise for client_secret here because it can be optional for Office 365 configurations
        if not (token_url and oauth2_scope and redirect_uri and client_id):
            Log.error('Proxy config file entry incomplete for account', username, '- aborting login')
            return (False, '%s: Incomplete config file entry found for account %s - please make sure all required '
                           'fields are added (permission_url, token_url, oauth2_scope, redirect_uri, client_id '
                           'and client_secret)' % (APP_NAME, username))

        # while not technically forbidden (RFC 6749, A.1 and A.2), it is highly unlikely the example value is valid
        example_client_value = '*** your'
        example_client_status = [example_client_value in i for i in [client_id, client_secret] if i]
        if any(example_client_status):
            if all(example_client_status) or example_client_value in client_id:
                Log.info('Warning: client configuration for account', username, 'seems to contain example values -',
                         'if authentication fails, please double-check these values are correct')
            elif example_client_value in client_secret:
                Log.info('Warning: client secret for account', username, 'seems to contain the example value - if you',
                         'are using an Office 365 setup that does not need a secret, please delete this line entirely;',
                         'otherwise, if authentication fails, please double-check this value is correct')

        current_time = int(time.time())
        access_token = config.get(username, 'access_token', fallback=None)
        access_token_expiry = config.getint(username, 'access_token_expiry', fallback=current_time)
        refresh_token = config.get(username, 'refresh_token', fallback=None)

        # try reloading remotely cached tokens if possible
        if not access_token and CACHE_STORE != CONFIG_FILE_PATH and reload_remote_accounts:
            AppConfig.unload()
            return OAuth2Helper.get_oauth2_credentials(username, password, reload_remote_accounts=False)

        cryptographer = Cryptographer(config, username, password)
        rotatable_values = {
            'access_token': access_token,
            'refresh_token': refresh_token,
            'client_secret_encrypted': client_secret_encrypted
        }
        if any(value and cryptographer.requires_rotation(value) for value in rotatable_values.values()):
            Log.info('Rotating stored secrets for account', username, 'to use new cryptographic parameters')
            for key, value in rotatable_values.items():
                if value:
                    config.set(username, key, cryptographer.rotate(value))

            config.set(username, 'token_iterations', str(cryptographer.iterations))
            AppConfig.save()

        try:
            # if both secret values are present we use the unencrypted version (as it may have been user-edited)
            if client_secret_encrypted:
                if not client_secret:
                    try:
                        client_secret = cryptographer.decrypt(client_secret_encrypted)
                    except InvalidToken as e:  # needed to avoid looping (we don't remove secrets on decryption failure)
                        Log.error('Invalid password to decrypt `client_secret_encrypted` for account', username,
                                  '- aborting login:', Log.error_string(e))
                        return False, '%s: Login failed - the password for account %s is incorrect' % (
                            APP_NAME, username)
                else:
                    Log.info('Warning: found both `client_secret_encrypted` and `client_secret` for account', username,
                             '- the un-encrypted value will be used. Removing the un-encrypted value is recommended')

            # O365 certificate credentials - see: learn.microsoft.com/entra/identity-platform/certificate-credentials
            jwt_client_assertion = None
            if jwt_certificate_path and jwt_key_path:
                if client_secret or client_secret_encrypted:
                    client_secret_type = '`client_secret%s`' % ('_encrypted' if client_secret_encrypted else '')
                    Log.info('Warning: found both certificate credentials and', client_secret_type, 'for account',
                             username, '- the', client_secret_type, 'value will be used. To use certificate',
                             'credentials, remove the client secret value')

                else:
                    try:
                        # noinspection PyUnresolvedReferences
                        import jwt
                    except ImportError:
                        return False, ('Unable to load jwt, which is a requirement when using certificate credentials '
                                       '(`jwt_` options). Please run `python -m pip install -r requirements-core.txt`')
                    import uuid
                    from cryptography import x509
                    from cryptography.hazmat.primitives import serialization

                    try:
                        jwt_now = datetime.datetime.now(datetime.timezone.utc)
                        jwt_certificate_fingerprint = x509.load_pem_x509_certificate(
                            pathlib.Path(jwt_certificate_path).read_bytes()).fingerprint(hashes.SHA256())
                        jwt_client_assertion = jwt.encode(
                            {
                                'aud': token_url,
                                'exp': jwt_now + datetime.timedelta(seconds=JWT_LIFETIME),
                                'iss': client_id,
                                'jti': str(uuid.uuid4()),
                                'nbf': jwt_now,
                                'sub': client_id
                            },
                            serialization.load_pem_private_key(pathlib.Path(jwt_key_path).read_bytes(), password=None),
                            algorithm='RS256',
                            headers={
                                'x5t#S256': base64.urlsafe_b64encode(jwt_certificate_fingerprint).decode('utf-8')
                            })
                    except (FileNotFoundError, OSError):  # catch OSError due to GitHub issue 257 (quoted paths)
                        return (False, 'Unable to create credentials assertion for account %s - please check that the '
                                       '`jwt_certificate_path` and `jwt_key_path` values are correct' % username)

            if access_token or refresh_token:  # if possible, refresh the existing token(s)
                if not access_token or access_token_expiry - current_time < TOKEN_EXPIRY_MARGIN:
                    if refresh_token:
                        response = OAuth2Helper.refresh_oauth2_access_token(token_url, client_id, client_secret,
                                                                            jwt_client_assertion, username,
                                                                            cryptographer.decrypt(refresh_token))

                        access_token = response['access_token']
                        config.set(username, 'access_token', cryptographer.encrypt(access_token))
                        config.set(username, 'access_token_expiry', str(current_time + response['expires_in']))
                        if 'refresh_token' in response:
                            config.set(username, 'refresh_token', cryptographer.encrypt(response['refresh_token']))
                        AppConfig.save()

                    else:
                        # avoid trying invalid (or soon to be) tokens - we used to keep tokens until the last possible
                        # moment here, but it is simpler to just obtain a new one within TOKEN_EXPIRY_MARGIN, especially
                        # when in CCG/ROPCG/Google Cloud service account modes, for all of which getting a new token
                        # involves no interaction from the user (note that in interactive mode it would be better to
                        # request a new token via the user before discarding the existing one, but since this happens
                        # very infrequently, we don't add the extra complexity for just 10 extra minutes of token life)
                        cryptographer.decrypt(access_token)  # check request is valid (raises InvalidToken on failure)
                        access_token = None
                else:
                    access_token = cryptographer.decrypt(access_token)

            if not access_token:
                auth_result = None
                if permission_url:  # O365 CCG/ROPCG and Google service accounts skip authorisation; no permission_url
                    oauth2_flow = 'authorization_code'
                    permission_url = OAuth2Helper.construct_oauth2_permission_url(permission_url, redirect_uri,
                                                                                  client_id, oauth2_scope, username)

                    # note: get_oauth2_authorisation_code is a blocking call (waiting on user to provide code)
                    success, auth_result = OAuth2Helper.get_oauth2_authorisation_code(permission_url, redirect_uri,
                                                                                      redirect_listen_address, username)

                    if not success:
                        Log.info('Authorisation result error for account', username, '- aborting login.', auth_result)
                        return False, '%s: Login failed for account %s: %s' % (APP_NAME, username, auth_result)

                if not oauth2_flow:
                    Log.error('No `oauth2_flow` value specified for account', username, '- aborting login')
                    return (False, '%s: Incomplete config file entry found for account %s - please make sure an '
                                   '`oauth2_flow` value is specified when using a method that does not require a '
                                   '`permission_url`' % (APP_NAME, username))

                response = OAuth2Helper.get_oauth2_authorisation_tokens(token_url, redirect_uri, client_id,
                                                                        client_secret, jwt_client_assertion,
                                                                        auth_result, oauth2_scope, oauth2_flow,
                                                                        username, password)

                if AppConfig.get_global('encrypt_client_secret_on_first_use', fallback=False):
                    if client_secret:
                        # note: save to the `username` entry even if `user_domain` exists, avoiding conflicts when
                        # using `encrypt_client_secret_on_first_use` with the `allow_catch_all_accounts` option
                        config.set(username, 'client_secret_encrypted', cryptographer.encrypt(client_secret))
                        config.remove_option(username, 'client_secret')

                access_token = response['access_token']
                if username not in config.sections():
                    config.add_section(username)  # in catch-all mode the section may not yet exist
                    REQUEST_QUEUE.put(MENU_UPDATE)  # make sure the menu shows the newly-added account
                config.set(username, 'token_salt', cryptographer.salt)
                config.set(username, 'token_iterations', str(cryptographer.iterations))
                config.set(username, 'access_token', cryptographer.encrypt(access_token))
                config.set(username, 'access_token_expiry', str(current_time + response['expires_in']))

                if 'refresh_token' in response:
                    config.set(username, 'refresh_token', cryptographer.encrypt(response['refresh_token']))
                elif permission_url:  # ignore this situation with CCG/ROPCG/service account flows - it is expected
                    Log.info('Warning: no refresh token returned for account', username, '- you will need to',
                             're-authenticate each time the access token expires (does your `oauth2_scope` value allow',
                             '`offline` use?)')

                AppConfig.save()

            # send authentication command to server (response checked in ServerConnection) - note: we only support
            # single-trip authentication (SASL) without actually checking the server's capabilities - improve?
            oauth2_string = OAuth2Helper.construct_oauth2_string(username, access_token)
            return True, oauth2_string

        except OAuth2Helper.TokenRefreshError as e:
            # always clear access tokens - can easily request another via the refresh token (with no user interaction)
            has_access_token = bool(config.get(username, 'access_token', fallback=None))
            config.remove_option(username, 'access_token')
            config.remove_option(username, 'access_token_expiry')

            if not has_access_token:
                # if this is already a second failure, remove the refresh token as well, and force re-authentication
                config.remove_option(username, 'token_salt')
                config.remove_option(username, 'token_iterations')
                config.remove_option(username, 'refresh_token')

            AppConfig.save()

            Log.info('Retrying login due to exception while refreshing access token for account', username,
                     '(attempt %d):' % (1 if has_access_token else 2), Log.error_string(e))
            return OAuth2Helper.get_oauth2_credentials(username, password, reload_remote_accounts=False)

        except InvalidToken as e:
            # regardless of the `delete_account_token_on_password_error` setting, we only reset tokens for standard or
            # ROPCG flows; when using CCG or a service account it is far safer to deny account access and require a
            # config file edit in order to reset an account rather than allowing *any* password to be used for access
            if AppConfig.get_global('delete_account_token_on_password_error', fallback=True) and (
                    permission_url or oauth2_flow not in ['client_credentials', 'service_account']):
                config.remove_option(username, 'access_token')
                config.remove_option(username, 'access_token_expiry')
                config.remove_option(username, 'token_salt')
                config.remove_option(username, 'token_iterations')
                config.remove_option(username, 'refresh_token')
                AppConfig.save()

                Log.info('Retrying login due to exception while decrypting OAuth 2.0 credentials for account', username,
                         '(invalid password):', Log.error_string(e))
                return OAuth2Helper.get_oauth2_credentials(username, password, reload_remote_accounts=False)

            Log.error('Invalid password to decrypt credentials for account', username, '- aborting login:',
                      Log.error_string(e))
            return False, '%s: Login failed - the password for account %s is incorrect' % (APP_NAME, username)

        except Exception as e:
            # note that we don't currently remove cached credentials here, as failures on the initial request are before
            # caching happens, and the assumption is that refresh token request exceptions are temporal (e.g., network
            # errors: URLError(OSError(50, 'Network is down'))) - access token 400 Bad Request HTTPErrors with messages
            # such as 'authorisation code was already redeemed' are caused by our support for simultaneous requests,
            # and will work from the next request; however, please report an issue if you encounter problems here
            Log.info('Caught exception while requesting OAuth 2.0 credentials for account %s:' % username,
                     Log.error_string(e))
            return False, '%s: Login failed for account %s - please check your internet connection and retry' % (
                APP_NAME, username)

    @staticmethod
    def oauth2_url_escape(text):
        return urllib.parse.quote(text, safe='~-._')  # see https://tools.ietf.org/html/rfc3986#section-2.3

    @staticmethod
    def oauth2_url_unescape(text):
        return urllib.parse.unquote(text)

    @staticmethod
    def match_redirect_uri(config, received):
        parsed_config = urllib.parse.urlparse(config)
        parsed_received = urllib.parse.urlparse(received)
        # match host:port and path (except trailing slashes), but allow mismatch of the scheme (i.e., http/https) (#96)
        return parsed_config.netloc == parsed_received.netloc and parsed_config.path.rstrip(
            '/') == parsed_received.path.rstrip('/')

    @staticmethod
    def start_redirection_receiver_server(token_request):
        """Starts a local WSGI web server to receive OAuth responses"""
        redirect_listen_type = 'redirect_listen_address' if token_request['redirect_listen_address'] else 'redirect_uri'
        parsed_uri = urllib.parse.urlparse(token_request[redirect_listen_type])
        parsed_port = 80 if parsed_uri.port is None else parsed_uri.port
        Log.debug('Local server auth mode (%s): starting server to listen for authentication response' %
                  Log.format_host_port((parsed_uri.hostname, parsed_port)))

        class LoggingWSGIRequestHandler(wsgiref.simple_server.WSGIRequestHandler):
            # pylint: disable-next=arguments-differ
            def log_message(self, _format_string, *args):
                Log.debug('Local server auth mode (%s): received authentication response' % Log.format_host_port(
                    (parsed_uri.hostname, parsed_port)), *args)

        class RedirectionReceiverWSGIApplication:
            def __call__(self, environ, start_response):
                start_response('200 OK', [('Content-type', 'text/html; charset=utf-8')])
                token_request['response_url'] = '/'.join(token_request['redirect_uri'].split('/')[0:3]) + environ.get(
                    'PATH_INFO') + '?' + environ.get('QUERY_STRING')
                return [('<html><head><title>%s authentication complete (%s)</title><style type="text/css">body{margin:'
                         '20px auto;line-height:1.3;font-family:sans-serif;font-size:16px;color:#444;padding:0 24px}'
                         '</style></head><body><p>%s successfully authenticated account %s.</p><p>You can close this '
                         'window.</p></body></html>' % ((APP_NAME, token_request['username']) * 2)).encode('utf-8')]

        try:
            wsgiref.simple_server.WSGIServer.allow_reuse_address = False
            wsgiref.simple_server.WSGIServer.timeout = AUTHENTICATION_TIMEOUT
            redirection_server = wsgiref.simple_server.make_server(str(parsed_uri.hostname), parsed_port,
                                                                   RedirectionReceiverWSGIApplication(),
                                                                   handler_class=LoggingWSGIRequestHandler)

            Log.info('Please visit the following URL to authenticate account %s: %s' %
                     (token_request['username'], token_request['permission_url']))
            redirection_server.handle_request()
            with contextlib.suppress(socket.error):
                redirection_server.server_close()

            if 'response_url' in token_request:
                Log.debug('Local server auth mode (%s): closing local server and returning response' %
                          Log.format_host_port((parsed_uri.hostname, parsed_port)), token_request['response_url'])
            else:
                # failed, likely because of an incorrect address (e.g., https vs http), but can also be due to timeout
                Log.info('Local server auth mode (%s):' % Log.format_host_port((parsed_uri.hostname, parsed_port)),
                         'request failed - if this error reoccurs, please check `%s` for' % redirect_listen_type,
                         token_request['username'], 'is not specified as `https` mistakenly. See the sample '
                                                    'configuration file for documentation')
                token_request['expired'] = True

        except socket.error as e:
            Log.error('Local server auth mode (%s):' % Log.format_host_port((parsed_uri.hostname, parsed_port)),
                      'unable to start local server. Please check that `%s` for %s is unique across accounts, '
                      'specifies a port number, and is not already in use. See the documentation in the proxy\'s '
                      'sample configuration file.' % (redirect_listen_type, token_request['username']),
                      Log.error_string(e))
            token_request['expired'] = True

        del token_request['local_server_auth']
        RESPONSE_QUEUE.put(token_request)

    @staticmethod
    def construct_oauth2_permission_url(permission_url, redirect_uri, client_id, scope, username):
        """Constructs and returns the URL to request permission for this client to access the given scope, hinting
        the username where possible (note that delegated accounts without direct login enabled will need to select the
        'Sign in with another account' option)"""
        params = {'client_id': client_id, 'redirect_uri': redirect_uri, 'scope': scope, 'response_type': 'code',
                  'access_type': 'offline', 'login_hint': username}
        param_pairs = ['%s=%s' % (param, OAuth2Helper.oauth2_url_escape(value)) for param, value in params.items()]
        return '%s?%s' % (permission_url, '&'.join(param_pairs))

    @staticmethod
    def get_oauth2_authorisation_code(permission_url, redirect_uri, redirect_listen_address, username):
        """Submit an authorisation request to the parent app and block until it is provided (or the request fails)"""
        token_request = {'permission_url': permission_url, 'redirect_uri': redirect_uri,
                         'redirect_listen_address': redirect_listen_address, 'username': username, 'expired': False}
        REQUEST_QUEUE.put(token_request)
        response_queue_reference = RESPONSE_QUEUE  # referenced locally to avoid inserting into the new queue on restart
        wait_time = 0
        while True:
            try:
                data = response_queue_reference.get(block=True, timeout=1)
            except queue.Empty:
                wait_time += 1
                if wait_time < AUTHENTICATION_TIMEOUT:
                    continue

                token_request['expired'] = True
                REQUEST_QUEUE.put(token_request)  # re-insert the request as expired so the parent app can remove it
                return False, 'Authorisation request timed out'

            if data is QUEUE_SENTINEL:  # app is closing
                response_queue_reference.put(QUEUE_SENTINEL)  # make sure all watchers exit
                return False, '%s is shutting down' % APP_NAME

            if data['permission_url'] == permission_url and data['username'] == username:  # a response meant for us
                # to improve no-GUI mode we also support the use of a local redirection receiver server or terminal
                # entry to authenticate; this result is a timeout, wsgi request error/failure, or terminal auth ctrl+c
                if 'expired' in data and data['expired']:
                    return False, 'No-GUI authorisation request failed or timed out for account %s' % data['username']

                if 'local_server_auth' in data:
                    threading.Thread(target=OAuth2Helper.start_redirection_receiver_server, args=(data,),
                                     name='EmailOAuth2Proxy-auth-%s' % data['username'], daemon=True).start()

                else:
                    if 'response_url' in data and OAuth2Helper.match_redirect_uri(token_request['redirect_uri'],
                                                                                  data['response_url']):
                        # parse_qsl not parse_qs because we only ever care about non-array values; extra dict formatting
                        # as IntelliJ has a bug incorrectly detecting parse_qs/l as returning a dict with byte-type keys
                        response = {str(key): value for key, value in
                                    urllib.parse.parse_qsl(urllib.parse.urlparse(data['response_url']).query)}
                        if 'code' in response and response['code']:
                            authorisation_code = OAuth2Helper.oauth2_url_unescape(response['code'])
                            if authorisation_code:
                                return True, authorisation_code
                            return False, 'No OAuth 2.0 authorisation code returned for account %s' % data['username']
                        if 'error' in response:
                            message = 'OAuth 2.0 authorisation error for account %s: ' % data['username']
                            message += response['error']
                            message += '; %s' % response['error_description'] if 'error_description' in response else ''
                            return False, message
                        return (False, 'OAuth 2.0 authorisation response for account %s has neither code nor error '
                                       'message' % data['username'])
                    return (False, 'OAuth 2.0 authorisation response for account %s is missing or does not match'
                                   '`redirect_uri`' % data['username'])

            else:  # not for this thread - put back into queue
                response_queue_reference.put(data)
                time.sleep(1)

    @staticmethod
    def get_oauth2_authorisation_tokens(token_url, redirect_uri, client_id, client_secret, jwt_client_assertion,
                                        authorisation_code, oauth2_scope, oauth2_flow, username, password):
        """Requests OAuth 2.0 access and refresh tokens from token_url using the given client_id, client_secret,
        authorisation_code and redirect_uri, returning a dict with 'access_token', 'expires_in', and 'refresh_token'
        on success, or throwing an exception on failure (e.g., HTTP 400)"""
        if oauth2_flow == 'service_account':  # service accounts are slightly different, and are handled separately
            return OAuth2Helper.get_service_account_authorisation_token(client_id, client_secret, oauth2_scope,
                                                                        username)

        params = {'client_id': client_id, 'client_secret': client_secret, 'code': authorisation_code,
                  'redirect_uri': redirect_uri, 'grant_type': oauth2_flow}
        if not client_secret:
            del params['client_secret']  # client secret can be optional for O365, but we don't want a None entry

            # certificate credentials are only used when no client secret is provided
            if jwt_client_assertion:
                params['client_assertion_type'] = 'urn:ietf:params:oauth:client-assertion-type:jwt-bearer'
                params['client_assertion'] = jwt_client_assertion

        if oauth2_flow != 'authorization_code':
            del params['code']  # CCG/ROPCG flows have no code, but we need the scope and (for ROPCG) username+password
            params['scope'] = oauth2_scope
            if oauth2_flow == 'password':
                params['username'] = username
                params['password'] = password
        try:
            response = urllib.request.urlopen(
                urllib.request.Request(token_url, data=urllib.parse.urlencode(params).encode('utf-8'),
                                       headers={'User-Agent': APP_NAME}), timeout=AUTHENTICATION_TIMEOUT).read()
            return json.loads(response)
        except urllib.error.HTTPError as e:
            e.message = json.loads(e.read())
            Log.debug('Error requesting access token for account', username, '- received invalid response:', e.message)
            raise e

    # noinspection PyUnresolvedReferences
    @staticmethod
    def get_service_account_authorisation_token(key_type, key_path_or_contents, oauth2_scope, username):
        """Requests an authorisation token via a Service Account key (currently Google Cloud only)"""
        import json
        try:
            import requests
            import google.oauth2.service_account
            import google.auth.transport.requests
        except ModuleNotFoundError as e:
            raise ModuleNotFoundError('Unable to load Google Auth SDK - please install the `requests` and '
                                      '`google-auth` modules: `python -m pip install requests google-auth`') from e

        if key_type == 'file':
            try:
                with open(key_path_or_contents, mode='r', encoding='utf-8') as key_file:
                    service_account = json.load(key_file)
            except IOError as e:
                raise FileNotFoundError('Unable to open service account key file %s for account %s' %
                                        (key_path_or_contents, username)) from e
        elif key_type == 'key':
            service_account = json.loads(key_path_or_contents)
        else:
            raise KeyError('Service account key type not specified for account %s - `client_id` must be set to '
                           '`file` or `key`' % username)

        credentials = google.oauth2.service_account.Credentials.from_service_account_info(service_account)
        credentials = credentials.with_scopes(oauth2_scope.split(' '))
        credentials = credentials.with_subject(username)

        request = google.auth.transport.requests.Request()
        credentials.refresh(request)
        return {'access_token': credentials.token, 'expires_in': int(credentials.expiry.timestamp() - time.time())}

    @staticmethod
    def refresh_oauth2_access_token(token_url, client_id, client_secret, jwt_client_assertion, username, refresh_token):
        """Obtains a new access token from token_url using the given client_id, client_secret and refresh token,
        returning a dict with 'access_token', 'expires_in', and 'refresh_token' on success; exception on failure"""
        params = {'client_id': client_id, 'client_secret': client_secret, 'refresh_token': refresh_token,
                  'grant_type': 'refresh_token'}
        if not client_secret:
            del params['client_secret']  # client secret can be optional for O365, but we don't want a None entry

            # certificate credentials are only used when no client secret is provided
            if jwt_client_assertion:
                params['client_assertion_type'] = 'urn:ietf:params:oauth:client-assertion-type:jwt-bearer'
                params['client_assertion'] = jwt_client_assertion

        try:
            response = urllib.request.urlopen(
                urllib.request.Request(token_url, data=urllib.parse.urlencode(params).encode('utf-8'),
                                       headers={'User-Agent': APP_NAME}), timeout=AUTHENTICATION_TIMEOUT).read()
            token = json.loads(response)
            if 'expires_in' in token:  # some servers return integer values as strings - fix expiry values (GitHub #237)
                token['expires_in'] = int(token['expires_in'])
            return token

        except urllib.error.HTTPError as e:
            e.message = json.loads(e.read())
            Log.debug('Error refreshing access token for account', username, '- received invalid response:', e.message)
            if e.code == 400:  # 400 Bad Request typically means re-authentication is required (token expired)
                raise OAuth2Helper.TokenRefreshError from e
            raise e

    @staticmethod
    def construct_oauth2_string(username, access_token):
        """Constructs an OAuth 2.0 SASL authentication string from the given username and access token"""
        return 'user=%s\1auth=Bearer %s\1\1' % (username, access_token)

    @staticmethod
    def encode_oauth2_string(input_string):
        """We use encode() from imaplib's _Authenticator, but it is a private class so we shouldn't just import it. That
        method's docstring is:
            Invoke binascii.b2a_base64 iteratively with short even length buffers, strip the trailing line feed from
            the result and append. 'Even' means a number that factors to both 6 and 8, so when it gets to the end of
            the 8-bit input there's no partial 6-bit output."""
        output_bytes = b''
        if isinstance(input_string, str):
            input_string = input_string.encode('utf-8')
        while input_string:
            if len(input_string) > 48:
                t = input_string[:48]
                input_string = input_string[48:]
            else:
                t = input_string
                input_string = b''
            e = binascii.b2a_base64(t)
            if e:
                output_bytes = output_bytes + e[:-1]
        return output_bytes

    @staticmethod
    def strip_quotes(text):
        """Remove double quotes (i.e., "" characters) around a string - used for IMAP LOGIN command"""
        if text.startswith('"') and text.endswith('"'):
            return text[1:-1].replace(r'\"', '"')  # also need to fix any escaped quotes within the string
        return text

    @staticmethod
    def decode_credentials(str_data):
        """Decode credentials passed as a base64-encoded string: [some data we don't need]\x00username\x00password"""
        try:
            # formal syntax: https://tools.ietf.org/html/rfc4616#section-2
            _, bytes_username, bytes_password = base64.b64decode(str_data).split(b'\x00')
            return bytes_username.decode('utf-8'), bytes_password.decode('utf-8')
        except (ValueError, binascii.Error):
            # ValueError is from incorrect number of arguments; binascii.Error from incorrect encoding
            return '', ''  # no (or invalid) credentials provided


class SSLAsyncoreDispatcher(asyncore.dispatcher_with_send):
    def __init__(self, connection_socket=None, socket_map=None):
        asyncore.dispatcher_with_send.__init__(self, sock=connection_socket, map=socket_map)
        self.ssl_handshake_errors = (ssl.SSLWantReadError, ssl.SSLWantWriteError,
                                     ssl.SSLEOFError, ssl.SSLZeroReturnError)
        self.ssl_connection, self.ssl_handshake_attempts, self.ssl_handshake_completed = self._reset()

    def _reset(self, is_ssl=False):
        self.ssl_connection = is_ssl
        self.ssl_handshake_attempts = 0
        self.ssl_handshake_completed = not is_ssl
        return self.ssl_connection, self.ssl_handshake_attempts, self.ssl_handshake_completed

    def info_string(self):
        return 'SSLDispatcher'  # override in subclasses to provide more detailed connection information

    def set_ssl_connection(self, is_ssl=False):
        # note that the actual SSLContext.wrap_socket (and associated unwrap()) are handled outside this class
        if not self.ssl_connection and is_ssl:
            self._reset(True)
            if is_ssl:
                # we don't start negotiation here because a failed handshake in __init__ means remove_client also fails
                Log.debug(self.info_string(), '<-> [ Starting TLS handshake ]')

        elif self.ssl_connection and not is_ssl:
            self._reset()

    def _ssl_handshake(self):
        if not isinstance(self.socket, ssl.SSLSocket):
            Log.error(self.info_string(), 'Unable to initiate handshake with a non-SSL socket; aborting')
            raise ssl.SSLError(-1, APP_PACKAGE)

        # attempting to connect insecurely to a secure socket could loop indefinitely here - we set a maximum attempt
        # count and catch in handle_error() when `ssl_handshake_attempts` expires, but there's not much else we can do
        self.ssl_handshake_attempts += 1
        if 0 < MAX_SSL_HANDSHAKE_ATTEMPTS < self.ssl_handshake_attempts:
            Log.error(self.info_string(), 'SSL socket handshake failed (reached `MAX_SSL_HANDSHAKE_ATTEMPTS`)')
            raise ssl.SSLError(-1, APP_PACKAGE)

        # see: https://github.com/python/cpython/issues/54293
        try:
            self.socket.do_handshake()
        except ssl.SSLWantReadError:
            select.select([self.socket], [], [], 0.01)  # wait for the socket to be readable (10ms timeout)
        except ssl.SSLWantWriteError:
            select.select([], [self.socket], [], 0.01)  # wait for the socket to be writable (10ms timeout)
        except self.ssl_handshake_errors:  # also includes SSLWant[Read/Write]Error, but already handled above
            self.close()
        else:
            if not self.ssl_handshake_completed:  # only notify once (we may need to repeat the handshake later)
                Log.debug(self.info_string(), '<-> [', self.socket.version(), 'handshake complete ]')
            self.ssl_handshake_attempts = 0
            self.ssl_handshake_completed = True

    def handle_read_event(self):
        # additional Exceptions are propagated to handle_error(); no need to handle here
        if not self.ssl_handshake_completed:
            self._ssl_handshake()
        else:
            # on the first connection event to a secure server we need to handle SSL handshake events (because we don't
            # have a 'not_currently_ssl_but_will_be_once_connected'-type state) - a version of this class that didn't
            # have to deal with both unsecured, wrapped *and* STARTTLS-type sockets would only need this in recv/send
            try:
                super().handle_read_event()
            except self.ssl_handshake_errors:
                self._ssl_handshake()

    def handle_write_event(self):
        # additional Exceptions are propagated to handle_error(); no need to handle here
        if not self.ssl_handshake_completed:
            self._ssl_handshake()
        else:
            # as in handle_read_event, we need to handle SSL handshake events
            try:
                super().handle_write_event()
            except self.ssl_handshake_errors:
                self._ssl_handshake()

    def recv(self, buffer_size):
        # additional Exceptions are propagated to handle_error(); no need to handle here
        try:
            return super().recv(buffer_size)
        except self.ssl_handshake_errors:
            self._ssl_handshake()
        return b''

    def send(self, byte_data):
        # additional Exceptions are propagated to handle_error(); no need to handle here
        try:
            return super().send(byte_data)  # buffers before sending via the socket, so failure is okay; will auto-retry
        except self.ssl_handshake_errors:
            self._ssl_handshake()
        return 0

    def handle_error(self):
        if self.ssl_connection:
            # OSError 0 ('Error') and SSL errors here are caused by connection handshake failures or timeouts
            # APP_PACKAGE is used when we throw our own SSLError on handshake timeout or socket misconfiguration
            ssl_errors = ['SSLV3_ALERT_BAD_CERTIFICATE', 'PEER_DID_NOT_RETURN_A_CERTIFICATE', 'WRONG_VERSION_NUMBER',
                          'CERTIFICATE_VERIFY_FAILED', 'TLSV1_ALERT_PROTOCOL_VERSION', 'TLSV1_ALERT_UNKNOWN_CA',
                          'UNSUPPORTED_PROTOCOL', 'record layer failure', APP_PACKAGE]
            error_type, value = Log.get_last_error()
            if error_type == OSError and value.errno == 0 or issubclass(error_type, ssl.SSLError) and \
                    any(i in value.args[1] for i in ssl_errors) or error_type == FileNotFoundError:
                Log.error('Caught connection error in', self.info_string(), ':', error_type, 'with message:', value)
                if hasattr(self, 'custom_configuration') and hasattr(self, 'proxy_type'):
                    if self.proxy_type == 'SMTP':
                        Log.error('Are the server\'s `local_starttls` and `server_starttls` settings correct?',
                                  'Current `local_starttls` value: %s;' % self.custom_configuration['local_starttls'],
                                  'current `server_starttls` value:', self.custom_configuration['server_starttls'])
                    if self.custom_configuration['local_certificate_path'] and \
                            self.custom_configuration['local_key_path']:
                        Log.error('You have set `local_certificate_path` and `local_key_path`: is your client using a',
                                  'secure connection? github.com/FiloSottile/mkcert is highly recommended for local',
                                  'self-signed certificates, but these may still need an exception in your client')
                Log.error('If you encounter this error repeatedly, please check that you have correctly configured',
                          'python root certificates; see: https://github.com/simonrob/email-oauth2-proxy/issues/14')
                self.close()
            else:
                super().handle_error()
        else:
            super().handle_error()


class OAuth2ClientConnection(SSLAsyncoreDispatcher):
    """The base client-side connection that is subclassed to handle IMAP/POP/SMTP client interaction (note that there
    is some protocol-specific code in here, but it is not essential, and only used to avoid logging credentials)"""

    def __init__(self, proxy_type, connection_socket, socket_map, proxy_parent, custom_configuration):
        SSLAsyncoreDispatcher.__init__(self, connection_socket=connection_socket, socket_map=socket_map)
        self.receive_buffer = b''
        self.proxy_type = proxy_type
        self.server_connection = None
        self.proxy_parent = proxy_parent
        self.local_address = proxy_parent.local_address
        self.server_address = proxy_parent.server_address
        self.custom_configuration = custom_configuration
        self.has_plugins = len(self.custom_configuration['plugins']) > 0
        self.debug_address_string = '%s-{%s}-%s' % tuple(map(Log.format_host_port, (
            connection_socket.getpeername(), connection_socket.getsockname(), self.server_address)))

        self.censor_next_log = False  # try to avoid logging credentials
        self.authenticated = False

        self.set_ssl_connection(
            bool(not custom_configuration['local_starttls'] and custom_configuration['local_certificate_path'] and
                 custom_configuration['local_key_path']))

    def info_string(self):
        debug_string = self.debug_address_string if Log.get_level() == logging.DEBUG else \
            Log.format_host_port(self.local_address)
        account = '; %s' % self.server_connection.authenticated_username if \
            self.server_connection and self.server_connection.authenticated_username else ''
        return '%s (%s%s)' % (self.proxy_type, debug_string, account)

    def handle_read(self):
        byte_data = self.recv(RECEIVE_BUFFER_SIZE)
        if not byte_data:
            return

        # client is established after server; this state should not happen unless already closing
        if not self.server_connection:
            Log.debug(self.info_string(), 'Data received without server connection - ignoring and closing:', byte_data)
            self.close()
            return

        # we have already authenticated - nothing to do; just pass data directly to server
        if self.authenticated:
            Log.debug(self.info_string(), '-->', byte_data)  # original unedited message
            if self.has_plugins:
                # client -> server: process messages through plugins in ascending order
                for plugin in self.custom_configuration['plugins']:
                    byte_data = plugin.receive_from_client(byte_data)
                    if not byte_data:
                        plugin.log_debug('--> [ Message consumed by plugin ]')
                        break  # this plugin has consumed the message; nothing to pass to any subsequent plugins
                    plugin.log_debug('-->', byte_data)  # message transformed by plugin
            if byte_data:
                OAuth2ClientConnection.process_data(self, byte_data)

        # if not authenticated, buffer incoming data and process line-by-line (slightly more involved than the server
        # connection because we censor commands that contain passwords or authentication tokens)
        else:
            self.receive_buffer += byte_data
            complete_lines = []
            while True:
                terminator_index = self.receive_buffer.find(LINE_TERMINATOR)
                if terminator_index != -1:
                    split_position = terminator_index + LINE_TERMINATOR_LENGTH
                    complete_lines.append(self.receive_buffer[:split_position])
                    self.receive_buffer = self.receive_buffer[split_position:]
                else:
                    break

            for line in complete_lines:
                # try to remove credentials from logged data - both inline (via regex) and as separate requests
                if self.censor_next_log:
                    log_data = CENSOR_MESSAGE
                    self.censor_next_log = False
                else:
                    # IMAP LOGIN command with inline username/password, POP PASS and IMAP/POP/SMTP AUTH(ENTICATE)
                    tag_pattern = IMAP_TAG_PATTERN.encode('utf-8')
                    log_data = re.sub(b'(%s) (LOGIN) (.*)\r\n' % tag_pattern,
                                      br'\1 \2 ' + CENSOR_MESSAGE + b'\r\n', line, flags=re.IGNORECASE)
                    log_data = re.sub(b'(PASS) (.*)\r\n',
                                      br'\1 ' + CENSOR_MESSAGE + b'\r\n', log_data, flags=re.IGNORECASE)
                    log_data = re.sub(b'(%s)?( )?(AUTH)(ENTICATE)? (PLAIN|LOGIN) (.*)\r\n' % tag_pattern,
                                      br'\1\2\3\4 \5 ' + CENSOR_MESSAGE + b'\r\n', log_data, flags=re.IGNORECASE)

                Log.debug(self.info_string(), '-->', log_data if CENSOR_CREDENTIALS else line)
                try:
                    self.process_data(line)
                except AttributeError:  # AttributeError("'NoneType' object has no attribute 'username'"), etc
                    Log.info(self.info_string(),
                             'Caught client exception in subclass; server connection closed before data could be sent')
                    self.close()
                    break

    def process_data(self, byte_data, censor_server_log=False):
        try:
            self.server_connection.send(byte_data, censor_log=censor_server_log)  # default = send everything to server
        except AttributeError:  # AttributeError("'NoneType' object has no attribute 'send'")
            Log.info(self.info_string(), 'Caught client exception; server connection closed before data could be sent')
            self.close()

    def send(self, byte_data):
        Log.debug(self.info_string(), '<--', byte_data)
        return super().send(byte_data)

    def log_info(self, message, message_type='info'):
        # override to redirect error messages to our own log
        if message_type not in self.ignore_log_types:
            Log.info(self.info_string(), 'Caught asyncore info message (client) -', message_type, ':', message)

    def handle_close(self):
        error_type, value = Log.get_last_error()
        if error_type and value:
            message = 'Caught connection error (client)'
            if error_type == ConnectionResetError:
                message = '%s [ Are you attempting an encrypted connection to a non-encrypted server? ]' % message
            Log.info(self.info_string(), message, '-', error_type.__name__, ':', value)
        self.close()

    def close(self):
        if self.server_connection:
            self.server_connection.client_connection = None
            with contextlib.suppress(AttributeError):
                self.server_connection.close()
            self.server_connection = None
        self.proxy_parent.remove_client(self)
        with contextlib.suppress(OSError):
            Log.debug(self.info_string(), '<-- [ Server disconnected ]')
            super().close()


class IMAPOAuth2ClientConnection(OAuth2ClientConnection):
    """The client side of the connection - intercept LOGIN/AUTHENTICATE commands and replace with OAuth 2.0 SASL"""

    def __init__(self, connection_socket, socket_map, proxy_parent, custom_configuration):
        super().__init__('IMAP', connection_socket, socket_map, proxy_parent, custom_configuration)
        self.authentication_tag = None
        (self.authentication_command, self.awaiting_credentials, self.login_literal_length_awaited,
         self.login_literal_username) = self.reset_login_state()

    def reset_login_state(self):
        self.authentication_command = None
        self.awaiting_credentials = False
        self.login_literal_length_awaited = 0
        self.login_literal_username = None
        return (self.authentication_command, self.awaiting_credentials, self.login_literal_length_awaited,
                self.login_literal_username)  # avoid lint complaint about defining outside init

    def process_data(self, byte_data, censor_server_log=False):
        str_data = byte_data.decode('utf-8', 'replace').rstrip('\r\n')

        # LOGIN data can be sent as quoted text or string literals (https://tools.ietf.org/html/rfc9051#section-4.3)
        if self.login_literal_length_awaited > 0:
            if not self.login_literal_username:
                split_string = str_data.split(' ')
                literal_match = IMAP_LITERAL_MATCHER.match(split_string[-1])
                if literal_match and len(byte_data) > self.login_literal_length_awaited + 2:
                    # could be the username and another literal for password (+2: literal length doesn't include \r\n)
                    # note: plaintext password could end with a string such as ` {1}` that is a valid literal length
                    self.login_literal_username = ' '.join(split_string[:-1])  # handle username space errors elsewhere
                    self.login_literal_length_awaited = int(literal_match.group('length'))
                    self.censor_next_log = True
                    if not literal_match.group('continuation'):
                        self.send(b'+ \r\n')  # request data (RFC 7888's non-synchronising literals don't require this)
                elif len(split_string) > 1:
                    # credentials as a single literal doesn't seem to be valid (RFC 9051), but some clients do this
                    self.login_literal_length_awaited = 0
                    self.authenticate_connection(split_string[0], ' '.join(split_string[1:]))
                else:
                    super().process_data(byte_data)  # probably an invalid command, but just let the server handle it

            else:
                # no need to check length - can only be password; no more literals possible (unless \r\n *in* password)
                self.login_literal_length_awaited = 0
                self.authenticate_connection(self.login_literal_username, str_data)

        # AUTHENTICATE PLAIN can be a two-stage request - handle credentials if they are separate from command
        elif self.awaiting_credentials:
            self.awaiting_credentials = False
            username, password = OAuth2Helper.decode_credentials(str_data)
            self.authenticate_connection(username, password, 'authenticate')

        else:
            match = IMAP_AUTHENTICATION_REQUEST_MATCHER.match(str_data)
            if not match:  # probably an invalid command, but just let the server handle it
                super().process_data(byte_data)
                return

            self.authentication_command = match.group('command').lower()
            client_flags = match.group('flags')
            if self.authentication_command == 'login':
                # string literals are sent as a separate message from the client - note that while length is specified
                # we don't actually check this, instead relying on \r\n as usual (technically, as per RFC 9051 (4.3) the
                # string literal value can itself contain \r\n, but since the proxy only cares about usernames/passwords
                # and it is highly unlikely these will contain \r\n, it is probably safe to avoid this extra complexity)
                split_flags = client_flags.split(' ')
                literal_match = IMAP_LITERAL_MATCHER.match(split_flags[-1])
                if literal_match:
                    self.authentication_tag = match.group('tag')
                    if len(split_flags) > 1:
                        # email addresses will not contain spaces, but let error checking elsewhere handle that - the
                        # important thing is any non-literal here *must* be the username (else no need for a literal)
                        self.login_literal_username = ' '.join(split_flags[:-1])
                    self.login_literal_length_awaited = int(literal_match.group('length'))
                    self.censor_next_log = True
                    if not literal_match.group('continuation'):
                        self.send(b'+ \r\n')  # request data (RFC 7888's non-synchronising literals don't require this)

                # technically only double-quoted strings are allowed here according to RFC 9051 (4.3), but some clients
                # do not obey this - we mandate email addresses as usernames (i.e., no spaces), so can be more flexible
                elif len(split_flags) > 1:
                    username = OAuth2Helper.strip_quotes(split_flags[0])
                    password = OAuth2Helper.strip_quotes(' '.join(split_flags[1:]))
                    self.authentication_tag = match.group('tag')
                    self.authenticate_connection(username, password)
                else:
                    # wrong number of arguments - let the server handle the error
                    super().process_data(byte_data)

            elif self.authentication_command == 'authenticate':
                split_flags = client_flags.split(' ')
                authentication_type = split_flags[0].lower()
                if authentication_type == 'plain':  # plain can be submitted as a single command or multiline
                    self.authentication_tag = match.group('tag')
                    if len(split_flags) > 1:
                        username, password = OAuth2Helper.decode_credentials(' '.join(split_flags[1:]))
                        self.authenticate_connection(username, password, command=self.authentication_command)
                    else:
                        self.awaiting_credentials = True
                        self.censor_next_log = True
                        self.send(b'+ \r\n')  # request credentials (note: space after response code is mandatory)
                else:
                    # we don't support any other methods - let the server handle this
                    super().process_data(byte_data)

            else:
                # we haven't yet authenticated, but this is some other matched command - pass through
                super().process_data(byte_data)

    def authenticate_connection(self, username, password, command='login'):
        success, result = OAuth2Helper.get_oauth2_credentials(username, password)
        if success:
            # send authentication command to server (response checked in ServerConnection)
            # note: we only support single-trip authentication (SASL) without checking server capabilities - improve?
            super().process_data(b'%s AUTHENTICATE XOAUTH2 ' % self.authentication_tag.encode('utf-8'))
            super().process_data(b'%s\r\n' % OAuth2Helper.encode_oauth2_string(result), censor_server_log=True)

            # because get_oauth2_credentials blocks, the server could have disconnected, and may no-longer exist
            if self.server_connection:
                self.server_connection.authenticated_username = username

        self.reset_login_state()
        if not success:
            error_message = '%s NO %s %s\r\n' % (self.authentication_tag, command.upper(), result)
            self.authentication_tag = None
            self.send(error_message.encode('utf-8'))


class POPOAuth2ClientConnection(OAuth2ClientConnection):
    """The client side of the connection - watch for AUTH, USER and PASS commands and replace with OAuth 2.0"""

    class STATE(enum.Enum):
        PENDING = 1
        CAPA_AWAITING_RESPONSE = 2
        AUTH_PLAIN_AWAITING_CREDENTIALS = 3
        USER_AWAITING_PASS = 4
        XOAUTH2_AWAITING_CONFIRMATION = 5
        XOAUTH2_CREDENTIALS_SENT = 6

    def __init__(self, connection_socket, socket_map, proxy_parent, custom_configuration):
        super().__init__('POP', connection_socket, socket_map, proxy_parent, custom_configuration)
        self.connection_state = self.STATE.PENDING

    def process_data(self, byte_data, censor_server_log=False):
        str_data = byte_data.decode('utf-8', 'replace').rstrip('\r\n')
        str_data_lower = str_data.lower()

        if self.connection_state is self.STATE.PENDING:
            if str_data_lower == 'capa':
                self.server_connection.capa = []
                self.connection_state = self.STATE.CAPA_AWAITING_RESPONSE
                super().process_data(byte_data)

            elif str_data_lower == 'auth':  # a bare 'auth' command is another way to request capabilities
                self.send(b'+OK\r\nPLAIN\r\n.\r\n')  # no need to actually send to the server - we know what we support

            elif str_data_lower.startswith('auth plain'):
                if len(str_data) > 11:  # 11 = len('AUTH PLAIN ') - can have the login details either inline...
                    self.server_connection.username, self.server_connection.password = OAuth2Helper.decode_credentials(
                        str_data[11:])
                    self.send_authentication_request()
                else:  # ...or requested separately
                    self.connection_state = self.STATE.AUTH_PLAIN_AWAITING_CREDENTIALS
                    self.censor_next_log = True
                    self.send(b'+ \r\n')  # request details

            elif str_data_lower.startswith('user'):
                self.server_connection.username = str_data[5:]  # 5 = len('USER ')
                self.connection_state = self.STATE.USER_AWAITING_PASS
                self.send(b'+OK\r\n')  # request password

            else:
                super().process_data(byte_data)  # some other command that we don't handle - pass directly to server

        elif self.connection_state is self.STATE.AUTH_PLAIN_AWAITING_CREDENTIALS:
            if str_data == '*':  # request cancelled by the client - reset state (must be a negative response)
                self.connection_state = self.STATE.PENDING
                self.send(b'-ERR\r\n')
            else:
                self.server_connection.username, self.server_connection.password = OAuth2Helper.decode_credentials(
                    str_data)
                self.send_authentication_request()

        elif self.connection_state is self.STATE.USER_AWAITING_PASS:
            if str_data_lower.startswith('pass'):
                self.server_connection.password = str_data[5:]  # 5 = len('PASS ')
                self.send_authentication_request()

            else:
                # the only valid input here is PASS (above) or QUIT
                self.send(b'+OK Bye\r\n')
                self.close()

        else:
            super().process_data(byte_data)  # some other command that we don't handle - pass directly to server

    def send_authentication_request(self):
        if self.server_connection.username and self.server_connection.password:
            self.connection_state = self.STATE.XOAUTH2_AWAITING_CONFIRMATION
            super().process_data(b'AUTH XOAUTH2\r\n')
        else:
            self.server_connection.username = None
            self.server_connection.password = None
            self.connection_state = self.STATE.PENDING
            self.send(b'-ERR Authentication failed.\r\n')


class SMTPOAuth2ClientConnection(OAuth2ClientConnection):
    """The client side of the connection - intercept AUTH PLAIN and AUTH LOGIN commands and replace with OAuth 2.0"""

    class STATE(enum.Enum):
        PENDING = 1
        EHLO_AWAITING_RESPONSE = 2
        LOCAL_STARTTLS_AWAITING_CONFIRMATION = 3
        AUTH_PLAIN_AWAITING_CREDENTIALS = 4
        AUTH_LOGIN_AWAITING_USERNAME = 5
        AUTH_LOGIN_AWAITING_PASSWORD = 6
        XOAUTH2_AWAITING_CONFIRMATION = 7
        XOAUTH2_CREDENTIALS_SENT = 8

    def __init__(self, connection_socket, socket_map, proxy_parent, custom_configuration):
        super().__init__('SMTP', connection_socket, socket_map, proxy_parent, custom_configuration)
        self.connection_state = self.STATE.PENDING

    def process_data(self, byte_data, censor_server_log=False):
        str_data = byte_data.decode('utf-8', 'replace').rstrip('\r\n')
        str_data_lower = str_data.lower()

        # receiving any data after setting up local STARTTLS means this has succeeded
        if self.connection_state is self.STATE.LOCAL_STARTTLS_AWAITING_CONFIRMATION:
            Log.debug(self.info_string(), '[ Successfully negotiated SMTP client STARTTLS connection ]')
            self.connection_state = self.STATE.PENDING

        # intercept EHLO so we can correct capabilities and replay after STARTTLS if needed (in server connection class)
        if self.connection_state is self.STATE.PENDING:
            if str_data_lower.startswith('ehlo') or str_data_lower.startswith('helo'):
                self.connection_state = self.STATE.EHLO_AWAITING_RESPONSE
                self.server_connection.ehlo = byte_data  # save the command so we can replay later if needed (STARTTLS)
                super().process_data(byte_data)  # don't just go to STARTTLS - most servers require EHLO first

            # handle STARTTLS locally if enabled and a certificate is available, or reject the command
            elif str_data_lower.startswith('starttls'):
                if self.custom_configuration['local_starttls'] and not self.ssl_connection:
                    self.set_ssl_connection(True)
                    self.connection_state = self.STATE.LOCAL_STARTTLS_AWAITING_CONFIRMATION
                    self.send(b'220 Ready to start TLS\r\n')
                    ssl_context = ssl.create_default_context(purpose=ssl.Purpose.CLIENT_AUTH)
                    try:
                        ssl_context.load_cert_chain(certfile=self.custom_configuration['local_certificate_path'],
                                                    keyfile=self.custom_configuration['local_key_path'])
                    except FileNotFoundError as e:
                        raise FileNotFoundError('Local STARTTLS failed - unable to open `local_certificate_path` '
                                                'and/or `local_key_path`') from e

                    # suppress_ragged_eofs: see test_ssl.py documentation in https://github.com/python/cpython/pull/5266
                    self.set_socket(ssl_context.wrap_socket(self.socket, server_side=True, suppress_ragged_eofs=True,
                                                            do_handshake_on_connect=False))
                else:
                    Log.error(self.info_string(), 'Client attempted to begin STARTTLS', (
                        '- please either disable STARTTLS in your client when using the proxy, or set `local_starttls`'
                        'and provide a `local_certificate_path` and `local_key_path`' if not self.custom_configuration[
                            'local_starttls'] else 'again after already completing the STARTTLS process'))
                    self.send(b'454 STARTTLS not available\r\n')
                    self.close()

            # intercept AUTH PLAIN and AUTH LOGIN to replace with AUTH XOAUTH2
            elif str_data_lower.startswith('auth plain'):
                if len(str_data) > 11:  # 11 = len('AUTH PLAIN ') - can have the login details either inline...
                    self.server_connection.username, self.server_connection.password = OAuth2Helper.decode_credentials(
                        str_data[11:])
                    self.send_authentication_request()
                else:  # ...or requested separately
                    self.connection_state = self.STATE.AUTH_PLAIN_AWAITING_CREDENTIALS
                    self.censor_next_log = True
                    self.send(b'334 \r\n')  # request details (note: space after response code is mandatory)

            elif str_data_lower.startswith('auth login'):
                if len(str_data) > 11:  # 11 = len('AUTH LOGIN ') - this method can have the username either inline...
                    self.decode_username_and_request_password(str_data[11:])
                else:  # ...or requested separately
                    self.connection_state = self.STATE.AUTH_LOGIN_AWAITING_USERNAME
                    self.send(b'334 %s\r\n' % base64.b64encode(b'Username:'))

            else:
                super().process_data(byte_data)  # some other command that we don't handle - pass directly to server

        elif self.connection_state is self.STATE.AUTH_PLAIN_AWAITING_CREDENTIALS:
            self.server_connection.username, self.server_connection.password = OAuth2Helper.decode_credentials(
                str_data)
            self.send_authentication_request()

        elif self.connection_state is self.STATE.AUTH_LOGIN_AWAITING_USERNAME:
            self.decode_username_and_request_password(str_data)

        elif self.connection_state is self.STATE.AUTH_LOGIN_AWAITING_PASSWORD:
            try:
                self.server_connection.password = base64.b64decode(str_data).decode('utf-8')
            except binascii.Error:
                self.server_connection.password = ''
            self.send_authentication_request()

        # some other command that we don't handle - pass directly to server
        else:
            super().process_data(byte_data)

    def decode_username_and_request_password(self, encoded_username):
        try:
            self.server_connection.username = base64.b64decode(encoded_username).decode('utf-8')
        except binascii.Error:
            self.server_connection.username = ''
        self.connection_state = self.STATE.AUTH_LOGIN_AWAITING_PASSWORD
        self.censor_next_log = True
        self.send(b'334 %s\r\n' % base64.b64encode(b'Password:'))

    def send_authentication_request(self):
        if self.server_connection.username and self.server_connection.password:
            self.connection_state = self.STATE.XOAUTH2_AWAITING_CONFIRMATION
            super().process_data(b'AUTH XOAUTH2\r\n')
        else:
            self.server_connection.username = None
            self.server_connection.password = None
            self.connection_state = self.STATE.PENDING
            self.send(b'535 5.7.8  Authentication credentials invalid.\r\n')


class OAuth2ServerConnection(SSLAsyncoreDispatcher):
    """The base server-side connection that is subclassed to handle IMAP/POP/SMTP server interaction"""

    def __init__(self, proxy_type, connection_socket, socket_map, proxy_parent, custom_configuration):
        SSLAsyncoreDispatcher.__init__(self, socket_map=socket_map)  # note: establish connection later due to STARTTLS
        self.receive_buffer = b''
        self.proxy_type = proxy_type
        self.client_connection = None
        self.proxy_parent = proxy_parent
        self.local_address = proxy_parent.local_address
        self.server_address = proxy_parent.server_address
        self.custom_configuration = custom_configuration
        self.has_plugins = len(self.custom_configuration['plugins']) > 0
        self.debug_address_string = '%s-{%s}-%s' % tuple(map(Log.format_host_port, (
            connection_socket.getpeername(), connection_socket.getsockname(), self.server_address)))

        self.authenticated_username = None  # used only for showing last activity in the menu
        self.last_activity = 0

        self.create_connection()

    def create_connection(self):
        # resolve the given address, then create a socket and connect to each result in turn until one succeeds
        # noinspection PyTypeChecker
        for result in socket.getaddrinfo(*self.server_address, socket.AF_UNSPEC, socket.SOCK_STREAM):
            family, socket_type, _protocol, _canonical_name, socket_address = result
            try:
                self.create_socket(family, socket_type)
                self.connect(socket_address)
                return

            except OSError as e:
                self.del_channel()
                if self.socket is not None:
                    self.socket.close()
                socket_type = ' IPv4' if family == socket.AF_INET else ' IPv6' if family == socket.AF_INET6 else ''
                Log.debug(self.info_string(), 'Unable to create%s socket' % socket_type, 'from getaddrinfo result',
                          result, '-', Log.error_string(e))

        raise socket.gaierror(8, 'All socket creation attempts failed - unable to resolve host')

    def info_string(self):
        debug_string = self.debug_address_string if Log.get_level() == logging.DEBUG else \
            Log.format_host_port(self.local_address)
        account = '; %s' % self.authenticated_username if self.authenticated_username else ''
        return '%s (%s%s)' % (self.proxy_type, debug_string, account)

    def handle_connect(self):
        Log.debug(self.info_string(), '--> [ Client connected ]')

        # connections can either be upgraded (wrapped) after setup via the STARTTLS command, or secure from the start
        if not self.custom_configuration['server_starttls']:
            self.set_ssl_connection(True)
            ssl_context = ssl.create_default_context(purpose=ssl.Purpose.SERVER_AUTH)
            ssl_context.minimum_version = ssl.TLSVersion.TLSv1_2  # GitHub CodeQL issue 1
            super().set_socket(ssl_context.wrap_socket(self.socket, server_hostname=self.server_address[0],
                                                       suppress_ragged_eofs=True, do_handshake_on_connect=False))

    def handle_read(self):
        byte_data = self.recv(RECEIVE_BUFFER_SIZE)
        if not byte_data:
            return

        # data received before client is connected (or after client has disconnected) - ignore
        if not self.client_connection:
            Log.debug(self.info_string(), 'Data received without client connection - ignoring:', byte_data)
            return

        # we have already authenticated - nothing to do; just pass data directly to client, ignoring overridden method
        if self.client_connection.authenticated:
            if self.has_plugins:
                # server -> client: process messages through plugins in descending order
                Log.debug(self.info_string(), '    <--', byte_data)  # original unedited message
                for i in range(1, len(self.custom_configuration['plugins']) + 1):
                    current_plugin = self.custom_configuration['plugins'][-i]
                    byte_data = current_plugin.receive_from_server(byte_data)
                    if not byte_data:
                        current_plugin.log_debug('<-- [ Message consumed by plugin ]')
                        break  # this plugin has consumed the message; nothing to pass to any subsequent plugins
                    current_plugin.log_debug('<--', byte_data)  # message transformed by plugin
            if byte_data:
                OAuth2ServerConnection.process_data(self, byte_data)

            # receiving data from the server while authenticated counts as activity (i.e., ignore pre-login negotiation)
            if self.authenticated_username:
                activity_time = time.time() // 10  # only update once every 10 or so seconds (timeago shows "just now")
                if activity_time > self.last_activity:
                    config = AppConfig.get()
                    config.set(self.authenticated_username, 'last_activity', str(int(time.time())))
                    self.last_activity = activity_time

        # if not authenticated, buffer incoming data and process line-by-line
        else:
            Log.debug(self.info_string(), '    <--', byte_data)  # original unedited message
            if self.has_plugins:
                # server -> client: process messages through plugins in descending order
                for i in range(1, len(self.custom_configuration['plugins']) + 1):
                    byte_data = self.custom_configuration['plugins'][-i].receive_from_server(byte_data)
                    if not byte_data:
                        break  # this plugin has consumed the message; nothing to pass to any subsequent plugins

            if byte_data:
                self.receive_buffer += byte_data
                complete_lines = []
                while True:
                    terminator_index = self.receive_buffer.find(LINE_TERMINATOR)
                    if terminator_index != -1:
                        split_position = terminator_index + LINE_TERMINATOR_LENGTH
                        complete_lines.append(self.receive_buffer[:split_position])
                        self.receive_buffer = self.receive_buffer[split_position:]
                    else:
                        break

                for line in complete_lines:
                    try:
                        self.process_data(line)
                    except AttributeError:  # "'NoneType' object has no attribute 'connection_state'", etc
                        Log.info(self.info_string(), 'Caught server exception in subclass; client connection closed',
                                 'before data could be sent')
                        self.close()
                        break

    def process_data(self, byte_data):
        try:
            self.client_connection.send(byte_data)  # by default we just send everything straight to the client
        except AttributeError:  # AttributeError("'NoneType' object has no attribute 'send'")
            Log.info(self.info_string(), 'Caught server exception; client connection closed before data could be sent')
            self.close()

    def send(self, byte_data, censor_log=False):
        if not self.client_connection.authenticated:  # after authentication these are identical to server-side logs
            Log.debug(self.info_string(), '    -->',
                      b'%s\r\n' % CENSOR_MESSAGE if CENSOR_CREDENTIALS and censor_log else byte_data)
        return super().send(byte_data)

    def handle_error(self):
        error_type, value = Log.get_last_error()
        if error_type == TimeoutError and value.errno == errno.ETIMEDOUT or \
                issubclass(error_type, ConnectionError) and value.errno in [errno.ECONNRESET, errno.ECONNREFUSED] or \
                error_type == OSError and value.errno in [0, errno.ENETDOWN, errno.ENETUNREACH, errno.EHOSTDOWN,
                                                          errno.EHOSTUNREACH]:
            # TimeoutError 60 = 'Operation timed out'; ConnectionError 54 = 'Connection reset by peer', 61 = 'Connection
            # refused;  OSError 0 = 'Error' (typically network failure), 50 = 'Network is down', 51 = 'Network is
            # unreachable'; 64 = 'Host is down'; 65 = 'No route to host'
            Log.info(self.info_string(), 'Caught network error (server) - is there a network connection?',
                     'Error type', error_type, 'with message:', value)
            self.close()
        else:
            super().handle_error()

    def log_info(self, message, message_type='info'):
        # override to redirect error messages to our own log
        if message_type not in self.ignore_log_types:
            Log.info(self.info_string(), 'Caught asyncore info message (server) -', message_type, ':', message)

    def handle_close(self):
        error_type, value = Log.get_last_error()
        if error_type and value:
            message = 'Caught connection error (server)'
            if error_type == OSError and value.errno in [errno.ENOTCONN, 10057]:
                # OSError 57 or 10057 = 'Socket is not connected'
                message = '%s [ Client attempted to send command without waiting for server greeting ]' % message
            Log.info(self.info_string(), message, '-', error_type.__name__, ':', value)
        self.close()

    def close(self):
        if self.client_connection:
            self.client_connection.server_connection = None
            with contextlib.suppress(AttributeError):
                self.client_connection.close()
            self.client_connection = None
        with contextlib.suppress(OSError):
            Log.debug(self.info_string(), '--> [ Client disconnected ]')
            super().close()


class IMAPOAuth2ServerConnection(OAuth2ServerConnection):
    """The IMAP server side - watch for the OK AUTHENTICATE response, then ignore all subsequent data"""

    # IMAP: https://tools.ietf.org/html/rfc3501
    # IMAP SASL-IR: https://tools.ietf.org/html/rfc4959
    def __init__(self, connection_socket, socket_map, proxy_parent, custom_configuration):
        super().__init__('IMAP', connection_socket, socket_map, proxy_parent, custom_configuration)

    def process_data(self, byte_data):
        # note: there is no reason why IMAP STARTTLS (https://tools.ietf.org/html/rfc2595) couldn't be supported here
        # as with SMTP, but all well-known servers provide a non-STARTTLS variant, so left unimplemented for now
        str_response = byte_data.decode('utf-8', 'replace').rstrip('\r\n')

        # if authentication succeeds (or fails), remove our proxy from the client and ignore all further communication
        # don't use a regex here as the tag must match exactly; RFC 3501 specifies uppercase 'OK', so startswith is fine
        if str_response.startswith('%s OK' % self.client_connection.authentication_tag):
            Log.info(self.info_string(), '[ Successfully authenticated IMAP connection - releasing session ]')
            self.client_connection.authenticated = True
            self.client_connection.authentication_tag = None
        elif str_response.startswith('%s NO' % self.client_connection.authentication_tag):
            super().process_data(byte_data)  # an error occurred - just send to the client and exit
            self.close()
            return

        # intercept pre-auth CAPABILITY response to advertise only AUTH=PLAIN (+SASL-IR) and re-enable LOGIN if required
        if IMAP_CAPABILITY_MATCHER.match(str_response):
            capability = r'[!#$&\'+-\[^-z|}~]+'  # https://ietf.org/rfc/rfc9051.html#name-formal-syntax
            updated_response = re.sub('( AUTH=%s)+' % capability, ' AUTH=PLAIN', str_response, flags=re.IGNORECASE)
            if not re.search(' AUTH=PLAIN', updated_response, re.IGNORECASE):
                # cannot just replace e.g., one 'CAPABILITY ' match because IMAP4 must be first if present (RFC 1730)
                updated_response = re.sub('(CAPABILITY)( IMAP%s)?' % capability, r'\1\2 AUTH=PLAIN', updated_response,
                                          count=1, flags=re.IGNORECASE)
            updated_response = updated_response.replace(' AUTH=PLAIN', '', updated_response.count(' AUTH=PLAIN') - 1)
            if not re.search(' SASL-IR', updated_response, re.IGNORECASE):
                updated_response = updated_response.replace(' AUTH=PLAIN', ' AUTH=PLAIN SASL-IR')
            updated_response = re.sub(' LOGINDISABLED', '', updated_response, count=1, flags=re.IGNORECASE)
            byte_data = b'%s\r\n' % updated_response.encode('utf-8')

        super().process_data(byte_data)


class POPOAuth2ServerConnection(OAuth2ServerConnection):
    """The POP server side - submit credentials, then watch for +OK and ignore subsequent data"""

    # POP3: https://tools.ietf.org/html/rfc1939
    # POP3 CAPA: https://tools.ietf.org/html/rfc2449
    # POP3 AUTH: https://tools.ietf.org/html/rfc1734
    # POP3 SASL: https://tools.ietf.org/html/rfc5034
    def __init__(self, connection_socket, socket_map, proxy_parent, custom_configuration):
        super().__init__('POP', connection_socket, socket_map, proxy_parent, custom_configuration)
        self.capa = []
        self.username = None
        self.password = None
        self.auth_error_result = None

    def process_data(self, byte_data):
        # note: there is no reason why POP STARTTLS (https://tools.ietf.org/html/rfc2595) couldn't be supported here
        # as with SMTP, but all well-known servers provide a non-STARTTLS variant, so left unimplemented for now
        str_data = byte_data.decode('utf-8', 'replace').rstrip('\r\n')

        # we cache and replay the CAPA response so we can ensure it contains the right capabilities
        if self.client_connection.connection_state is POPOAuth2ClientConnection.STATE.CAPA_AWAITING_RESPONSE:
            if str_data.startswith('-'):  # error
                self.client_connection.connection_state = POPOAuth2ClientConnection.STATE.PENDING
                super().process_data(byte_data)

            elif str_data == '.':  # end - send our cached response, adding USER and SASL PLAIN if required
                has_sasl = False
                has_user = False
                for capa in self.capa:
                    capa_lower = capa.lower()
                    if capa_lower.startswith('sasl'):
                        super().process_data(b'SASL PLAIN\r\n')
                        has_sasl = True
                    else:
                        if capa_lower == 'user':
                            has_user = True
                        super().process_data(b'%s\r\n' % capa.encode('utf-8'))
                self.capa = []

                if not has_sasl:
                    super().process_data(b'SASL PLAIN\r\n')
                if not has_user:
                    super().process_data(b'USER\r\n')

                self.client_connection.connection_state = POPOAuth2ClientConnection.STATE.PENDING
                super().process_data(byte_data)

            else:
                self.capa.append(str_data)

        elif self.client_connection.connection_state is POPOAuth2ClientConnection.STATE.XOAUTH2_AWAITING_CONFIRMATION:
            if str_data.startswith('+') and self.username and self.password:  # '+ ' = 'please send credentials'
                success, result = OAuth2Helper.get_oauth2_credentials(self.username, self.password)
                if success:
                    # because get_oauth2_credentials blocks, the client could have disconnected, and may no-longer exist
                    if self.client_connection:
                        self.client_connection.connection_state = (
                            POPOAuth2ClientConnection.STATE.XOAUTH2_CREDENTIALS_SENT)
                    self.send(b'%s\r\n' % OAuth2Helper.encode_oauth2_string(result), censor_log=True)
                    self.authenticated_username = self.username

                self.username = None
                self.password = None
                if not success:
                    # a local authentication error occurred - cancel then (on confirmation) send details to the client
                    self.send(b'*\r\n')  # RFC 5034, Section 4
                    self.auth_error_result = result

            elif str_data.startswith('-ERR') and not self.username and not self.password:
                self.client_connection.connection_state = POPOAuth2ClientConnection.STATE.PENDING
                error_message = self.auth_error_result if self.auth_error_result else ''
                self.auth_error_result = None
                super().process_data(b'-ERR Authentication failed. %s\r\n' % error_message.encode('utf-8'))

            else:
                super().process_data(byte_data)  # an error occurred - just send to the client and exit
                self.close()

        elif self.client_connection.connection_state is POPOAuth2ClientConnection.STATE.XOAUTH2_CREDENTIALS_SENT:
            if str_data.startswith('+OK'):
                Log.info(self.info_string(), '[ Successfully authenticated POP connection - releasing session ]')
                self.client_connection.authenticated = True
                super().process_data(byte_data)
            else:
                super().process_data(byte_data)  # an error occurred - just send to the client and exit
                self.close()

        else:
            super().process_data(byte_data)  # a server->client interaction we don't handle; ignore


class SMTPOAuth2ServerConnection(OAuth2ServerConnection):
    """The SMTP server side - setup STARTTLS, request any credentials, then watch for 235 and ignore subsequent data"""

    # SMTP: https://tools.ietf.org/html/rfc2821
    # SMTP STARTTLS: https://tools.ietf.org/html/rfc3207
    # SMTP AUTH: https://tools.ietf.org/html/rfc4954
    # SMTP LOGIN: https://datatracker.ietf.org/doc/html/draft-murchison-sasl-login-00
    class STARTTLS(enum.Enum):
        PENDING = 1
        NEGOTIATING = 2
        COMPLETE = 3

    def __init__(self, connection_socket, socket_map, proxy_parent, custom_configuration):
        super().__init__('SMTP', connection_socket, socket_map, proxy_parent, custom_configuration)
        self.ehlo = None
        self.ehlo_response = ''
        if self.custom_configuration['server_starttls']:
            self.starttls_state = self.STARTTLS.PENDING
        else:
            self.starttls_state = self.STARTTLS.COMPLETE

        self.username = None
        self.password = None
        self.auth_error_result = None

    def process_data(self, byte_data):
        # SMTP setup/authentication involves a little more back-and-forth than IMAP/POP as the default is STARTTLS...
        str_data = byte_data.decode('utf-8', 'replace').rstrip('\r\n')

        # an EHLO request has been sent - wait for it to complete, then begin STARTTLS if required
        if self.client_connection.connection_state is SMTPOAuth2ClientConnection.STATE.EHLO_AWAITING_RESPONSE:
            # intercept EHLO response capabilities and replace with what we can actually do (AUTH PLAIN and LOGIN - see
            # AUTH command: https://datatracker.ietf.org/doc/html/rfc4954#section-3 and corresponding formal `sasl-mech`
            # syntax: https://tools.ietf.org/html/rfc4422#section-3.1); and, add/remove STARTTLS where needed

            # an error occurred in response the HELO/EHLO command - pass through to the client
            if not str_data.startswith('250'):
                super().process_data(byte_data)
                return

            # a space after 250 signifies the final response to HELO (single line) or EHLO (multiline)
            ehlo_end = str_data.split('\r\n')[-1].startswith('250 ')
            updated_response = re.sub(r'250([ -])AUTH(?: [A-Z\d_-]{1,20})+', r'250\1AUTH PLAIN LOGIN', str_data,
                                      flags=re.IGNORECASE)
            updated_response = re.sub(r'250([ -])STARTTLS(?:\r\n)?', r'', updated_response, flags=re.IGNORECASE)
            if ehlo_end and self.ehlo.lower().startswith(b'ehlo'):
                if 'AUTH PLAIN LOGIN' not in self.ehlo_response:
                    self.ehlo_response += '250-AUTH PLAIN LOGIN\r\n'
                if self.custom_configuration['local_starttls'] and not self.client_connection.ssl_connection:
                    self.ehlo_response += '250-STARTTLS\r\n'  # we always remove STARTTLS; re-add if permitted
            self.ehlo_response += '%s\r\n' % updated_response if updated_response else ''

            if ehlo_end:
                self.client_connection.connection_state = SMTPOAuth2ClientConnection.STATE.PENDING
                if self.starttls_state is self.STARTTLS.PENDING:
                    self.send(b'STARTTLS\r\n')
                    self.starttls_state = self.STARTTLS.NEGOTIATING

                elif self.starttls_state is self.STARTTLS.COMPLETE:
                    # we replay the original EHLO response to the client after server STARTTLS completes
                    split_response = self.ehlo_response.split('\r\n')
                    split_response[-1] = split_response[-1].replace('250-', '250 ')  # fix last item if modified
                    super().process_data('\r\n'.join(split_response).encode('utf-8'))
                    self.ehlo = None  # only clear on completion - we need to use for any repeat calls
                self.ehlo_response = ''

        elif self.starttls_state is self.STARTTLS.NEGOTIATING:
            if str_data.startswith('220'):
                self.set_ssl_connection(True)
                ssl_context = ssl.create_default_context(purpose=ssl.Purpose.SERVER_AUTH)
                ssl_context.minimum_version = ssl.TLSVersion.TLSv1_2  # GitHub CodeQL issue 2
                super().set_socket(ssl_context.wrap_socket(self.socket, server_hostname=self.server_address[0],
                                                           suppress_ragged_eofs=True, do_handshake_on_connect=False))

                self.starttls_state = self.STARTTLS.COMPLETE
                Log.debug(self.info_string(), '[ Successfully negotiated SMTP server STARTTLS connection -',
                          're-sending greeting ]')
                self.client_connection.connection_state = SMTPOAuth2ClientConnection.STATE.EHLO_AWAITING_RESPONSE
                self.send(self.ehlo)  # re-send original EHLO/HELO to server (includes domain, so can't just be generic)
            else:
                super().process_data(byte_data)  # an error occurred - just send to the client and exit
                self.close()

        # ...then, once we have the username and password we can respond to the '334 ' response with credentials
        elif self.client_connection.connection_state is SMTPOAuth2ClientConnection.STATE.XOAUTH2_AWAITING_CONFIRMATION:
            if str_data.startswith('334') and self.username and self.password:  # '334 ' = 'please send credentials'
                success, result = OAuth2Helper.get_oauth2_credentials(self.username, self.password)
                if success:
                    # because get_oauth2_credentials blocks, the client could have disconnected, and may no-longer exist
                    if self.client_connection:
                        self.client_connection.connection_state = (
                            SMTPOAuth2ClientConnection.STATE.XOAUTH2_CREDENTIALS_SENT)
                    self.authenticated_username = self.username
                    self.send(b'%s\r\n' % OAuth2Helper.encode_oauth2_string(result), censor_log=True)

                self.username = None
                self.password = None
                if not success:
                    # a local authentication error occurred - cancel then (on confirmation) send details to the client
                    self.send(b'*\r\n')  # RFC 4954, Section 4
                    self.auth_error_result = result

            # note that RFC 4954 says that the server must respond with '501', but some (e.g., Office 365) return '535'
            elif str_data.startswith('5') and not self.username and not self.password:
                if len(str_data) >= 4 and str_data[3] == ' ':  # responses may be multiline - wait for last part
                    self.client_connection.connection_state = SMTPOAuth2ClientConnection.STATE.PENDING
                    error_message = self.auth_error_result if self.auth_error_result else ''
                    self.auth_error_result = None
                    super().process_data(
                        b'535 5.7.8  Authentication credentials invalid. %s\r\n' % error_message.encode('utf-8'))

            else:
                super().process_data(byte_data)  # an error occurred - just send to the client and exit
                self.close()

        elif self.client_connection.connection_state is SMTPOAuth2ClientConnection.STATE.XOAUTH2_CREDENTIALS_SENT:
            if str_data.startswith('235'):
                Log.info(self.info_string(), '[ Successfully authenticated SMTP connection - releasing session ]')
                self.client_connection.authenticated = True
                super().process_data(byte_data)
            else:
                super().process_data(byte_data)  # an error occurred - just send to the client and exit
                self.close()

        else:
            super().process_data(byte_data)  # a server->client interaction we don't handle; ignore


class OAuth2Proxy(asyncore.dispatcher):
    """Listen on local_address, creating an OAuth2ServerConnection + OAuth2ClientConnection for each new connection"""

    def __init__(self, proxy_type, local_address, server_address, custom_configuration):
        asyncore.dispatcher.__init__(self)
        self.proxy_type = proxy_type
        self.local_address = local_address
        self.server_address = server_address
        self.custom_configuration = custom_configuration
        self.ssl_connection = bool(
            custom_configuration['local_certificate_path'] and custom_configuration['local_key_path'])
        self.client_connections = []

    def info_string(self):
        return '%s server at %s (%s) proxying %s (%s)' % (
            self.proxy_type, Log.format_host_port(self.local_address),
            'STARTTLS' if self.custom_configuration[
                'local_starttls'] else 'SSL/TLS' if self.ssl_connection else 'unsecured',
            Log.format_host_port(self.server_address),
            'STARTTLS' if self.custom_configuration['server_starttls'] else 'SSL/TLS')

    def handle_accept(self):
        Log.debug('New incoming connection to', self.info_string())
        connected_address = self.accept()
        if connected_address:
            self.handle_accepted(*connected_address)
        else:
            Log.debug('Ignoring incoming connection to', self.info_string(), '- no connection information')

    def handle_accepted(self, connection_socket, address):
        if MAX_CONNECTIONS <= 0 or len(self.client_connections) < MAX_CONNECTIONS:
            new_server_connection = None
            try:
                Log.info('Accepting new connection from', Log.format_host_port(connection_socket.getpeername()),
                         'to', self.info_string())

                configuration = self.custom_configuration.copy()  # each connection needs its own plugin instance
                configuration['plugins'] = []
                for name, options in self.custom_configuration['plugin_configuration'].items():
                    plugin_class = getattr(options['module'], name)
                    plugin_options = options['options']
                    plugin_object = plugin_class(**plugin_options)
                    configuration['plugin_configuration'][name]['object'] = plugin_object
                    configuration['plugins'].append(plugin_object)  # just for ease of access/use

                socket_map = {}
                server_class = globals()['%sOAuth2ServerConnection' % self.proxy_type]
                new_server_connection = server_class(connection_socket, socket_map, self, configuration)
                client_class = globals()['%sOAuth2ClientConnection' % self.proxy_type]
                new_client_connection = client_class(connection_socket, socket_map, self, configuration)
                new_server_connection.client_connection = new_client_connection
                new_client_connection.server_connection = new_server_connection
                self.client_connections.append(new_client_connection)

                for i, plugin in enumerate(configuration['plugins']):
                    # noinspection PyProtectedMember
                    plugin._attach_log(
                        *Log.get_labelled_logs(new_server_connection.info_string, plugin.__class__.__name__))
                    # noinspection PyProtectedMember
                    plugin._register_senders(configuration['plugins'][i + 1:], new_server_connection.send,
                                             list(reversed(configuration['plugins'][:i])), new_client_connection.send)

                threading.Thread(target=OAuth2Proxy.run_server, args=(new_client_connection, socket_map),
                                 name='EmailOAuth2Proxy-connection-%d' % address[1], daemon=True).start()

            except TypeError as e:
                error_text = '%s encountered a TypeError - did you specify an incorrect plugin parameter? %s' % (
                    self.info_string(), Log.error_string(e))
                Log.error(error_text)
                connection_socket.send(b'%s\r\n' % self.bye_message(error_text).encode('utf-8'))
                connection_socket.close()

            except Exception:
                connection_socket.close()
                if new_server_connection:
                    new_server_connection.close()
                raise
        else:
            error_text = '%s rejecting new connection above MAX_CONNECTIONS limit of %d' % (
                self.info_string(), MAX_CONNECTIONS)
            Log.error(error_text)
            connection_socket.send(b'%s\r\n' % self.bye_message(error_text).encode('utf-8'))
            connection_socket.close()

    @staticmethod
    def run_server(client, socket_map):
        try:
            asyncore.loop(map=socket_map)  # loop for a single connection thread
        except Exception as e:
            if not EXITING:
                # OSError 9 = 'Bad file descriptor', thrown when closing connections after network interruption
                if isinstance(e, OSError) and e.errno == errno.EBADF:
                    Log.debug(client.info_string(), '[ Connection failed ]')
                else:
                    Log.info(client.info_string(), 'Caught asyncore exception in thread loop:', Log.error_string(e))

    def start(self):
        Log.info('Starting', self.info_string())
        self.create_socket()
        self.set_reuse_addr()
        self.bind(self.local_address)
        self.listen(5)

    def create_socket(self, socket_family=socket.AF_UNSPEC, socket_type=socket.SOCK_STREAM):
        # listen using both IPv4 and IPv6 where possible (python 3.8 and later)
        socket_family = socket.AF_INET6 if socket_family == socket.AF_UNSPEC else socket_family
        if socket_family != socket.AF_INET:
            try:
                socket.getaddrinfo(self.local_address[0], self.local_address[1], socket_family, socket.SOCK_STREAM)
            except OSError:
                socket_family = socket.AF_INET
        new_socket = socket.socket(socket_family, socket_type)
        if socket_family == socket.AF_INET6 and getattr(socket, 'has_dualstack_ipv6', False):
            new_socket.setsockopt(socket.IPPROTO_IPV6, socket.IPV6_V6ONLY, False)
        new_socket.setblocking(False)

        # we support local connections with and without STARTTLS (currently only for SMTP), so need to either actively
        # set up SSL, or wait until it is requested (note: self.ssl_connection here indicates whether the connection is
        # eventually secure, either from the outset or after STARTTLS, and is required primarily for GUI icon purposes)
        if self.ssl_connection and not self.custom_configuration['local_starttls']:
            ssl_context = ssl.create_default_context(purpose=ssl.Purpose.CLIENT_AUTH)
            try:
                ssl_context.load_cert_chain(certfile=self.custom_configuration['local_certificate_path'],
                                            keyfile=self.custom_configuration['local_key_path'])
            except FileNotFoundError as e:
                raise FileNotFoundError('Unable to open `local_certificate_path` and/or `local_key_path`') from e

            # suppress_ragged_eofs=True: see test_ssl.py documentation in https://github.com/python/cpython/pull/5266
            self.set_socket(ssl_context.wrap_socket(new_socket, server_side=True, suppress_ragged_eofs=True,
                                                    do_handshake_on_connect=False))
        else:
            self.set_socket(new_socket)

    def remove_client(self, client):
        if client in self.client_connections:  # remove closed clients
            self.client_connections.remove(client)
        else:
            Log.info('Warning:', self.info_string(), 'unable to remove orphan client connection', client)

    def bye_message(self, error_text=None):
        if self.proxy_type == 'IMAP':
            return '* BYE %s' % ('Server shutting down' if error_text is None else error_text)
        if self.proxy_type == 'POP':
            return '+OK Server signing off' if error_text is None else ('-ERR %s' % error_text)
        if self.proxy_type == 'SMTP':
            return '221 %s' % ('2.0.0 Service closing transmission channel' if error_text is None else error_text)
        return ''

    def close_clients(self):
        for connection in self.client_connections[:]:  # iterate over a copy; remove (in close()) from original
            connection.send(b'%s\r\n' % self.bye_message().encode('utf-8'))  # try to exit gracefully
            connection.close()  # closes both client and server

    def stop(self):
        Log.info('Stopping', self.info_string())
        self.close_clients()
        self.close()

    def restart(self):
        self.stop()
        self.start()

    def handle_error(self):
        error_type, value = Log.get_last_error()
        if error_type == socket.gaierror and value.errno in [-2, 8, 11001] or \
                error_type == TimeoutError and value.errno == errno.ETIMEDOUT or \
                issubclass(error_type, ConnectionError) and value.errno in [errno.ECONNRESET, errno.ECONNREFUSED] or \
                error_type == OSError and value.errno in [0, errno.EINVAL, errno.ENETDOWN, errno.EHOSTUNREACH]:
            # gaierror -2 or 8 = 'nodename nor servname provided, or not known' / 11001 = 'getaddrinfo failed' (caused
            # by getpeername() failing due to no connection); TimeoutError 60 = 'Operation timed out'; ConnectionError
            # 54 = 'Connection reset by peer', 61 = 'Connection refused; OSError 0 = 'Error' (local SSL failure),
            # 22 = 'Invalid argument' (same cause as gaierror 11001), 50 = 'Network is down', 65 = 'No route to host'
            Log.info('Caught network error in', self.info_string(), '- is there a network connection?',
                     'Error type', error_type, 'with message:', value)
        else:
            super().handle_error()

    def log_info(self, message, message_type='info'):
        # override to redirect error messages to our own log
        if message_type not in self.ignore_log_types:
            Log.info('Caught asyncore info message in', self.info_string(), '-', message_type, ':', message)

    def handle_close(self):
        # if we encounter an unhandled exception in asyncore, handle_close() is called; restart this server
        error_type, value = Log.get_last_error()
        if error_type and value:
            Log.info(self.info_string(), 'Caught connection error -', error_type.__name__, ':', value)
        Log.info('Unexpected close of proxy connection - restarting', self.info_string())
        try:
            self.restart()
        except Exception as e:
            Log.error('Abandoning restart of', self.info_string(), 'due to repeated exception:', Log.error_string(e))


if sys.platform == 'darwin':
    # noinspection PyUnresolvedReferences,PyMethodMayBeStatic,PyPep8Naming
    class ProvisionalNavigationBrowserDelegate:
        """Used to give pywebview the ability to navigate to unresolved local URLs (only required for macOS)"""

        # note: there is also webView_didFailProvisionalNavigation_withError_ as a broader alternative to these two
        # callbacks, but using that means that window.get_current_url() returns None when the loaded handler is called
        def webView_didStartProvisionalNavigation_(self, web_view, _nav):
            # called when a user action (i.e., clicking our external authorisation mode submit button) redirects locally
            browser_view_instance = webview.platforms.cocoa.BrowserView.get_instance('webkit', web_view)
            if browser_view_instance:
                browser_view_instance.loaded.set()

        def webView_didReceiveServerRedirectForProvisionalNavigation_(self, web_view, _nav):
            # called when the server initiates a local redirect
            browser_view_instance = webview.platforms.cocoa.BrowserView.get_instance('webkit', web_view)
            if browser_view_instance:
                browser_view_instance.loaded.set()

        def performKeyEquivalent_(self, event):
            # modify the popup's default cmd+q behaviour to close the window rather than inadvertently exiting the proxy
            if event.type() == AppKit.NSKeyDown and event.modifierFlags() & AppKit.NSCommandKeyMask and \
                    event.keyCode() == 12 and self.window().firstResponder():
                self.window().performClose_(event)
                return True
            return webview.platforms.cocoa.BrowserView.WebKitHost.performKeyEquivalentBase_(self, event)

if sys.platform == 'darwin':
    # noinspection PyUnresolvedReferences
    class UserNotificationCentreDelegate(AppKit.NSObject):
        # noinspection PyPep8Naming,PyMethodMayBeStatic
        def userNotificationCenter_shouldPresentNotification_(self, _notification_centre, _notification):
            # the notification centre often decides that notifications shouldn't be presented; we want to override that
            return AppKit.YES

        # noinspection PyPep8Naming
        def userNotificationCenter_didActivateNotification_(self, _notification_centre, notification):
            notification_text = notification.informativeText()
            if 'Please authorise your account ' in notification_text:  # hacky, but all we have is the text
                self._click(notification_text.split('account ')[-1].split(' ')[0])

if sys.platform == 'darwin':
    # noinspection PyUnresolvedReferences,PyProtectedMember
    class RetinaIcon(pystray.Icon):
        """Used to dynamically override the default pystray behaviour on macOS to support high-dpi ('retina') icons and
        regeneration of the last activity time for each account every time the icon is clicked"""

        def _create_menu(self, descriptors, callbacks):
            # we add a new delegate to each created menu/submenu so that we can respond to menuNeedsUpdate
            menu = super()._create_menu(descriptors, callbacks)
            menu.setDelegate_(self._refresh_delegate)
            return menu

        def _mark_ready(self):
            # in order to create the delegate *after* the NSApplication has been initialised, but only once, we override
            # _mark_ready() to do so before the super() call that itself calls _create_menu()
            self._refresh_delegate = self.MenuDelegate.alloc().init()

            # we add a small icon to show whether the local connection uses SSL; non-secured servers have a blank space
            half_thickness = int(self._status_bar.thickness()) / 2  # half of menu bar size (see _assert_image() below)
            locked_image_data = AppKit.NSData(base64.b64decode(SECURE_SERVER_ICON))
            self._refresh_delegate._locked_image = AppKit.NSImage.alloc().initWithData_(locked_image_data)
            self._refresh_delegate._locked_image.setSize_((half_thickness, half_thickness))
            self._refresh_delegate._locked_image.setTemplate_(AppKit.YES)
            self._refresh_delegate._unlocked_image = AppKit.NSImage.alloc().init()
            self._refresh_delegate._unlocked_image.setSize_((half_thickness, half_thickness))

            super()._mark_ready()

        # noinspection PyUnresolvedReferences
        class MenuDelegate(AppKit.NSObject):
            # noinspection PyMethodMayBeStatic,PyProtectedMember,PyPep8Naming
            def menuNeedsUpdate_(self, sender):
                # add an icon to highlight which local connections are secured (only if at least one is present), and
                # update account menu items' last activity times from config cache - it would be better to delegate this
                # entirely to App.create_config_menu() via update_menu(), but can't replace the menu while creating it
                config_accounts = AppConfig.accounts()
                menu_items = sender._itemArray()

                has_local_ssl = False  # only add hints if at least one local server uses a secure connection
                ssl_string = '    '
                for item in menu_items:
                    if 'Y_SSL    ' in item.title():
                        has_local_ssl = True
                        ssl_string = ''
                        break

                for item in menu_items:
                    item_title = item.title()
                    if '_SSL    ' in item_title:  # need to use a placeholder because we only have the title to match
                        if has_local_ssl:
                            item.setImage_(self._locked_image if 'Y_SSL    ' in item_title else self._unlocked_image)
                        item.setTitle_(item_title.replace('N_SSL    ', ssl_string).replace('Y_SSL    ', ssl_string))
                        continue

                    for account in config_accounts:
                        account_title = '    %s (' % account  # needed to avoid matching other menu items
                        if account_title in item_title:
                            item.setTitle_(App.get_last_activity(account))
                            break

        def _assert_image(self):
            # pystray does some scaling which breaks macOS retina icons - we replace that with the actual menu bar size
            bytes_image = io.BytesIO()
            self.icon.save(bytes_image, 'png')
            data = AppKit.NSData(bytes_image.getvalue())
            self._icon_image = AppKit.NSImage.alloc().initWithData_(data)

            thickness = int(self._status_bar.thickness())  # macOS menu bar size: default = 22px, but can be scaled
            self._icon_image.setSize_((thickness, thickness))
            self._icon_image.setTemplate_(AppKit.YES)  # so macOS applies default shading + inverse on click
            self._status_item.button().setImage_(self._icon_image)


class App:
    """Manage the menu bar icon, server loading, authorisation and notifications, and start the main proxy thread"""

    def __init__(self, args=None):
        # noinspection PyGlobalUndefined
        global prompt_toolkit
        global CONFIG_FILE_PATH, CACHE_STORE, EXITING
        EXITING = False  # needed to allow restarting when imported from parent scripts (or an interpreter)

        parser = argparse.ArgumentParser(description='%s: transparently add OAuth 2.0 support to IMAP/POP/SMTP client '
                                                     'applications, scripts or any other email use-cases that don\'t '
                                                     'support this authentication method.' % APP_NAME, add_help=False,
                                         epilog='Full readme and guide: https://github.com/simonrob/email-oauth2-proxy')
        group_gui = parser.add_argument_group(title='appearance')
        group_gui.add_argument('--no-gui', action='store_false', dest='gui',
                               help='start the proxy without a menu bar icon (note: account authorisation requests '
                                    'will fail unless a pre-authorised `--config-file` is used, or you use '
                                    '`--external-auth` or `--local-server-auth` and monitor log/terminal output)')
        group_auth = parser.add_argument_group('authentication methods')
        group_auth.add_argument('--external-auth', action='store_true',
                                help='handle authorisation externally: rather than intercepting `redirect_uri`, the '
                                     'proxy will wait for you to paste the result into either its popup window (GUI '
                                     'mode) or the terminal (no-GUI mode; requires `prompt_toolkit`)')
        group_auth.add_argument('--local-server-auth', action='store_true',
                                help='handle authorisation by printing request URLs to the log and starting a local '
                                     'web server on demand to receive responses')
        group_config = parser.add_argument_group('server, account and runtime configuration')
        group_config.add_argument('--config-file', default=None,
                                  help='the full path to the proxy\'s configuration file (optional; default: `%s` in '
                                       'the same directory as the proxy script)' % os.path.basename(CONFIG_FILE_PATH))
        group_config.add_argument('--cache-store', default=None,
                                  help='the full path to a local file to use for credential caching (optional; '
                                       'default: save to `--config-file`); alternatively, an external store such as a '
                                       'secrets manager can be used - see readme for instructions and requirements')
        group_debug = parser.add_argument_group('logging, debugging and help')
        group_debug.add_argument('--log-file', default=None,
                                 help='the full path to a file where log output should be sent (optional; default log '
                                      'behaviour varies by platform - see readme for details)')
        group_debug.add_argument('--debug', action='store_true',
                                 help='enable debug mode, sending all client<->proxy<->server communication to the '
                                      'proxy\'s log')
        group_debug.add_argument('--version', action='version', version='%s %s' % (APP_NAME, __version__),
                                 help='show the proxy\'s version string and exit')
        group_debug.add_argument('-h', '--help', action='help', help='show this help message and exit')

        self.args = parser.parse_args(args)

        Log.initialise(self.args.log_file)
        self.toggle_debug(self.args.debug, log_message=False)

        if self.args.config_file:
            CONFIG_FILE_PATH = CACHE_STORE = self.args.config_file
        if self.args.cache_store:
            CACHE_STORE = self.args.cache_store

        self.proxies = []
        self.authorisation_requests = []

        self.web_view_started = False
        self.macos_web_view_queue = queue.Queue()  # authentication window events (macOS only)

        self.init_platforms()

        if not self.args.gui and self.args.external_auth:
            try:
                # prompt_toolkit is a relatively recent dependency addition that is only required in no-GUI external
                # authorisation mode, but may not be present if only the proxy script itself has been updated
                import prompt_toolkit
            except ImportError:
                Log.error('Unable to load prompt_toolkit, which is a requirement when using `--external-auth` in',
                          '`--no-gui` mode. Please run `python -m pip install -r requirements-core.txt`')
                self.exit(None)
                return

        if self.args.gui and len(MISSING_GUI_REQUIREMENTS) > 0:
            Log.error('Unable to load all GUI requirements:', MISSING_GUI_REQUIREMENTS, '- did you mean to run in',
                      '`--no-gui` mode? If not, please run `python -m pip install -r requirements-gui.txt`')
            self.exit(None)
            return

        if self.args.gui:
            self.icon = self.create_icon()
            try:
                self.icon.run(self.post_create)
            except NotImplementedError:
                Log.error('Unable to initialise icon - did you mean to run in `--no-gui` mode?')
                self.exit(None)
                # noinspection PyProtectedMember
                self.icon._Icon__queue.put(False)  # pystray sets up the icon thread even in dummy mode; need to exit
        else:
            self.icon = None
            self.post_create(None)

    # PyAttributeOutsideInit inspection suppressed because init_platforms() is itself called from __init__()
    # noinspection PyUnresolvedReferences,PyAttributeOutsideInit
    def init_platforms(self):
        if sys.platform == 'darwin' and self.args.gui:
            # hide dock icon (but not LSBackgroundOnly as we need input via webview)
            info = AppKit.NSBundle.mainBundle().infoDictionary()
            info['LSUIElement'] = '1'

            # need to delegate and override to show both "authenticate now" and "authentication success" notifications
            self.macos_user_notification_centre_delegate = UserNotificationCentreDelegate.alloc().init()
            setattr(self.macos_user_notification_centre_delegate, '_click', lambda m: self.authorise_account(None, m))

            # any launchctl plist changes need reloading, but this must be scheduled on exit (see discussion below)
            self.macos_unload_plist_on_exit = False

            # track shutdown and network loss events and exit or close proxy connections appropriately
            # note: no need to explicitly remove this observer after OS X 10.11 (https://developer.apple.com/library
            # /archive/releasenotes/Foundation/RN-FoundationOlderNotes/index.html#10_11NotificationCenter)
            notification_listener = 'macos_nsworkspace_notification_listener:'
            notification_centre = AppKit.NSWorkspace.sharedWorkspace().notificationCenter()
            notification_centre.addObserver_selector_name_object_(self, notification_listener,
                                                                  AppKit.NSWorkspaceWillPowerOffNotification, None)
            notification_centre.addObserver_selector_name_object_(self, notification_listener,
                                                                  SystemConfiguration.SCNetworkReachabilityRef, None)

            # we use a zero/blank address because we only care about general availability rather than a specific host
            # see reachabilityForInternetConnection: https://developer.apple.com/library/archive/samplecode/Reachability
            # use of SCNetworkReachabilityRef is a little hacky (requires a callback name) but it works
            address = ('', 0)
            post_reachability_update = notification_centre.postNotificationName_object_
            self.macos_reachability_target = SystemConfiguration.SCNetworkReachabilityCreateWithAddress(None, address)
            SystemConfiguration.SCNetworkReachabilitySetCallback(self.macos_reachability_target,
                                                                 lambda _target, flags, _info: post_reachability_update(
                                                                     SystemConfiguration.SCNetworkReachabilityRef,
                                                                     flags), address)
            success, result = SystemConfiguration.SCNetworkReachabilityGetFlags(self.macos_reachability_target, None)
            if success:
                post_reachability_update(SystemConfiguration.SCNetworkReachabilityRef, result)  # update initial state
            SystemConfiguration.SCNetworkReachabilityScheduleWithRunLoop(self.macos_reachability_target,
                                                                         SystemConfiguration.CFRunLoopGetCurrent(),
                                                                         SystemConfiguration.kCFRunLoopCommonModes)

            # on macOS, catching SIGINT/SIGTERM/SIGQUIT/SIGHUP while in pystray's main loop needs a Mach signal handler
            PyObjCTools.MachSignals.signal(signal.SIGINT, lambda _signum: self.exit(self.icon))
            PyObjCTools.MachSignals.signal(signal.SIGTERM, lambda _signum: self.exit(self.icon))
            PyObjCTools.MachSignals.signal(signal.SIGQUIT, lambda _signum: self.exit(self.icon))
            PyObjCTools.MachSignals.signal(signal.SIGHUP, lambda _signum: self.load_and_start_servers(self.icon))
            PyObjCTools.MachSignals.signal(signal.SIGUSR1, lambda _: self.toggle_debug(Log.get_level() == logging.INFO))

        else:
            # for other platforms, or in no-GUI mode, just try to exit gracefully if SIGINT/SIGTERM/SIGQUIT is received
            signal.signal(signal.SIGINT, lambda _signum, _frame: self.exit(self.icon))
            signal.signal(signal.SIGTERM, lambda _signum, _frame: self.exit(self.icon))
            if hasattr(signal, 'SIGQUIT'):  # not all signals exist on all platforms (e.g., Windows)
                signal.signal(signal.SIGQUIT, lambda _signum, _frame: self.exit(self.icon))
            if hasattr(signal, 'SIGHUP'):
                # allow config file reloading without having to stop/start - e.g.: pkill -SIGHUP -f emailproxy.py
                # (we don't use linux_restart() here as it exits then uses nohup to restart, which may not be desirable)
                signal.signal(signal.SIGHUP, lambda _signum, _frame: self.load_and_start_servers(self.icon))
            if hasattr(signal, 'SIGUSR1'):
                # use SIGUSR1 as a toggle for debug mode (e.g.: pkill -USR1 -f emailproxy.py) - please note that the
                # proxy's handling of this signal may change in future if other actions are seen as more suitable
                signal.signal(signal.SIGUSR1, lambda _signum, _fr: self.toggle_debug(Log.get_level() == logging.INFO))

        # certificates are not imported automatically when packaged using pyinstaller - we need certifi
        if getattr(sys, 'frozen', False):
            if ssl.get_default_verify_paths().cafile is None and 'SSL_CERT_FILE' not in os.environ:
                try:
                    import certifi
                    os.environ['SSL_CERT_FILE'] = certifi.where()
                    Log.info('Running in a packaged/frozen environment - imported SSL certificates from `certifi`')
                except ImportError:
                    Log.info('Unable to find `certifi` in a packaged/frozen environment - SSL connections may fail')

    # noinspection PyUnresolvedReferences,PyAttributeOutsideInit
    def macos_nsworkspace_notification_listener_(self, notification):
        notification_name = notification.name()
        if notification_name == SystemConfiguration.SCNetworkReachabilityRef:
            flags = notification.object()
            if flags & SystemConfiguration.kSCNetworkReachabilityFlagsReachable == 0:
                Log.info('Received network unreachable notification - closing existing proxy connections')
                for proxy in self.proxies:
                    proxy.close_clients()
            else:
                Log.debug('Received network reachable notification - status:', flags)
        elif notification_name == AppKit.NSWorkspaceWillPowerOffNotification:
            Log.info('Received power off notification; exiting', APP_NAME)
            self.exit(self.icon)

    # noinspection PyDeprecation
    def create_icon(self):
        # fix pystray <= 0.19.4 incompatibility with PIL 10.0.0+; resolved in 0.19.5 and later via pystray PR #147
        with warnings.catch_warnings():
            warnings.simplefilter('ignore', DeprecationWarning)
            pystray_version = pkg_resources.get_distribution('pystray').version
            pillow_version = pkg_resources.get_distribution('pillow').version
            if pkg_resources.parse_version(pystray_version) <= pkg_resources.parse_version('0.19.4') and \
                    pkg_resources.parse_version(pillow_version) >= pkg_resources.parse_version('10.0.0'):
                Image.ANTIALIAS = Image.LANCZOS if hasattr(Image, 'LANCZOS') else Image.Resampling.LANCZOS
        icon_class = RetinaIcon if sys.platform == 'darwin' else pystray.Icon
        return icon_class(APP_NAME, App.get_image(), APP_NAME, menu=pystray.Menu(
            pystray.MenuItem('Servers and accounts', pystray.Menu(self.create_config_menu)),
            pystray.MenuItem('Authorise account', pystray.Menu(self.create_authorisation_menu)),
            pystray.Menu.SEPARATOR,
            pystray.MenuItem('Start at login', self.toggle_start_at_login, checked=self.started_at_login),
            pystray.MenuItem('Debug mode', lambda _, item: self.toggle_debug(not item.checked),
                             checked=lambda _: Log.get_level() == logging.DEBUG),
            pystray.Menu.SEPARATOR,
            pystray.MenuItem('Quit %s' % APP_NAME, self.exit)))

    @staticmethod
    def get_image():
        # we use an icon font for better multiplatform compatibility and icon size flexibility
        icon_colour = 'white'  # see below: colour is handled differently per-platform
        icon_character = 'e'
        icon_background_width = 44
        icon_background_height = 44
        icon_width = 40  # to allow for padding between icon and background image size

        # the colour value is irrelevant on macOS - we configure the menu bar icon as a template to get the platform's
        # colours - but on Windows (and in future potentially Linux) we need to set based on the current theme type
        if sys.platform == 'win32':
            import winreg
            try:
                key = winreg.OpenKey(winreg.HKEY_CURRENT_USER,
                                     r'Software\Microsoft\Windows\CurrentVersion\Themes\Personalize')
                icon_colour = 'black' if winreg.QueryValueEx(key, 'SystemUsesLightTheme')[0] else 'white'
            except FileNotFoundError:
                pass

        # find the largest font size that will let us draw the icon within the available width
        minimum_font_size = 1
        maximum_font_size = 255
        font, font_width, font_height = App.get_icon_size(icon_character, minimum_font_size)
        while maximum_font_size - minimum_font_size > 1:
            current_font_size = round((minimum_font_size + maximum_font_size) / 2)  # ImageFont only supports integers
            font, font_width, font_height = App.get_icon_size(icon_character, current_font_size)
            if font_width > icon_width:
                maximum_font_size = current_font_size
            elif font_width < icon_width:
                minimum_font_size = current_font_size
            else:
                break
        if font_width > icon_width:  # because we have to round font sizes we need one final check for oversize width
            font, font_width, font_height = App.get_icon_size(icon_character, minimum_font_size)

        icon_image = Image.new('RGBA', (icon_background_width, icon_background_height))
        draw = ImageDraw.Draw(icon_image)
        icon_x = (icon_background_width - font_width) / 2
        icon_y = (icon_background_height - font_height) / 2
        draw.text((icon_x, icon_y), icon_character, font=font, fill=icon_colour)

        return icon_image

    @staticmethod
    def get_icon_size(text, font_size):
        font = ImageFont.truetype(io.BytesIO(zlib.decompress(base64.b64decode(APP_ICON))), size=font_size)

        # pillow's getsize method was deprecated in 9.2.0 (see docs for PIL.ImageFont.ImageFont.getsize)
        # noinspection PyDeprecation
        if pkg_resources.parse_version(
                pkg_resources.get_distribution('pillow').version) < pkg_resources.parse_version('9.2.0'):
            font_width, font_height = font.getsize(text)
            return font, font_width, font_height

        _left, _top, right, bottom = font.getbbox(text)
        return font, right, bottom

    def create_config_menu(self):
        items = []
        if len(self.proxies) <= 0:
            # note that we don't actually allow no servers when loading the config, so no need to generate a menu
            return items  # (avoids creating and then immediately regenerating the menu when servers are loaded)

        for server_type in ['IMAP', 'POP', 'SMTP']:
            items.extend(App.get_config_menu_servers(self.proxies, server_type))

        config_accounts = AppConfig.accounts()
        items.append(pystray.MenuItem('Accounts (+ last authenticated activity):', None, enabled=False))
        if len(config_accounts) <= 0:
            items.append(pystray.MenuItem('    No accounts configured', None, enabled=False))
        else:
            catch_all_enabled = AppConfig.get_global('allow_catch_all_accounts', fallback=False)
            catch_all_accounts = []
            for account in config_accounts:
                if account.startswith('@') and catch_all_enabled:
                    catch_all_accounts.append(account)
                else:
                    items.append(pystray.MenuItem(App.get_last_activity(account), None, enabled=False))
            if len(catch_all_accounts) > 0:
                items.append(pystray.Menu.SEPARATOR)
                items.append(pystray.MenuItem('Catch-all accounts:', None, enabled=False))
                for account in catch_all_accounts:
                    items.append(pystray.MenuItem('    %s' % account, None, enabled=False))
            if sys.platform != 'darwin':
                items.append(pystray.MenuItem('    Refresh activity data', self.icon.update_menu))
        items.append(pystray.Menu.SEPARATOR)

        items.append(pystray.MenuItem('Edit configuration file...', lambda: self.system_open(CONFIG_FILE_PATH)))

        # asyncore sockets on Linux have a shutdown delay (the time.sleep() call in asyncore.poll), which means we can't
        # easily reload the server configuration without exiting the script and relying on daemon threads to be stopped
        items.append(pystray.MenuItem('Reload configuration file', self.linux_restart if sys.platform.startswith(
            'linux') else self.load_and_start_servers))
        return items

    @staticmethod
    def get_config_menu_servers(proxies, server_type):
        items = []
        heading_appended = False
        for proxy in filter(lambda p: p.proxy_type == server_type, proxies):
            if not heading_appended:
                items.append(pystray.MenuItem('%s servers:' % server_type, None, enabled=False))
                heading_appended = True
            items.append(pystray.MenuItem('%s    %s ➝ %s' % (
                ('Y_SSL' if proxy.ssl_connection else 'N_SSL') if sys.platform == 'darwin' else '',
                Log.format_host_port(proxy.local_address), Log.format_host_port(proxy.server_address)),
                                          None, enabled=False))
            last_plugin = len(proxy.custom_configuration['plugin_configuration']) - 1
            for i, plugin in enumerate(proxy.custom_configuration['plugin_configuration']):
                items.append(pystray.MenuItem('        %s %s' % ('└' if i == last_plugin else '├', plugin), None,
                                              enabled=False))
        if heading_appended:
            items.append(pystray.Menu.SEPARATOR)
        return items

    @staticmethod
    def get_last_activity(account):
        config = AppConfig.get()
        last_sync = config.getint(account, 'last_activity', fallback=None)
        if last_sync:
            formatted_sync_time = timeago.format(datetime.datetime.fromtimestamp(last_sync), datetime.datetime.now(),
                                                 'en_short')
        else:
            formatted_sync_time = 'never'
        return '    %s (%s)' % (account, formatted_sync_time)

    @staticmethod
    def system_open(path):
        AppConfig.save()  # so we are always editing the most recent version of the file
        if sys.platform == 'darwin':
            result = subprocess.call(['open', path])
            if result != 0:  # no default editor found for this file type; open as a text file
                subprocess.call(['open', '-t', path])
        elif sys.platform == 'win32':
            os.startfile(path)
        elif sys.platform.startswith('linux'):
            subprocess.call(['xdg-open', path])
        else:
            pass  # nothing we can do

    def create_authorisation_menu(self):
        items = []
        if len(self.authorisation_requests) <= 0:
            items.append(pystray.MenuItem('No pending authorisation requests', None, enabled=False))
        else:
            usernames = []
            for request in self.authorisation_requests:
                if not request['username'] in usernames:
                    items.append(pystray.MenuItem(request['username'], self.authorise_account))
                    usernames.append(request['username'])
        items.append(pystray.Menu.SEPARATOR)
        items.append(pystray.MenuItem('External authorisation mode', self.toggle_external_auth,
                                      checked=lambda _: self.args.external_auth))
        return items

    def toggle_external_auth(self):
        self.args.external_auth = not self.args.external_auth
        if self.started_at_login(None):
            self.toggle_start_at_login(self.icon, True)  # update launch command to preserve external auth preference

    def authorise_account(self, _, item):
        for request in self.authorisation_requests:
            if str(item) == request['username']:  # use str(item) because item.text() hangs
                if not self.web_view_started:
                    # pywebview on macOS needs start() to be called only once, so we use a dummy window to keep it open
                    # Windows is the opposite - the macOS technique freezes the tray icon; Linux is fine either way
                    # (we also set pywebview debug mode to match our own mode because copy/paste via keyboard shortcuts
                    # can be unreliable with 'mshtml'; and, python virtual environments sometimes break keyboard entry
                    # entirely on macOS - debug mode works around this in both cases via the right-click context menu)
                    self.create_authorisation_window(request)
                    if sys.platform == 'darwin':
                        webview.start(self.handle_authorisation_windows, debug=Log.get_level() == logging.DEBUG)
                        self.web_view_started = True  # note: not set for other platforms so we start() every time
                    else:
                        # on Windows, most pywebview engine options return None for get_current_url() on pages created
                        # using 'html=' even on redirection to an actual URL; 'mshtml', though archaic, does work
                        forced_gui = 'mshtml' if sys.platform == 'win32' and self.args.external_auth else None
                        webview.start(gui=forced_gui, debug=Log.get_level() == logging.DEBUG)
                else:
                    self.macos_web_view_queue.put(request)  # future requests need to use the same thread
                return
        self.notify(APP_NAME, 'There are no pending authorisation requests')

    def create_authorisation_window(self, request):
        # note that the webview title *must* end with a space and then the email address/username
        window_title = 'Authorise your account: %s' % request['username']
        if self.args.external_auth:
            auth_page = EXTERNAL_AUTH_HTML % (request['username'], request['permission_url'], request['permission_url'],
                                              request['permission_url'], APP_NAME, request['redirect_uri'])
            authorisation_window = webview.create_window(window_title, html=auth_page, on_top=True, text_select=True)
        else:
            authorisation_window = webview.create_window(window_title, request['permission_url'], on_top=True)
        setattr(authorisation_window, 'get_title', lambda window: window.title)  # add missing get_title method

        # pywebview 3.6+ moved window events to a separate namespace in a non-backwards-compatible way
        # noinspection PyDeprecation
        pywebview_version = pkg_resources.parse_version(pkg_resources.get_distribution('pywebview').version)
        # the version zero check is due to a bug in the Ubuntu 24.04 python-pywebview package - see GitHub #242
        # noinspection PyDeprecation
        if pkg_resources.parse_version('0') < pywebview_version < pkg_resources.parse_version('3.6'):
            # noinspection PyUnresolvedReferences
            authorisation_window.loaded += self.authorisation_window_loaded
        else:
            authorisation_window.events.loaded += self.authorisation_window_loaded

    def handle_authorisation_windows(self):
        if sys.platform != 'darwin':
            return

        # on macOS we need to add extra webview functions to detect when redirection starts, because otherwise the
        # pywebview window can get into a state in which http://localhost navigation, rather than failing, just hangs
        # noinspection PyPackageRequirements
        import webview.platforms.cocoa
        setattr(webview.platforms.cocoa.BrowserView.BrowserDelegate, 'webView_didStartProvisionalNavigation_',
                ProvisionalNavigationBrowserDelegate.webView_didStartProvisionalNavigation_)
        setattr(webview.platforms.cocoa.BrowserView.BrowserDelegate, 'webView_didReceiveServerRedirectForProvisional'
                                                                     'Navigation_',
                ProvisionalNavigationBrowserDelegate.webView_didReceiveServerRedirectForProvisionalNavigation_)
        try:
            setattr(webview.platforms.cocoa.BrowserView.WebKitHost, 'performKeyEquivalentBase_',
                    webview.platforms.cocoa.BrowserView.WebKitHost.performKeyEquivalent_)
            setattr(webview.platforms.cocoa.BrowserView.WebKitHost, 'performKeyEquivalent_',
                    ProvisionalNavigationBrowserDelegate.performKeyEquivalent_)
        except TypeError:
            pass

        # also needed only on macOS because otherwise closing the last remaining webview window exits the application
        dummy_window = webview.create_window('%s hidden (dummy) window' % APP_NAME, html='<html></html>', hidden=True)
        dummy_window.hide()  # hidden=True (above) doesn't seem to work in all cases

        while True:
            data = self.macos_web_view_queue.get()  # note: blocking call
            if data is QUEUE_SENTINEL:  # app is closing
                break
            self.create_authorisation_window(data)

    def authorisation_window_loaded(self):
        for window in webview.windows[:]:  # iterate over a copy; remove (in destroy()) from original
            if not hasattr(window, 'get_title'):
                continue  # skip dummy window

            url = window.get_current_url()
            # noinspection PyUnresolvedReferences
            username = window.get_title(window).split(' ')[-1]  # see note above: title *must* match this format
            if not url or not username:
                continue  # skip any invalid windows

            # respond to both the original request and any duplicates in the list
            completed_request = None
            for request in self.authorisation_requests[:]:  # iterate over a copy; remove from original
                if request['username'] == username and OAuth2Helper.match_redirect_uri(request['redirect_uri'], url):
                    Log.info('Returning authorisation request result for', request['username'])
                    RESPONSE_QUEUE.put(
                        {'permission_url': request['permission_url'], 'response_url': url, 'username': username})
                    self.authorisation_requests.remove(request)
                    completed_request = request
                else:
                    Log.debug('Waiting for URL matching `redirect_uri`; following browser redirection to',
                              '%s/[...]' % urllib.parse.urlparse(url).hostname)

            if completed_request is None:
                continue  # no requests processed for this window - nothing to do yet

            window.destroy()
            self.icon.update_menu()

            # note that in this part of the interaction we don't actually check the *use* of the authorisation code,
            # but just whether it was successfully acquired - if there is an error in the subsequent access/refresh
            # token request then we still send an 'authentication completed' notification here, but in the background
            # we close the connection with a failure message and re-request authorisation next time the client
            # interacts, which may potentially lead to repeated and conflicting (and confusing) notifications - improve?
            self.notify(APP_NAME, 'Authentication completed for %s' % completed_request['username'])
            if len(self.authorisation_requests) > 0:
                self.notify(APP_NAME, 'Please authorise your account %s from the menu' % self.authorisation_requests[0][
                    'username'])

    def toggle_start_at_login(self, icon, force_rewrite=False):
        # we reuse this function to force-overwrite the startup file when changing the external auth option, but pystray
        # verifies actions have a maximum of two parameters (_assert_action()), so we must use 'item' and check its type
        recreate_login_file = False if isinstance(force_rewrite, pystray.MenuItem) else force_rewrite

        start_command = self.get_script_start_command(quote_args=sys.platform != 'darwin')  # plistlib handles quoting

        if sys.platform == 'darwin':
            if recreate_login_file or not PLIST_FILE_PATH.exists():
                # need to create and load the plist
                plist = {
                    'Label': APP_PACKAGE,
                    'RunAtLoad': True
                }
            else:
                # just toggle the disabled value rather than loading/unloading, so we don't need to restart the proxy
                with open(PLIST_FILE_PATH, mode='rb') as plist_file:
                    plist = plistlib.load(plist_file)
                plist['Disabled'] = True if 'Disabled' not in plist else not plist['Disabled']

            plist['Program'] = start_command[0]
            plist['ProgramArguments'] = start_command

            os.makedirs(PLIST_FILE_PATH.parent, exist_ok=True)
            with open(PLIST_FILE_PATH, mode='wb') as plist_file:
                plistlib.dump(plist, plist_file)

            # if loading, need to exit so we're not running twice (also exits the terminal instance for convenience)
            if not self.macos_launchctl('list'):
                self.exit(icon, restart_callback=lambda: self.macos_launchctl('load'))
            elif recreate_login_file:
                # Launch Agents need to be unloaded and reloaded to reflect changes in their plist file, but we can't
                # do this ourselves because 1) unloading exits the agent; and, 2) we can't launch a completely separate
                # subprocess (see man launchd.plist) - instead, we schedule the unload action when we next exit, because
                # this is likely to be caused by a system restart, and unloaded Launch Agents still run at startup (only
                # an issue if calling `launchctl start` after exiting, which will error until the Agent is reloaded)
                # noinspection PyAttributeOutsideInit
                self.macos_unload_plist_on_exit = True
                Log.info('Updating', PLIST_FILE_PATH, 'requires unloading and reloading; scheduling on next exit')

        elif sys.platform == 'win32':
            if recreate_login_file or not CMD_FILE_PATH.exists():
                windows_start_command = 'start "" %s' % ' '.join(start_command)  # first quoted start arg = window title

                os.makedirs(CMD_FILE_PATH.parent, exist_ok=True)
                with open(CMD_FILE_PATH, mode='w', encoding='utf-8') as cmd_file:
                    cmd_file.write(windows_start_command)

                # on Windows we don't have a service to run, but it is still useful to exit the terminal instance
                if sys.stdin and sys.stdin.isatty() and not recreate_login_file:
                    self.exit(icon, restart_callback=lambda: subprocess.call(windows_start_command, shell=True))
            else:
                os.remove(CMD_FILE_PATH)

        elif sys.platform.startswith('linux'):
            # see https://github.com/simonrob/email-oauth2-proxy/issues/2#issuecomment-839713677 for systemctl option
            if recreate_login_file or not AUTOSTART_FILE_PATH.exists():
                xdg_autostart = {
                    'Type': 'Application',
                    'Name': APP_NAME,
                    'Exec': ' '.join(start_command),
                    'NoDisplay': 'true'
                }

                os.makedirs(AUTOSTART_FILE_PATH.parent, exist_ok=True)
                with open(AUTOSTART_FILE_PATH, mode='w', encoding='utf-8') as desktop_file:
                    desktop_file.write('[Desktop Entry]\n')
                    for key, value in xdg_autostart.items():
                        desktop_file.write('%s=%s\n' % (key, value))

                # like on Windows we don't have a service to run, but it is still useful to exit the terminal instance
                if sys.stdin and sys.stdin.isatty() and not recreate_login_file:
                    AppConfig.save()  # because linux_restart needs to unload to prevent saving on exit
                    self.linux_restart(icon)
            else:
                os.remove(AUTOSTART_FILE_PATH)

        else:
            pass  # nothing we can do

    def get_script_start_command(self, quote_args=True):
        python_command = sys.executable
        if sys.platform == 'win32':
            # pythonw to avoid a terminal when background launching on Windows
            python_command = 'pythonw.exe'.join(python_command.rsplit('python.exe', 1))

        script_command = [python_command]
        if not getattr(sys, 'frozen', False):  # no need for the script path if using pyinstaller
            if __package__ is not None:
                script_command.extend(['-m', APP_SHORT_NAME])
            else:
                script_command.append(os.path.realpath(__file__))

        # preserve any arguments - note that some are configurable in the GUI, so sys.argv may not be their actual state
        script_command.extend(arg for arg in sys.argv[1:] if arg not in ('--debug', '--external-auth'))
        if Log.get_level() == logging.DEBUG:
            script_command.append('--debug')
        if self.args.external_auth:
            script_command.append('--external-auth')

        return ['"%s"' % arg.replace('"', r'\"') if quote_args and ' ' in arg else arg for arg in script_command]

    def linux_restart(self, icon):
        # Linux restarting is separate because it is used for reloading the configuration file as well as start at login
        AppConfig.unload()  # so that we don't overwrite the just-updated file when exiting
        command = ' '.join(self.get_script_start_command())
        self.exit(icon, restart_callback=lambda: subprocess.call('nohup %s </dev/null >/dev/null 2>&1 &' % command,
                                                                 shell=True))

    @staticmethod
    def macos_launchctl(command):
        # this used to use the python launchctl package, but it has a bug (github.com/andrewp-as-is/values.py/pull/2)
        # in a sub-package, so we reproduce just the core features - supported commands are 'list', 'load' and 'unload'
        proxy_command = APP_PACKAGE if command == 'list' else PLIST_FILE_PATH
        try:
            output = subprocess.check_output(['/bin/launchctl', command, proxy_command], stderr=subprocess.STDOUT)
        except subprocess.CalledProcessError:
            return False

        if output and command != 'list':
            return False  # load/unload gives no output unless unsuccessful (return code is always 0 regardless)
        return True

    @staticmethod
    def started_at_login(_):
        # note: menu state will be stale if changed externally, but clicking menu items forces a refresh
        if sys.platform == 'darwin':
            if PLIST_FILE_PATH.exists():
                if App.macos_launchctl('list'):
                    with open(PLIST_FILE_PATH, mode='rb') as plist_file:
                        plist = plistlib.load(plist_file)
                    if 'Disabled' in plist:
                        return not plist['Disabled']
                    return True  # job is loaded and is not disabled

        elif sys.platform == 'win32':
            return CMD_FILE_PATH.exists()  # we assume that the file's contents are correct

        elif sys.platform.startswith('linux'):
            return AUTOSTART_FILE_PATH.exists()  # we assume that the file's contents are correct

        return False

    def toggle_debug(self, enable_debug_mode, log_message=True):
        Log.set_level(logging.DEBUG if enable_debug_mode else logging.INFO)
        if log_message:
            Log.info('Setting debug mode:', Log.get_level() == logging.DEBUG)
        if hasattr(self, 'icon') and self.icon:
            self.icon.update_menu()

    # noinspection PyUnresolvedReferences
    def notify(self, title, text):
        if self.icon:
            if sys.platform == 'darwin':  # prefer native notifications over the osascript approach
                user_notification = AppKit.NSUserNotification.alloc().init()
                user_notification.setTitle_(title)
                user_notification.setInformativeText_(text)
                notification_centre = AppKit.NSUserNotificationCenter.defaultUserNotificationCenter()

                # noinspection PyBroadException
                try:
                    notification_centre.setDelegate_(self.macos_user_notification_centre_delegate)
                    notification_centre.deliverNotification_(user_notification)
                except Exception:
                    for replacement in (('\\', r'\\'), ('"', r'\"')):  # osascript approach requires sanitisation
                        text = text.replace(*replacement)
                        title = title.replace(*replacement)
                    subprocess.call(['osascript', '-e', 'display notification "%s" with title "%s"' % (text, title)])

            elif self.icon.HAS_NOTIFICATION:
                self.icon.remove_notification()
                self.icon.notify('%s: %s' % (title, text))

            else:
                Log.info(title, text)  # last resort
        else:
            Log.info(title, text)

    def stop_servers(self):
        global RESPONSE_QUEUE
        RESPONSE_QUEUE.put(QUEUE_SENTINEL)  # watchers use a local reference so won't re-insert into the new queue
        RESPONSE_QUEUE = queue.Queue()  # recreate so existing queue closes watchers but we don't have to wait here
        while True:
            try:
                REQUEST_QUEUE.get(block=False)  # remove any pending requests (unlikely any exist, but safest)
            except queue.Empty:
                break
        for proxy in self.proxies:
            with contextlib.suppress(Exception):
                proxy.stop()
        self.proxies = []
        self.authorisation_requests = []  # these requests are no-longer valid

    def load_and_start_servers(self, icon=None, reload=True):
        # we allow reloading, so must first stop any existing servers
        self.stop_servers()
        Log.info('Initialising', APP_NAME,
                 '(version %s)%s' % (__version__, ' in debug mode' if Log.get_level() == logging.DEBUG else ''),
                 'from config file', CONFIG_FILE_PATH)
        if reload:
            AppConfig.unload()

        config_parse_error = False
        try:
            config = AppConfig.get()
            servers = AppConfig.servers()
        except configparser.Error as e:
            Log.error('Unable to load configuration file:', e)
            config_parse_error = True
            servers = []

        # load server types and configurations
        server_load_error = False
        server_start_error = False
        for section in servers:
            match = CONFIG_SERVER_MATCHER.match(section)
            server_type = match.group('type')

            # noinspection PyUnboundLocalVariable
            local_address = config.get(section, 'local_address', fallback='::')
            str_local_port = match.group('port')
            local_port = -1
            try:
                local_port = int(str_local_port)
                if local_port <= 0 or local_port > 65535:
                    raise ValueError
            except ValueError:
                Log.error('Error: invalid value', str_local_port, 'for local server port in section', match.string)
                server_load_error = True

            server_address = config.get(section, 'server_address', fallback=None)
            server_port = config.getint(section, 'server_port', fallback=-1)
            if server_port <= 0 or server_port > 65535:
                Log.error('Error: invalid value', server_port, 'for remote server port in section', match.string)
                server_load_error = True

            # note: this is an advanced option that allows the use of plugins to modify IMAP/POP/SMTP messages
            # see the documentation in the configuration file and sample plugins for more details and setup instructions
            try:
                plugin_configuration = ast.literal_eval(config.get(section, 'plugins', fallback='{}'))
            except Exception as e:
                plugin_configuration = {}
                Log.error('Error: plugin configuration in section', match.string, 'is invalid:', Log.error_string(e))
                server_load_error = True

            imported_plugins = collections.OrderedDict()  # (note: default dict is ordered only from Python 3.7+)
            for name, options in plugin_configuration.items():
                plugin = None
                plugin_name = 'plugins.%s' % name
                if plugin_name in sys.modules:  # multiple servers can reuse the same modules
                    plugin = sys.modules[plugin_name]
                else:
                    Log.info('Loading plugin:', name)
                    try:
                        plugin = importlib.import_module('plugins.%s' % name)
                    except ModuleNotFoundError:
                        Log.error('Failed to load plugin (ModuleNotFoundError):', name)
                        server_load_error = True
                if plugin:
                    imported_plugins[name] = {'module': plugin, 'options': options}

            custom_configuration = {
                'server_starttls': False,
                'local_starttls': False,
                'local_certificate_path': config.get(section, 'local_certificate_path', fallback=None),
                'local_key_path': config.get(section, 'local_key_path', fallback=None),
                'plugin_configuration': imported_plugins
            }
            if server_type == 'SMTP':
                # initially the STARTTLS setting was remote server only, and hence named just `starttls` - support this
                legacy_starttls = config.getboolean(section, 'starttls', fallback=False)
                custom_configuration['server_starttls'] = config.getboolean(section, 'server_starttls',
                                                                            fallback=legacy_starttls)

                custom_configuration['local_starttls'] = config.getboolean(section, 'local_starttls', fallback=False)
                if custom_configuration['local_starttls'] and not (custom_configuration['local_certificate_path'] and
                                                                   custom_configuration['local_key_path']):
                    Log.error('Error: you have set `local_starttls` but did not provide both '
                              '`local_certificate_path` and `local_key_path` values in section', match.string)
                    server_load_error = True

            if not server_address:  # all other values are checked, regex matched or have a fallback above
                Log.error('Error: remote server address is missing in section', match.string)
                server_load_error = True

            if not server_load_error:
                new_proxy = OAuth2Proxy(server_type, (local_address, local_port), (server_address, server_port),
                                        custom_configuration)
                try:
                    new_proxy.start()
                    self.proxies.append(new_proxy)
                except Exception as e:
                    Log.error('Error: unable to start', match.string, 'server:', Log.error_string(e))
                    server_start_error = True

        if config_parse_error or server_start_error or server_load_error or len(self.proxies) <= 0:
            if server_start_error:
                Log.error('Abandoning setup as one or more servers failed to start - is the proxy already running?')
            else:
                if not os.path.exists(CONFIG_FILE_PATH):
                    Log.error(APP_NAME, 'config file not found - see https://github.com/simonrob/email-oauth2-proxy',
                              'for full documentation and example configurations to help get started')
                error_text = 'Invalid' if len(servers) > 0 else 'Unparsable' if config_parse_error else 'No'
                Log.error(error_text, 'server configuration(s) found in', CONFIG_FILE_PATH, '- exiting')
                self.notify(APP_NAME, error_text + ' server configuration(s) found. ' +
                            'Please verify your account and server details in %s' % CONFIG_FILE_PATH)
            AppConfig.unload()  # so we don't overwrite the invalid file with a blank configuration
            self.exit(icon)
            return False

        if icon:
            icon.update_menu()  # force refresh the menu to show running proxy servers

        threading.Thread(target=App.run_proxy, name='EmailOAuth2Proxy-main', daemon=True).start()
        Log.info('Initialised', APP_NAME, '- listening for authentication requests. Connect your email client to begin')
        return True

    @staticmethod
    def terminal_external_auth_input(prompt_session, prompt_stop_event, data):
        with contextlib.suppress(Exception):  # cancel any other prompts; thrown if there are none to cancel
            # noinspection PyUnresolvedReferences
            prompt_toolkit.application.current.get_app().exit(exception=EOFError)
            time.sleep(1)  # seems to be needed to allow prompt_toolkit to clean up between prompts

        # noinspection PyUnresolvedReferences
        with prompt_toolkit.patch_stdout.patch_stdout():
            open_time = 0
            response_url = None
            Log.info('Please visit the following URL to authenticate account %s: %s' % (
                data['username'], data['permission_url']))
            # noinspection PyUnresolvedReferences
            style = prompt_toolkit.styles.Style.from_dict({'url': 'underline'})
            prompt = [('', '\nCopy+paste or press [↵ Return] to visit the following URL and authenticate account %s: ' %
                       data['username']), ('class:url', data['permission_url']), ('', ' then paste here the full '),
                      ('', 'post-authentication URL from the browser\'s address bar (it should start with %s): ' %
                       data['redirect_uri'])]
            while True:
                try:
                    response_url = prompt_session.prompt(prompt, style=style)
                except (KeyboardInterrupt, EOFError):
                    break
                if not response_url:
                    if time.time() - open_time > 1:  # don't open many windows on key repeats
                        App.system_open(data['permission_url'])
                        open_time = time.time()
                else:
                    break

            prompt_stop_event.set()  # cancel the timeout thread

            result = {'permission_url': data['permission_url'], 'username': data['username']}
            if response_url:
                Log.debug('No-GUI external auth mode: returning response', response_url)
                result['response_url'] = response_url
            else:
                Log.debug('No-GUI external auth mode: no response provided; cancelling authorisation request')
                result['expired'] = True
            RESPONSE_QUEUE.put(result)

    @staticmethod
    def terminal_external_auth_timeout(prompt_session, prompt_stop_event):
        prompt_time = 0
        while prompt_time < AUTHENTICATION_TIMEOUT and not prompt_stop_event.is_set():
            time.sleep(1)
            prompt_time += 1

        if not prompt_stop_event.is_set():
            with contextlib.suppress(Exception):  # thrown if the prompt session has already exited
                prompt_session.app.exit(exception=EOFError)
                time.sleep(1)  # seems to be needed to allow prompt_toolkit to clean up between prompts

    def terminal_external_auth_prompt(self, data):
        # noinspection PyUnresolvedReferences
        prompt_session = prompt_toolkit.PromptSession()
        prompt_stop_event = threading.Event()
        threading.Thread(target=self.terminal_external_auth_input, args=(prompt_session, prompt_stop_event, data),
                         daemon=True).start()
        threading.Thread(target=self.terminal_external_auth_timeout, args=(prompt_session, prompt_stop_event),
                         daemon=True).start()

    def post_create(self, icon):
        if EXITING:
            return  # to handle launch in pystray 'dummy' mode without --no-gui option (partial initialisation failure)

        if icon:
            icon.visible = True

        if not self.load_and_start_servers(icon, reload=False):
            return

        while True:
            data = REQUEST_QUEUE.get()  # note: blocking call
            if data is QUEUE_SENTINEL:  # app is closing
                break
            if data is MENU_UPDATE:
                if icon:
                    icon.update_menu()
                continue
            if not data['expired']:
                Log.info('Authorisation request received for', data['username'],
                         '(local server auth mode)' if self.args.local_server_auth else '(external auth mode)' if
                         self.args.external_auth else '(interactive mode)')
                if self.args.local_server_auth:
                    self.notify(APP_NAME, 'Local server auth mode: please authorise a request for account %s' %
                                data['username'])
                    data['local_server_auth'] = True
                    RESPONSE_QUEUE.put(data)  # local server auth is handled by the client/server connections
                elif self.args.external_auth and not self.args.gui:
                    if sys.stdin and sys.stdin.isatty():
                        self.notify(APP_NAME, 'No-GUI external auth mode: please authorise a request for account '
                                              '%s' % data['username'])
                        self.terminal_external_auth_prompt(data)
                    else:
                        Log.error('Not running interactively; unable to handle no-GUI external auth request')
                elif icon:
                    self.authorisation_requests.append(data)
                    icon.update_menu()  # force refresh the menu
                    self.notify(APP_NAME, 'Please authorise your account %s from the menu' % data['username'])
            else:
                for request in self.authorisation_requests[:]:  # iterate over a copy; remove from original
                    if request['permission_url'] == data['permission_url']:
                        self.authorisation_requests.remove(request)
                        break  # we could have multiple simultaneous requests, some not yet expired

    @staticmethod
    def run_proxy():
        while not EXITING:
            error_count = 0
            try:
                # loop for main proxy servers, accepting requests and starting connection threads
                # note: we need to make sure there are always proxy servers started when run_proxy is called (i.e., must
                # exit on server start failure), otherwise this will throw an error every time and loop indefinitely
                asyncore.loop()
            except Exception as e:
                if not EXITING and not (isinstance(e, OSError) and e.errno == errno.EBADF):
                    Log.info('Caught asyncore exception in main loop; attempting to continue:', Log.error_string(e))
                    error_count += 1
                    time.sleep(error_count)

    def exit(self, icon, restart_callback=None):
        Log.info('Stopping', APP_NAME)
        global EXITING
        EXITING = True

        AppConfig.save()

        if sys.platform == 'darwin' and self.args.gui:
            # noinspection PyUnresolvedReferences
            SystemConfiguration.SCNetworkReachabilityUnscheduleFromRunLoop(self.macos_reachability_target,
                                                                           SystemConfiguration.CFRunLoopGetCurrent(),
                                                                           SystemConfiguration.kCFRunLoopDefaultMode)

        REQUEST_QUEUE.put(QUEUE_SENTINEL)
        RESPONSE_QUEUE.put(QUEUE_SENTINEL)

        if self.web_view_started:
            self.macos_web_view_queue.put(QUEUE_SENTINEL)
            for window in webview.windows[:]:  # iterate over a copy; remove (in destroy()) from original
                window.show()
                window.destroy()

        for proxy in self.proxies:  # no need to copy - proxies are never removed, we just restart them on error
            with contextlib.suppress(Exception):
                proxy.stop()

        if icon:
            # work around a pystray issue with removing the macOS status bar icon when started from a parent script
            if sys.platform == 'darwin':
                # noinspection PyProtectedMember
                icon._status_item.button().setImage_(None)
            icon.stop()

        # for the 'Start at login' option we need a callback to restart the script the first time this preference is
        # configured (macOS) or every time (other platforms) - note that just as in toggle_start_at_login(), pystray
        # verifies that actions have a maximum of two parameters, so we must override the 'item' one but check its type
        if restart_callback and not isinstance(restart_callback, pystray.MenuItem):
            Log.info('Restarted', APP_NAME, 'as a background task')
            restart_callback()

        # macOS Launch Agents need reloading when changed; unloading exits immediately so this must be our final action
        if sys.platform == 'darwin' and self.args.gui and self.macos_unload_plist_on_exit:
            self.macos_launchctl('unload')


if __name__ == '__main__':
    App()<|MERGE_RESOLUTION|>--- conflicted
+++ resolved
@@ -6,11 +6,7 @@
 __author__ = 'Simon Robinson'
 __copyright__ = 'Copyright (c) 2024 Simon Robinson'
 __license__ = 'Apache 2.0'
-<<<<<<< HEAD
-__version__ = '2024-07-04'  # ISO 8601 (YYYY-MM-DD)
-=======
 __version__ = '2024-07-08'  # ISO 8601 (YYYY-MM-DD)
->>>>>>> 4e1dfd80
 __package_version__ = '.'.join([str(int(i)) for i in __version__.split('-')])  # for pyproject.toml usage only
 
 import abc
