--- conflicted
+++ resolved
@@ -1253,13 +1253,8 @@
     # noinspection PyUnresolvedReferences
     def macos_nsworkspace_notification_listener_(self, notification):
         notification_name = notification.name()
-<<<<<<< HEAD
-        if notification_name in (AppKit.NSWorkspaceWillSleepNotification, AppKit.NSWorkspaceWillPowerOffNotification):
-            Log.info('Detected imminent workspace sleep or shutdown - saving configuration and stopping servers')
-=======
         if notification_name == AppKit.NSWorkspaceWillSleepNotification:
             Log.info('Detected imminent workspace sleep - saving configuration and stopping servers')
->>>>>>> e4c59795
             AppConfig.save()
             self.stop_servers()
         elif notification_name == AppKit.NSWorkspaceDidWakeNotification:
