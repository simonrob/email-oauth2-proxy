--- conflicted
+++ resolved
@@ -4,11 +4,7 @@
 __author__ = 'Simon Robinson'
 __copyright__ = 'Copyright (c) 2021 Simon Robinson'
 __license__ = 'Apache 2.0'
-<<<<<<< HEAD
-__version__ = '2022-03-29'  # ISO 8601 (YYYY-MM-DD)
-=======
 __version__ = '2022-03-30'  # ISO 8601 (YYYY-MM-DD)
->>>>>>> 8998f77c
 
 import argparse
 import asyncore
