--- conflicted
+++ resolved
@@ -6,11 +6,7 @@
 __author__ = 'Simon Robinson'
 __copyright__ = 'Copyright (c) 2023 Simon Robinson'
 __license__ = 'Apache 2.0'
-<<<<<<< HEAD
-__version__ = '2023-11-19'  # ISO 8601 (YYYY-MM-DD)
-=======
 __version__ = '2023-12-20'  # ISO 8601 (YYYY-MM-DD)
->>>>>>> 8b2c0ad6
 __package_version__ = '.'.join([str(int(i)) for i in __version__.split('-')])  # for pyproject.toml usage only
 
 import abc
@@ -807,16 +803,11 @@
                         return False, '%s: Login failed for account %s: %s' % (APP_NAME, username, auth_result)
 
                 if not oauth2_flow:
-<<<<<<< HEAD
-                    # default to ROPCG if not set (CCG is `client_credentials`; service account is `service_account`)
-                    oauth2_flow = 'password'
-=======
                     Log.error('No `oauth2_flow` value specified for', username, '- aborting login')
                     return (False, '%s: Incomplete config file entry found for account %s - please make sure an '
                                    '`oauth2_flow` value is specified when using a method that does not require a '
                                    '`permission_url`' % (APP_NAME, username))
 
->>>>>>> 8b2c0ad6
                 response = OAuth2Helper.get_oauth2_authorisation_tokens(token_url, redirect_uri, client_id,
                                                                         client_secret, auth_result, oauth2_scope,
                                                                         oauth2_flow, username, password)
@@ -1079,15 +1070,16 @@
             import google.oauth2.service_account
             import google.auth.transport.requests
         except ModuleNotFoundError:
-            error_message = 'Unable to load Google Auth SDK - please install the `requests` and `google-auth` ' \
-                            'modules: `python -m pip install requests google-auth`'
-            raise Exception(error_message)
+            raise Exception('Unable to load Google Auth SDK - please install the `requests` and `google-auth` modules: '
+                            '`python -m pip install requests google-auth`')
 
         if key_type == 'file':
             with open(key_path_or_contents) as key_file:
                 service_account = json.load(key_file)
-        else:
+        elif key_type == 'key':
             service_account = json.loads(key_path_or_contents)
+        else:
+            raise Exception('Service account key type not specified - `client_id` must be set to `file` or `key`')
 
         credentials = google.oauth2.service_account.Credentials.from_service_account_info(service_account)
         credentials = credentials.with_scopes(oauth2_scope.split(' '))
