--- conflicted
+++ resolved
@@ -6,11 +6,7 @@
 __author__ = 'Simon Robinson'
 __copyright__ = 'Copyright (c) 2024 Simon Robinson'
 __license__ = 'Apache 2.0'
-<<<<<<< HEAD
-__version__ = '2024-05-22'  # ISO 8601 (YYYY-MM-DD)
-=======
 __version__ = '2024-05-23'  # ISO 8601 (YYYY-MM-DD)
->>>>>>> fd95c848
 __package_version__ = '.'.join([str(int(i)) for i in __version__.split('-')])  # for pyproject.toml usage only
 
 import abc
@@ -822,11 +818,7 @@
                 if not access_token or access_token_expiry - current_time < TOKEN_EXPIRY_MARGIN:
                     if refresh_token:
                         response = OAuth2Helper.refresh_oauth2_access_token(token_url, client_id, client_secret,
-<<<<<<< HEAD
-                                                                            jwt_client_assertion,
-=======
-                                                                            username,
->>>>>>> fd95c848
+                                                                            jwt_client_assertion, username,
                                                                             cryptographer.decrypt(refresh_token))
 
                         access_token = response['access_token']
@@ -1170,11 +1162,7 @@
         return {'access_token': credentials.token, 'expires_in': int(credentials.expiry.timestamp() - time.time())}
 
     @staticmethod
-<<<<<<< HEAD
-    def refresh_oauth2_access_token(token_url, client_id, client_secret, jwt_client_assertion, refresh_token):
-=======
-    def refresh_oauth2_access_token(token_url, client_id, client_secret, username, refresh_token):
->>>>>>> fd95c848
+    def refresh_oauth2_access_token(token_url, client_id, client_secret, jwt_client_assertion, username, refresh_token):
         """Obtains a new access token from token_url using the given client_id, client_secret and refresh token,
         returning a dict with 'access_token', 'expires_in', and 'refresh_token' on success; exception on failure"""
         params = {'client_id': client_id, 'client_secret': client_secret, 'refresh_token': refresh_token,
