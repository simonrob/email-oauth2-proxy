#!/usr/bin/env python3

"""A simple IMAP/POP/SMTP proxy that intercepts authenticate and login commands, transparently replacing them with OAuth
2.0 authentication. Designed for apps/clients that don't support OAuth 2.0 but need to connect to modern servers."""

__author__ = 'Simon Robinson'
__copyright__ = 'Copyright (c) 2022 Simon Robinson'
__license__ = 'Apache 2.0'
__version__ = '2022-12-23'  # ISO 8601 (YYYY-MM-DD)

import argparse
import ast
import base64
import binascii
import collections
import configparser
import contextlib
import datetime
import enum
import errno
import importlib
import io
import json
import logging
import logging.handlers
import os
import pathlib
import plistlib
import queue
import re
import signal
import socket
import ssl
import subprocess
import sys
import threading
import time
import urllib.error
import urllib.parse
import urllib.request
import warnings
import wsgiref.simple_server
import wsgiref.util
import zlib

# asyncore is essential, but has been deprecated and will be removed in python 3.12 (see PEP 594)
# pyasyncore is our workaround, so suppress this warning until the proxy is rewritten in, e.g., asyncio
with warnings.catch_warnings():
    warnings.simplefilter('ignore', DeprecationWarning)
    import asyncore

# for encrypting/decrypting the locally-stored credentials
from cryptography.fernet import Fernet, InvalidToken
from cryptography.hazmat.backends import default_backend
from cryptography.hazmat.primitives import hashes
from cryptography.hazmat.primitives.kdf.pbkdf2 import PBKDF2HMAC

# for macOS-specific unified logging
if sys.platform == 'darwin':
    # pyoslog *is* present; see youtrack.jetbrains.com/issue/PY-11963 (same for others with this suppressed inspection)
    # noinspection PyPackageRequirements
    import pyoslog

# by default the proxy is a GUI application with a menu bar/taskbar icon, but it is also useful in 'headless' contexts
# where not having to install GUI-only requirements can be helpful - see the proxy's readme and requirements-no-gui.txt
no_gui_parser = argparse.ArgumentParser(add_help=False)
no_gui_parser.add_argument('--no-gui', action='store_true')
no_gui_parser.add_argument('--external-auth', action='store_true')
no_gui_args = no_gui_parser.parse_known_args()[0]
if not no_gui_args.no_gui:
    import pkg_resources  # from setuptools - used to check package versions and choose compatible methods
    import pystray  # the menu bar/taskbar GUI
    import timeago  # the last authenticated activity hint
    from PIL import Image, ImageDraw, ImageFont  # draw the menu bar icon from the TTF font stored in APP_ICON

    # noinspection PyPackageRequirements
    import webview  # the popup authentication window (in default and GUI `--external-auth` modes only)

    # for macOS-specific functionality
    if sys.platform == 'darwin':
        # noinspection PyPackageRequirements
        import AppKit  # retina icon, menu update on click, native notifications and receiving system events
        import PyObjCTools  # SIGTERM handling (only needed when in GUI mode; `signal` is sufficient otherwise)
        import SystemConfiguration  # network availability monitoring

else:
    # dummy implementations to allow use regardless of whether pystray or AppKit are available
    # noinspection PyPep8Naming
    class pystray:
        class Icon:
            pass


    class AppKit:
        class NSObject:
            pass


    if no_gui_args.external_auth:
        try:
            # prompt_toolkit is a recent dependency addition that is only required in no-GUI external authorisation
            # mode, but may not be present if only the proxy script itself has been updated
            import prompt_toolkit
        except ModuleNotFoundError:
            sys.exit('Unable to load prompt_toolkit, which is a requirement when using `--external-auth` in `--no-gui` '
                     'mode. Please run `python -m pip install -r requirements-no-gui.txt`')
del no_gui_parser
del no_gui_args

APP_NAME = 'Email OAuth 2.0 Proxy'
APP_SHORT_NAME = 'emailproxy'
APP_PACKAGE = 'ac.robinson.email-oauth2-proxy'

# noinspection SpellCheckingInspection
APP_ICON = b'''eNp1Uc9rE0EUfjM7u1nyq0m72aQxpnbTbFq0TbJNNkGkNpVKb2mxtgjWsqRJU+jaQHOoeMlVeoiCHqQXrwX/gEK9efGgNy+C4MWbHjxER
    DCJb3dTUdQH733zvW/ezHszQADAAy3gIFO+kdbW3lXWAUgRs2sV02igdoL8MfLctrHf6PeBAXBe5OL27r2acry6hPprdLleNbbiXfkUtRfoeh0T4gaju
    O6gT9TN5gEWo5GHGNjuXsVAPET+yuKmcdAAETaRR5BfuGuYVRCs/fQjBqGxt98En80/WzpYvaN3tPsvN4eufAWPc/r707dvLPyg/PiCcMSAq1n9AgXHs
    MbeedvZz+zMH0YGZ99x7v9LxwyzpuBBpA8oTg9tB8kn0IiIHQLPwT9tuba4BfNQhervPZzdMGBWp1a9hJHYyHBeS2Y2r+I/2LF/9Ku3Q7tXZ9ogJKEEN
    +EWbODRqpoaFwRXUJbDvK4Xghlek+WQ5KfKDM3N0dlshiQEQVHzuYJeKMxRVMNhWRISClYmc6qaUPxUitNZTdfz2QyfcmXIOK8xoOZKt7ViUkRqYXekW
    J6Sp0urC5fCken5STr0KDoUlyhjVd4nxSUvq3tCftEn8r2ro+mxUDIaCMQmQrGZGHmi53tAT3rPGH1e3qF0p9w7LtcohwuyvnRxWZ8sZUej6WvlhXSk1
    7k+POJ1iR73N/+w2xN0f4+GJcHtfqoWzgfi6cuZscC54lSq3SbN1tmzC4MXtcwN/zOC78r9BIfNc3M='''  # TTF ('e') -> zlib -> base64

CENSOR_MESSAGE = b'[[ Credentials removed from proxy log ]]'  # replaces actual credentials; must be a byte-type string

script_path = sys.executable if getattr(sys, 'frozen', False) else os.path.realpath(__file__)  # for pyinstaller etc
CONFIG_FILE_PATH = os.path.join(os.path.dirname(script_path), '%s.config' % APP_SHORT_NAME)
CONFIG_SERVER_MATCHER = re.compile(r'^(?P<type>(IMAP|POP|SMTP))-(?P<port>\d+)$')

MAX_CONNECTIONS = 0  # maximum concurrent IMAP/POP/SMTP connections; 0 = no limit; limit is per server

RECEIVE_BUFFER_SIZE = 65536  # number of bytes to try to read from the socket at a time (limit is per socket)

MAX_SSL_HANDSHAKE_ATTEMPTS = 65536  # maximum number of attempts before aborting local SSL/TLS handshake; 0 = no limit

# IMAP/POP/SMTP require \r\n as a line terminator (we use lines only pre-authentication; afterwards just pass through)
LINE_TERMINATOR = b'\r\n'
LINE_TERMINATOR_LENGTH = len(LINE_TERMINATOR)

# seconds to wait before cancelling authentication requests (i.e., the user has this long to log in) - note that the
# actual server timeout is often around 60 seconds, so the connection may be closed in the background and immediately
# disconnect after login completes; however, the login credentials will still be saved and used for future requests
AUTHENTICATION_TIMEOUT = 600

TOKEN_EXPIRY_MARGIN = 600  # seconds before its expiry to refresh the OAuth 2.0 token

LOG_FILE_MAX_SIZE = 32 * 1024 * 1024  # when using a log file, its maximum size in bytes before rollover (0 = no limit)
LOG_FILE_MAX_BACKUPS = 10  # the number of log files to keep when LOG_FILE_MAX_SIZE is exceeded (0 = disable rollover)

IMAP_TAG_PATTERN = r"[!#$&',-\[\]-z|}~]+"  # https://ietf.org/rfc/rfc9051.html#name-formal-syntax
IMAP_AUTHENTICATION_REQUEST_MATCHER = re.compile(
    r'^(?P<tag>%s) (?P<command>(LOGIN|AUTHENTICATE)) (?P<flags>.*)$' % IMAP_TAG_PATTERN, flags=re.IGNORECASE)
IMAP_LITERAL_MATCHER = re.compile(r'^{(?P<length>\d+)(?P<continuation>\+?)}$')
IMAP_CAPABILITY_MATCHER = re.compile(r'^(?:\* |\* OK \[)CAPABILITY .*$', flags=re.IGNORECASE)  # note: '* ' and '* OK ['

REQUEST_QUEUE = queue.Queue()  # requests for authentication
RESPONSE_QUEUE = queue.Queue()  # responses from user
WEBVIEW_QUEUE = queue.Queue()  # authentication window events (macOS only)
QUEUE_SENTINEL = object()  # object to send to signify queues should exit loops

PLIST_FILE_PATH = pathlib.Path('~/Library/LaunchAgents/%s.plist' % APP_PACKAGE).expanduser()  # launchctl file location
CMD_FILE_PATH = pathlib.Path('~/AppData/Roaming/Microsoft/Windows/Start Menu/Programs/Startup/%s.cmd' %
                             APP_PACKAGE).expanduser()  # Windows startup .cmd file location
AUTOSTART_FILE_PATH = pathlib.Path('~/.config/autostart/%s.desktop' % APP_PACKAGE).expanduser()  # XDG Autostart file

# noinspection SpellCheckingInspection
SECURE_SERVER_ICON = '''iVBORw0KGgoAAAANSUhEUgAAABYAAAAWCAYAAADEtGw7AAAApElEQVR4Ae3VsQ2DMBBA0ZQs4NIreA03GSbyAl6DAbyN+xvh
    Ovp0yY9EkQZ8XELHSa+x0S9OAm75cT+F+UFm+vhbmClQLCtF+SnMNAji11lcz5orzCQopo21KJIn3FB37iuaJ9yRd+4zuicsSINViSesyEgbMtQcZgIE
    TyNBsIQrXgdVS3h2hGdf+Apf4eIIF+ub16FYBhQd4ci3IiAOBP8/z+kNGUS6hBN6UlIAAAAASUVORK5CYII='''  # 22px SF Symbols lock.fill

EXTERNAL_AUTH_HTML = '''<html><head><script type="text/javascript">function copyLink(targetLink){
    var copySource=document.createElement('textarea');copySource.value=targetLink;copySource.style.position='absolute';
    copySource.style.left='-9999px';document.body.appendChild(copySource);copySource.select();
    document.execCommand('copy');document.body.removeChild(copySource);
    document.getElementById('copy').innerText='✔'}</script><style type="text/css">body{margin:20px auto;line-height:1.3;
    font-family:sans-serif;font-size:16px;color:#444;padding:0 24px}</style></head><body>
    <h3 style="margin:0.3em 0;">Login authorisation request for %s</h3>
    <p style="margin-top:0">Click the following link to open your browser and approve the request:</p>
    <p><a href="%s" target="_blank" style="word-wrap:break-word;word-break:break-all">%s</a>
    <a id="copy" onclick="copyLink('%s')" style="margin-left:0.5em;margin-top:0.1em;font-weight:bold;font-size:150%%;
    text-decoration:none;cursor:pointer;float:right" title="Copy link">⧉</a></p>
    <p style="margin-top:2em">After logging in and successfully authorising your account, paste and submit the
    resulting URL from the browser's address bar using the box at the bottom of this page to allow the %s script to
    transparently handle login requests on your behalf in future.</p>
    <p>Note that your browser may show a navigation error (e.g., <em>"localhost refused to connect"</em>) after
    successfully logging in, but the final URL is the only important part, and as long as this begins with the
    correct redirection URI and contains a valid authorisation code your email client's request will succeed.''' + (
    ' If you are using Windows, submitting can take a few seconds.' if sys.platform == 'win32' else '') + '''</p>
    <p style="margin-top:2em">According to your proxy configuration file, the expected URL will be of the form:</p>
    <p><pre>%s <em>[...]</em> code=<em><strong>[code]</strong> [...]</em></em></pre></p>
    <form name="auth" onsubmit="window.location.assign(document.forms.auth.url.value);
    document.auth.submit.value='Submitting...'; document.auth.submit.disabled=true; return false">
    <div style="display:flex;flex-direction:row;margin-top:4em"><label for="url">Authorisation success URL:
    </label><input type="text" name="url" id="url" style="flex:1;margin:0 5px;width:65%%"><input type="submit"
    id="submit" value="Submit"></div></form></body></html>'''

EXITING = False  # used to check whether to restart failed threads - is set to True if the user has requested to exit


class Log:
    """Simple logging to syslog/Console.app on Linux/macOS and to a local file on Windows"""

    _LOGGER = None
    _HANDLER = None
    _DATE_FORMAT = '%Y-%m-%d %H:%M:%S:'
    _SYSLOG_MESSAGE_FORMAT = '%s: %%(message)s' % APP_NAME
    _MACOS_USE_SYSLOG = not pyoslog.is_supported() if sys.platform == 'darwin' else False

    @staticmethod
    def initialise(log_file=None):
        Log._LOGGER = logging.getLogger(APP_NAME)
        if log_file or sys.platform == 'win32':
            handler = logging.handlers.RotatingFileHandler(
                log_file or '%s/%s.log' % (os.path.dirname(os.path.realpath(__file__)), APP_SHORT_NAME),
                maxBytes=LOG_FILE_MAX_SIZE, backupCount=LOG_FILE_MAX_BACKUPS)
            handler.setFormatter(logging.Formatter('%(asctime)s: %(message)s'))
        elif sys.platform == 'darwin':
            if Log._MACOS_USE_SYSLOG:  # syslog prior to 10.12
                handler = logging.handlers.SysLogHandler(address='/var/run/syslog')
                handler.setFormatter(logging.Formatter(Log._SYSLOG_MESSAGE_FORMAT))
            else:  # unified logging in 10.12+
                handler = pyoslog.Handler()
                handler.setSubsystem(APP_PACKAGE)
        else:
            if os.path.exists('/dev/log'):
                handler = logging.handlers.SysLogHandler(address='/dev/log')
                handler.setFormatter(logging.Formatter(Log._SYSLOG_MESSAGE_FORMAT))
            else:
                handler = logging.StreamHandler()
        Log._HANDLER = handler
        Log._LOGGER.addHandler(Log._HANDLER)
        Log.set_level(logging.INFO)

    @staticmethod
    def get_level():
        return Log._LOGGER.getEffectiveLevel()

    @staticmethod
    def set_level(level):
        # set both handler and logger level as we just want a direct mapping input->output
        Log._HANDLER.setLevel(level)
        Log._LOGGER.setLevel(level)

    @staticmethod
    def _log(level_method, level, *args):
        message = ' '.join(map(str, args))
        if Log.get_level() <= level:
            print(datetime.datetime.now().strftime(Log._DATE_FORMAT), message)

        if len(message) > 2048 and (sys.platform not in ['win32', 'darwin'] or Log._MACOS_USE_SYSLOG):
            truncation_message = ' [ NOTE: message over syslog length limit truncated to 2048 characters; run `%s' \
                                 ' --debug` in a terminal to see the full output ] ' % os.path.basename(__file__)
            message = message[0:2048 - len(Log._SYSLOG_MESSAGE_FORMAT) - len(truncation_message)] + truncation_message

        # note: need LOG_ALERT (i.e., warning) or higher to show in syslog on macOS
        severity = Log._LOGGER.warning if Log._MACOS_USE_SYSLOG else level_method
        severity(message)

    @staticmethod
    def debug(*args):
        Log._log(Log._LOGGER.debug, logging.DEBUG, *args)

    @staticmethod
    def info(*args):
        Log._log(Log._LOGGER.info, logging.INFO, *args)

    @staticmethod
    def error(*args):
        Log._log(Log._LOGGER.error, logging.ERROR, *args)

    @staticmethod
    def error_string(error):
        return getattr(error, 'message', repr(error))

    @staticmethod
    def get_labelled_logs(info_string, *labels):
        return (lambda *args: Log.debug(info_string(), *labels, ':', *args),
                lambda *args: Log.info(info_string(), *labels, ':', *args),
                lambda *args: Log.error(info_string(), *labels, ':', *args))


class AppConfig:
    """Helper wrapper around ConfigParser to cache servers/accounts, and avoid writing to the file until necessary"""

    _PARSER = None
    _LOADED = False

    _GLOBALS = None
    _SERVERS = []
    _ACCOUNTS = []

    @staticmethod
    def _load():
        AppConfig.unload()
        AppConfig._PARSER = configparser.ConfigParser()
        AppConfig._PARSER.read(CONFIG_FILE_PATH)

        config_sections = AppConfig._PARSER.sections()
        if APP_SHORT_NAME in config_sections:
            AppConfig._GLOBALS = AppConfig._PARSER[APP_SHORT_NAME]
        else:
            AppConfig._GLOBALS = configparser.SectionProxy(AppConfig._PARSER, APP_SHORT_NAME)
        AppConfig._SERVERS = [s for s in config_sections if CONFIG_SERVER_MATCHER.match(s)]
        AppConfig._ACCOUNTS = [s for s in config_sections if '@' in s]
        AppConfig._LOADED = True

    @staticmethod
    def get():
        if not AppConfig._LOADED:
            AppConfig._load()
        return AppConfig._PARSER

    @staticmethod
    def unload():
        AppConfig._PARSER = None
        AppConfig._LOADED = False

        AppConfig._GLOBALS = None
        AppConfig._SERVERS = []
        AppConfig._ACCOUNTS = []

    @staticmethod
    def reload():
        AppConfig.unload()
        return AppConfig.get()

    @staticmethod
    def globals():
        AppConfig.get()  # make sure config is loaded
        return AppConfig._GLOBALS

    @staticmethod
    def servers():
        AppConfig.get()  # make sure config is loaded
        return AppConfig._SERVERS

    @staticmethod
    def accounts():
        AppConfig.get()  # make sure config is loaded
        return AppConfig._ACCOUNTS

    @staticmethod
    def add_account(username):
        AppConfig._PARSER.add_section(username)
        AppConfig._ACCOUNTS = [s for s in AppConfig._PARSER.sections() if '@' in s]

    @staticmethod
    def save():
        if AppConfig._LOADED:
            with open(CONFIG_FILE_PATH, mode='w', encoding='utf-8') as config_output:
                AppConfig._PARSER.write(config_output)


class OAuth2Helper:
    @staticmethod
    def get_oauth2_credentials(username, password, recurse_retries=True):
        """Using the given username (i.e., email address) and password, reads account details from AppConfig and
        handles OAuth 2.0 token request and renewal, saving the updated details back to AppConfig (or removing them
        if invalid). Returns either (True, '[OAuth2 string for authentication]') or (False, '[Error message]')"""

        # we support broader catch-all account names (e.g., `@domain.com` / `@`) if enabled
        valid_accounts = [username in AppConfig.accounts()]
        if AppConfig.globals().getboolean('allow_catch_all_accounts', fallback=False):
            user_domain = '@%s' % username.split('@')[-1]
            valid_accounts.extend([account in AppConfig.accounts() for account in [user_domain, '@']])

        if not any(valid_accounts):
            Log.error('Proxy config file entry missing for account', username, '- aborting login')
            return (False, '%s: No config file entry found for account %s - please add a new section with values '
                           'for permission_url, token_url, oauth2_scope, redirect_uri, client_id and '
                           'client_secret' % (APP_NAME, username))

        config = AppConfig.get()

        def get_account_with_catch_all_fallback(option):
            fallback = None
            if AppConfig.globals().getboolean('allow_catch_all_accounts', fallback=False):
                fallback = config.get(user_domain, option, fallback=config.get('@', option, fallback=None))
            return config.get(username, option, fallback=fallback)

        permission_url = get_account_with_catch_all_fallback('permission_url')
        token_url = get_account_with_catch_all_fallback('token_url')
        oauth2_scope = get_account_with_catch_all_fallback('oauth2_scope')
        oauth2_flow = get_account_with_catch_all_fallback('oauth2_flow')
        redirect_uri = get_account_with_catch_all_fallback('redirect_uri')
        redirect_listen_address = get_account_with_catch_all_fallback('redirect_listen_address')
        client_id = get_account_with_catch_all_fallback('client_id')
        client_secret = get_account_with_catch_all_fallback('client_secret')
        client_secret_encrypted = get_account_with_catch_all_fallback('client_secret_encrypted')

        # note that we don't require permission_url here because it is not needed for the client credentials grant flow,
        # and likewise for client_secret here because it can be optional for Office 365 configurations
        if not (token_url and oauth2_scope and redirect_uri and client_id):
            Log.error('Proxy config file entry incomplete for account', username, '- aborting login')
            return (False, '%s: Incomplete config file entry found for account %s - please make sure all required '
                           'fields are added (permission_url, token_url, oauth2_scope, redirect_uri, client_id '
                           'and client_secret)' % (APP_NAME, username))

        # while not technically forbidden (RFC 6749, A.1 and A.2), it is highly unlikely the example value is valid
        example_client_value = '*** your client'
        example_client_status = [example_client_value in i for i in [client_id, client_secret] if i]
        if any(example_client_status):
            if all(example_client_status) or example_client_value in client_id:
                Log.info('Warning: client configuration for account', username, 'seems to contain example values -',
                         'if authentication fails, please double-check these values are correct')
            elif example_client_value in client_secret:
                Log.info('Warning: client secret for account', username, 'seems to contain the example value - if you',
                         'are using an Office 365 setup that does not need a secret, please delete this line entirely;',
                         'otherwise, if authentication fails, please double-check this value is correct')

        current_time = int(time.time())
        token_salt = config.get(username, 'token_salt', fallback=None)
        access_token = config.get(username, 'access_token', fallback=None)
        access_token_expiry = config.getint(username, 'access_token_expiry', fallback=current_time)
        refresh_token = config.get(username, 'refresh_token', fallback=None)

        # we hash locally-stored tokens with the given password
        if not token_salt:
            token_salt = base64.b64encode(os.urandom(16)).decode('utf-8')

        # generate encrypter/decrypter based on password and random salt
        key_derivation_function = PBKDF2HMAC(algorithm=hashes.SHA256(), length=32,
                                             salt=base64.b64decode(token_salt.encode('utf-8')), iterations=100000,
                                             backend=default_backend())
        fernet = Fernet(base64.urlsafe_b64encode(key_derivation_function.derive(password.encode('utf-8'))))

        # if both secret values are present we use the unencrypted version (as it may have been user-edited)
        if client_secret_encrypted and not client_secret:
            client_secret = OAuth2Helper.decrypt(fernet, client_secret_encrypted)

        try:
            if access_token:
                if access_token_expiry - current_time < TOKEN_EXPIRY_MARGIN:  # refresh if expiring soon (if possible)
                    if refresh_token:
                        response = OAuth2Helper.refresh_oauth2_access_token(token_url, client_id, client_secret,
                                                                            OAuth2Helper.decrypt(fernet, refresh_token))

                        access_token = response['access_token']
                        config.set(username, 'access_token', OAuth2Helper.encrypt(fernet, access_token))
                        config.set(username, 'access_token_expiry', str(current_time + response['expires_in']))
                        if 'refresh_token' in response:
                            config.set(username, 'refresh_token',
                                       OAuth2Helper.encrypt(fernet, response['refresh_token']))
                        AppConfig.save()

                    else:
                        # we used to keep tokens until the last possible moment here, but it is simpler to just obtain a
                        # new one within TOKEN_EXPIRY_MARGIN, particularly when in CCG or ROPCG flow modes where getting
                        # a new token involves no user interaction (note that in interactive mode it would be better to
                        # request a new token via the user before discarding the existing one, but since this happens
                        # very infrequently, we don't add the extra complexity for just 10 extra minutes of token life)
                        access_token = None  # avoid trying invalid (or soon to be) tokens
                else:
                    access_token = OAuth2Helper.decrypt(fernet, access_token)

            if not access_token:
                auth_result = None
                if permission_url:  # O365 CCG and ROPCG flows skip the authorisation step; no permission_url
                    oauth2_flow = 'authorization_code'
                    permission_url = OAuth2Helper.construct_oauth2_permission_url(permission_url, redirect_uri,
                                                                                  client_id, oauth2_scope, username)

                    # note: get_oauth2_authorisation_code is a blocking call (waiting on user to provide code)
                    success, auth_result = OAuth2Helper.get_oauth2_authorisation_code(permission_url, redirect_uri,
                                                                                      redirect_listen_address, username)

                    if not success:
                        Log.info('Authorisation result error for', username, '- aborting login.', auth_result)
                        return False, '%s: Login failed for account %s: %s' % (APP_NAME, username, auth_result)

                if not oauth2_flow:
                    oauth2_flow = 'client_credentials'  # default to CCG over ROPCG if not set (ROPCG is `password`)
                response = OAuth2Helper.get_oauth2_authorisation_tokens(token_url, redirect_uri, client_id,
                                                                        client_secret, auth_result, oauth2_scope,
                                                                        oauth2_flow, username, password)

                access_token = response['access_token']
                if not config.has_section(username):
                    AppConfig.add_account(username)  # in wildcard mode the section may not yet exist
                config.set(username, 'token_salt', token_salt)
                config.set(username, 'access_token', OAuth2Helper.encrypt(fernet, access_token))
                config.set(username, 'access_token_expiry', str(current_time + response['expires_in']))

                if 'refresh_token' in response:
                    config.set(username, 'refresh_token', OAuth2Helper.encrypt(fernet, response['refresh_token']))
                elif permission_url:  # ignore this situation with client credentials flow - it is expected
                    Log.info('Warning: no refresh token returned for', username, '- you will need to re-authenticate',
                             'each time the access token expires (does your `oauth2_scope` value allow `offline` use?)')

                if AppConfig.globals().getboolean('encrypt_client_secret_on_first_use', fallback=False):
                    if client_secret:
                        # note: save to the `username` entry even if `user_domain` exists, avoiding conflicts when using
                        # incompatible `encrypt_client_secret_on_first_use` and `allow_catch_all_accounts` options
                        config.set(username, 'client_secret_encrypted', OAuth2Helper.encrypt(fernet, client_secret))
                        config.remove_option(username, 'client_secret')

                AppConfig.save()

            # send authentication command to server (response checked in ServerConnection) - note: we only support
            # single-trip authentication (SASL) without actually checking the server's capabilities - improve?
            oauth2_string = OAuth2Helper.construct_oauth2_string(username, access_token)
            return True, oauth2_string

        except InvalidToken as e:
            # if invalid details are the reason for failure we remove our cached version and re-authenticate - this can
            # be disabled by a configuration setting, but note that we always remove credentials on 400 Bad Request
            if e.args == (400, APP_PACKAGE) or AppConfig.globals().getboolean('delete_account_token_on_password_error',
                                                                              fallback=True):
                config.remove_option(username, 'token_salt')
                config.remove_option(username, 'access_token')
                config.remove_option(username, 'access_token_expiry')
                config.remove_option(username, 'refresh_token')
                AppConfig.save()
            else:
                recurse_retries = False  # no need to recurse if we are just trying the same credentials again

            if recurse_retries:
                Log.info('Retrying login due to exception while requesting OAuth 2.0 credentials for %s:' % username,
                         Log.error_string(e))
                return OAuth2Helper.get_oauth2_credentials(username, password, recurse_retries=False)

            Log.error('Invalid password to decrypt', username, 'credentials - aborting login:', Log.error_string(e))
            return False, '%s: Login failed - the password for account %s is incorrect' % (APP_NAME, username)

        except Exception as e:
            # note that we don't currently remove cached credentials here, as failures on the initial request are before
            # caching happens, and the assumption is that refresh token request exceptions are temporal (e.g., network
            # errors: URLError(OSError(50, 'Network is down'))) - access token 400 Bad Request HTTPErrors with messages
            # such as 'authorisation code was already redeemed' are caused by our support for simultaneous requests,
            # and will work from the next request; however, please report an issue if you encounter problems here
            Log.info('Caught exception while requesting OAuth 2.0 credentials for %s:' % username, Log.error_string(e))
            return False, '%s: Login failed for account %s - please check your internet connection and retry' % (
                APP_NAME, username)

    @staticmethod
    def encrypt(cryptographer, byte_input):
        return cryptographer.encrypt(byte_input.encode('utf-8')).decode('utf-8')

    @staticmethod
    def decrypt(cryptographer, byte_input):
        return cryptographer.decrypt(byte_input.encode('utf-8')).decode('utf-8')

    @staticmethod
    def oauth2_url_escape(text):
        return urllib.parse.quote(text, safe='~-._')  # see https://tools.ietf.org/html/rfc3986#section-2.3

    @staticmethod
    def oauth2_url_unescape(text):
        return urllib.parse.unquote(text)

    @staticmethod
    def match_redirect_uri(config, received):
        parsed_config = urllib.parse.urlparse(config)
        parsed_received = urllib.parse.urlparse(received)
        # match host:port and path (except trailing slashes), but allow mismatch of the scheme (i.e., http/https) (#96)
        return parsed_config.netloc == parsed_received.netloc and parsed_config.path.rstrip(
            '/') == parsed_received.path.rstrip('/')

    @staticmethod
    def start_redirection_receiver_server(token_request):
        """Starts a local WSGI web server to receive OAuth responses"""
        redirect_listen_type = 'redirect_listen_address' if token_request['redirect_listen_address'] else 'redirect_uri'
        parsed_uri = urllib.parse.urlparse(token_request[redirect_listen_type])
        parsed_port = 80 if parsed_uri.port is None else parsed_uri.port
        Log.debug('Local server auth mode (%s:%d): starting server to listen for authentication response' % (
            parsed_uri.hostname, parsed_port))

        class LoggingWSGIRequestHandler(wsgiref.simple_server.WSGIRequestHandler):
            def log_message(self, _format_string, *args):
                Log.debug('Local server auth mode (%s:%d): received authentication response' % (
                    parsed_uri.hostname, parsed_port), *args)

        class RedirectionReceiverWSGIApplication:
            def __call__(self, environ, start_response):
                start_response('200 OK', [('Content-type', 'text/html; charset=utf-8')])
                token_request['response_url'] = token_request['redirect_uri'].rstrip('/') + environ.get(
                    'PATH_INFO') + '?' + environ.get('QUERY_STRING')
                return [('<html><head><title>%s authentication complete (%s)</title><style type="text/css">body{margin:'
                         '20px auto;line-height:1.3;font-family:sans-serif;font-size:16px;color:#444;padding:0 24px}'
                         '</style></head><body><p>%s successfully authenticated account %s.</p><p>You can close this '
                         'window.</p></body></html>' % ((APP_NAME, token_request['username']) * 2)).encode('utf-8')]

        try:
            wsgiref.simple_server.WSGIServer.allow_reuse_address = False
            wsgiref.simple_server.WSGIServer.timeout = AUTHENTICATION_TIMEOUT
            redirection_server = wsgiref.simple_server.make_server(str(parsed_uri.hostname), parsed_port,
                                                                   RedirectionReceiverWSGIApplication(),
                                                                   handler_class=LoggingWSGIRequestHandler)

            Log.info('Please visit the following URL to authenticate account %s: %s' %
                     (token_request['username'], token_request['permission_url']))
            redirection_server.handle_request()
            with contextlib.suppress(socket.error):
                redirection_server.server_close()

            if 'response_url' in token_request:
                Log.debug('Local server auth mode (%s:%d): closing local server and returning response' % (
                    parsed_uri.hostname, parsed_port), token_request['response_url'])
            else:
                # failed, likely because of an incorrect address (e.g., https vs http), but can also be due to timeout
                Log.info('Local server auth mode (%s:%d):' % (parsed_uri.hostname, parsed_port), 'request failed - if',
                         'this error reoccurs, please check `%s` for' % redirect_listen_type, token_request['username'],
                         'is not specified as `https` mistakenly. See the sample configuration file for documentation')
                token_request['expired'] = True

        except socket.error as e:
            Log.error('Local server auth mode (%s:%d):' % (parsed_uri.hostname, parsed_port), 'unable to start local',
                      'server. Please check that `%s` for %s is unique across accounts, specifies a port number, and '
                      'is not already in use. See the documentation in the proxy\'s sample configuration file.' % (
                          redirect_listen_type, token_request['username']), Log.error_string(e))
            token_request['expired'] = True

        del token_request['local_server_auth']
        RESPONSE_QUEUE.put(token_request)

    @staticmethod
    def construct_oauth2_permission_url(permission_url, redirect_uri, client_id, scope, username):
        """Constructs and returns the URL to request permission for this client to access the given scope, hinting
        the username where possible (note that delegated accounts without direct login enabled will need to select the
        'Sign in with another account' option)"""
        params = {'client_id': client_id, 'redirect_uri': redirect_uri, 'scope': scope, 'response_type': 'code',
                  'access_type': 'offline', 'login_hint': username}
        param_pairs = ['%s=%s' % (param, OAuth2Helper.oauth2_url_escape(value)) for param, value in params.items()]
        return '%s?%s' % (permission_url, '&'.join(param_pairs))

    @staticmethod
    def get_oauth2_authorisation_code(permission_url, redirect_uri, redirect_listen_address, username):
        """Submit an authorisation request to the parent app and block until it is provided (or the request fails)"""
        token_request = {'permission_url': permission_url, 'redirect_uri': redirect_uri,
                         'redirect_listen_address': redirect_listen_address, 'username': username, 'expired': False}
        REQUEST_QUEUE.put(token_request)
        response_queue_reference = RESPONSE_QUEUE  # referenced locally to avoid inserting into the new queue on restart
        wait_time = 0
        while True:
            try:
                data = response_queue_reference.get(block=True, timeout=1)
            except queue.Empty:
                wait_time += 1
                if wait_time < AUTHENTICATION_TIMEOUT:
                    continue

                token_request['expired'] = True
                REQUEST_QUEUE.put(token_request)  # re-insert the request as expired so the parent app can remove it
                return False, 'Authorisation request timed out'

            if data is QUEUE_SENTINEL:  # app is closing
                response_queue_reference.put(QUEUE_SENTINEL)  # make sure all watchers exit
                return False, '%s is shutting down' % APP_NAME

            if data['permission_url'] == permission_url and data['username'] == username:  # a response meant for us
                # to improve no-GUI mode we also support the use of a local redirection receiver server or terminal
                # entry to authenticate; this result is a timeout, wsgi request error/failure, or terminal auth ctrl+c
                if 'expired' in data and data['expired']:
                    return False, 'No-GUI authorisation request failed or timed out'

                if 'local_server_auth' in data:
                    threading.Thread(target=OAuth2Helper.start_redirection_receiver_server, args=(data,),
                                     name='EmailOAuth2Proxy-auth-%s' % data['username'], daemon=True).start()

                else:
                    if 'response_url' in data and OAuth2Helper.match_redirect_uri(token_request['redirect_uri'],
                                                                                  data['response_url']):
                        # parse_qsl not parse_qs because we only ever care about non-array values; extra dict formatting
                        # as IntelliJ has a bug incorrectly detecting parse_qs/l as returning a dict with byte-type keys
                        response = {str(key): value for key, value in
                                    urllib.parse.parse_qsl(urllib.parse.urlparse(data['response_url']).query)}
                        if 'code' in response and response['code']:
                            authorisation_code = OAuth2Helper.oauth2_url_unescape(response['code'])
                            if authorisation_code:
                                return True, authorisation_code
                            return False, 'No OAuth 2.0 authorisation code returned'
                        if 'error' in response:
                            message = 'OAuth 2.0 authorisation error: %s' % response['error']
                            message += '; %s' % response['error_description'] if 'error_description' in response else ''
                            return False, message
                        return False, 'OAuth 2.0 authorisation response has no code or error message'
                    return False, 'OAuth 2.0 authorisation response is missing or does not match `redirect_uri`'

            else:  # not for this thread - put back into queue
                response_queue_reference.put(data)
                time.sleep(1)

    @staticmethod
    def get_oauth2_authorisation_tokens(token_url, redirect_uri, client_id, client_secret, authorisation_code,
                                        oauth2_scope, oauth2_flow, username, password):
        """Requests OAuth 2.0 access and refresh tokens from token_url using the given client_id, client_secret,
        authorisation_code and redirect_uri, returning a dict with 'access_token', 'expires_in', and 'refresh_token'
        on success, or throwing an exception on failure (e.g., HTTP 400)"""
        params = {'client_id': client_id, 'client_secret': client_secret, 'code': authorisation_code,
                  'redirect_uri': redirect_uri, 'grant_type': oauth2_flow}
        if not client_secret:
            del params['client_secret']  # client secret can be optional for O365, but we don't want a None entry
        if oauth2_flow != 'authorization_code':
            del params['code']  # CCG/ROPCG flows have no code, but we need the scope and (for ROPCG) username+password
            params['scope'] = oauth2_scope
            if oauth2_flow == 'password':
                params['username'] = username
                params['password'] = password
        try:
            response = urllib.request.urlopen(
                urllib.request.Request(token_url, data=urllib.parse.urlencode(params).encode('utf-8'),
                                       headers={'User-Agent': APP_NAME})).read()
            return json.loads(response)
        except urllib.error.HTTPError as e:
            e.message = json.loads(e.read())
            Log.debug('Error requesting access token - received invalid response:', e.message)
            raise e

    @staticmethod
    def refresh_oauth2_access_token(token_url, client_id, client_secret, refresh_token):
        """Obtains a new access token from token_url using the given client_id, client_secret and refresh token,
        returning a dict with 'access_token', 'expires_in', and 'refresh_token' on success; exception on failure"""
        params = {'client_id': client_id, 'client_secret': client_secret, 'refresh_token': refresh_token,
                  'grant_type': 'refresh_token'}
        if not client_secret:
            del params['client_secret']  # client secret can be optional for O365, but we don't want a None entry
        try:
            response = urllib.request.urlopen(
                urllib.request.Request(token_url, data=urllib.parse.urlencode(params).encode('utf-8'),
                                       headers={'User-Agent': APP_NAME})).read()
            return json.loads(response)
        except urllib.error.HTTPError as e:
            e.message = json.loads(e.read())
            Log.debug('Error refreshing access token - received invalid response:', e.message)
            if e.code == 400:  # 400 Bad Request typically means re-authentication is required (refresh token expired)
                raise InvalidToken(e.code, APP_PACKAGE) from e
            raise e

    @staticmethod
    def construct_oauth2_string(username, access_token):
        """Constructs an OAuth 2.0 SASL authentication string from the given username and access token"""
        return 'user=%s\1auth=Bearer %s\1\1' % (username, access_token)

    @staticmethod
    def encode_oauth2_string(input_string):
        """We use encode() from imaplib's _Authenticator, but it is a private class so we shouldn't just import it. That
        method's docstring is:
            Invoke binascii.b2a_base64 iteratively with short even length buffers, strip the trailing line feed from
            the result and append. 'Even' means a number that factors to both 6 and 8, so when it gets to the end of
            the 8-bit input there's no partial 6-bit output."""
        output_bytes = b''
        if isinstance(input_string, str):
            input_string = input_string.encode('utf-8')
        while input_string:
            if len(input_string) > 48:
                t = input_string[:48]
                input_string = input_string[48:]
            else:
                t = input_string
                input_string = b''
            e = binascii.b2a_base64(t)
            if e:
                output_bytes = output_bytes + e[:-1]
        return output_bytes

    @staticmethod
    def strip_quotes(text):
        """Remove double quotes (i.e., " characters) around a string - used for IMAP LOGIN command"""
        if text.startswith('"') and text.endswith('"'):
            return text[1:-1].replace('\\"', '"')  # also need to fix any escaped quotes within the string
        return text

    @staticmethod
    def decode_credentials(str_data):
        """Decode credentials passed as a base64-encoded string: [some data we don't need]\x00username\x00password"""
        try:
            # formal syntax: https://tools.ietf.org/html/rfc4616#section-2
            _, bytes_username, bytes_password = base64.b64decode(str_data).split(b'\x00')
            return bytes_username.decode('utf-8'), bytes_password.decode('utf-8')
        except (ValueError, binascii.Error):
            # ValueError is from incorrect number of arguments; binascii.Error from incorrect encoding
            return '', ''  # no (or invalid) credentials provided


class SSLAsyncoreDispatcher(asyncore.dispatcher_with_send):
    def __init__(self, connection=None, socket_map=None):
        asyncore.dispatcher_with_send.__init__(self, sock=connection, map=socket_map)
        self.ssl_connection, self.ssl_handshake_attempts, self.ssl_handshake_completed = self.reset()

    def reset(self, is_ssl=False):
        self.ssl_connection = is_ssl
        self.ssl_handshake_attempts = 0
        self.ssl_handshake_completed = not is_ssl
        return self.ssl_connection, self.ssl_handshake_attempts, self.ssl_handshake_completed

    def info_string(self):
        return 'SSLDispatcher'  # override in subclasses to provide more detailed connection information

    def set_ssl_connection(self, is_ssl=False):
        # note that the actual SSLContext.wrap_socket (and associated unwrap()) are handled outside this class
        if not self.ssl_connection and is_ssl:
            self.reset(True)
            if is_ssl:
                # we don't start negotiation here because a failed handshake in __init__ means remove_client also fails
                Log.debug(self.info_string(), '<-> [ Starting TLS handshake ]')

        elif self.ssl_connection and not is_ssl:
            self.reset()

    def ssl_handshake(self):
        self.ssl_handshake_attempts += 1
        if 0 < MAX_SSL_HANDSHAKE_ATTEMPTS < self.ssl_handshake_attempts:
            raise ssl.SSLError(-1, APP_PACKAGE)

        # see: https://github.com/python/cpython/issues/54293
        try:
            # note that attempting to connect insecurely to a secure socket may loop indefinitely here - we attempt
            # to catch this in handle_error() when the client gives up, but there's not much else we can do
            # noinspection PyUnresolvedReferences
            self.socket.do_handshake()
        except (ssl.SSLWantReadError, ssl.SSLWantWriteError):
            pass
        except (ssl.SSLEOFError, ssl.SSLZeroReturnError):
            self.handle_close()
        else:
            Log.debug(self.info_string(), '<-> [ TLS handshake complete ]')
            self.ssl_handshake_attempts = 0
            self.ssl_handshake_completed = True

    def handle_read_event(self):
        # additional Exceptions are propagated to handle_error(); no need to handle here
        if not self.ssl_handshake_completed:
            self.ssl_handshake()
        else:
            # on the first connection event to a secure server we need to handle SSL handshake events (because we don't
            # have a 'not_currently_ssl_but_will_be_once_connected'-type state) - a version of this class that didn't
            # have to deal with both unsecured, wrapped *and* STARTTLS-type sockets would only need this in recv/send
            try:
                super().handle_read_event()
            except (ssl.SSLWantReadError, ssl.SSLWantWriteError):
                self.ssl_handshake_completed = False
            except (ssl.SSLEOFError, ssl.SSLZeroReturnError):
                self.handle_close()

    def handle_write_event(self):
        # additional Exceptions are propagated to handle_error(); no need to handle here
        if not self.ssl_handshake_completed:
            self.ssl_handshake()
        else:
            # as in handle_read_event, we need to handle SSL handshake events
            try:
                super().handle_write_event()
            except (ssl.SSLWantReadError, ssl.SSLWantWriteError):
                self.ssl_handshake_completed = False
            except (ssl.SSLEOFError, ssl.SSLZeroReturnError):
                self.handle_close()

    def recv(self, buffer_size):
        # additional Exceptions are propagated to handle_error(); no need to handle here
        try:
            return super().recv(buffer_size)
        except (ssl.SSLWantReadError, ssl.SSLWantWriteError):
            self.ssl_handshake_completed = False
        except (ssl.SSLEOFError, ssl.SSLZeroReturnError):
            self.handle_close()
        return b''

    def send(self, byte_data):
        # additional Exceptions are propagated to handle_error(); no need to handle here
        try:
            return super().send(byte_data)  # buffers before sending via the socket, so failure is okay; will auto-retry
        except (ssl.SSLWantReadError, ssl.SSLWantWriteError):
            self.ssl_handshake_completed = False
        except (ssl.SSLEOFError, ssl.SSLZeroReturnError):
            self.handle_close()
        return 0

    def handle_error(self):
        error_type, value, _traceback = sys.exc_info()
        del _traceback  # used to be required in python 2; may no-longer be needed, but best to be safe
        if self.ssl_connection:
            # OSError 0 ('Error') and SSL errors here are caused by connection handshake failures or timeouts
            # APP_PACKAGE is used when we throw our own SSLError on handshake timeout
            ssl_errors = ['SSLV3_ALERT_BAD_CERTIFICATE', 'PEER_DID_NOT_RETURN_A_CERTIFICATE', 'WRONG_VERSION_NUMBER',
                          'CERTIFICATE_VERIFY_FAILED', 'TLSV1_ALERT_PROTOCOL_VERSION', 'TLSV1_ALERT_UNKNOWN_CA',
                          APP_PACKAGE]
            if error_type == OSError and value.errno == 0 or issubclass(error_type, ssl.SSLError) and \
                    any(i in value.args[1] for i in ssl_errors):
                Log.error('Caught connection error in', self.info_string(), ':', error_type, 'with message:', value)
                if hasattr(self, 'custom_configuration') and hasattr(self, 'proxy_type'):
                    if self.proxy_type == 'SMTP':
                        Log.error('Is the server\'s `starttls` setting correct? Current value: %s' %
                                  self.custom_configuration['starttls'])
                    if self.custom_configuration['local_certificate_path'] and \
                            self.custom_configuration['local_key_path']:
                        Log.error('You have set `local_certificate_path` and `local_key_path`: is your client using a',
                                  'secure connection? github.com/FiloSottile/mkcert is highly recommended for local',
                                  'self-signed certificates, but these may still need an exception in your client')
                Log.error('If you encounter this error repeatedly, please check that you have correctly configured',
                          'python root certificates; see: https://github.com/simonrob/email-oauth2-proxy/issues/14')
                self.handle_close()
            else:
                super().handle_error()
        else:
            super().handle_error()


class OAuth2ClientConnection(SSLAsyncoreDispatcher):
    """The base client-side connection that is subclassed to handle IMAP/POP/SMTP client interaction (note that there
    is some protocol-specific code in here, but it is not essential, and only used to avoid logging credentials)"""

    def __init__(self, proxy_type, connection, socket_map, connection_info, server_connection, proxy_parent,
                 custom_configuration):
        SSLAsyncoreDispatcher.__init__(self, connection, socket_map)
        self.receive_buffer = b''
        self.proxy_type = proxy_type
        self.connection_info = connection_info
        self.server_connection = server_connection
        self.local_address = proxy_parent.local_address
        self.server_address = server_connection.server_address
        self.proxy_parent = proxy_parent
        self.custom_configuration = custom_configuration
        self.has_plugins = len(self.custom_configuration['plugins']) > 0

        self.censor_next_log = False  # try to avoid logging credentials
        self.authenticated = False

        self.set_ssl_connection(
            custom_configuration['local_certificate_path'] and custom_configuration['local_key_path'])

    def info_string(self):
        debug_string = '; %s:%d->%s:%d' % (self.connection_info[0], self.connection_info[1], self.server_address[0],
                                           self.server_address[1]) if Log.get_level() == logging.DEBUG else ''
        account = '; %s' % self.server_connection.authenticated_username if \
            self.server_connection and self.server_connection.authenticated_username else ''
        return '%s (%s:%d%s%s)' % (self.proxy_type, self.local_address[0], self.local_address[1], debug_string, account)

    def handle_read(self):
        byte_data = self.recv(RECEIVE_BUFFER_SIZE)
        if not byte_data:
            return

        # client is established after server; this state should not happen unless already closing
        if not self.server_connection:
            Log.debug(self.info_string(), 'Data received without server connection - ignoring and closing:', byte_data)
            self.close()
            return

        # we have already authenticated - nothing to do; just pass data directly to server
        if self.authenticated:
            Log.debug(self.info_string(), '-->', byte_data)  # original unedited message
            if self.has_plugins:
                # client -> server: process messages through plugins in ascending order
                for plugin in self.custom_configuration['plugins']:
                    byte_data = plugin.receive_from_client(byte_data)
                    if not byte_data:
                        plugin.log_debug('--> [ message consumed by plugin ]')
                        break  # this plugin has consumed the message; nothing to pass to any subsequent plugins
                    else:
                        plugin.log_debug('-->', byte_data)  # message transformed by plugin
            if byte_data:
                OAuth2ClientConnection.process_data(self, byte_data)

        # if not authenticated, buffer incoming data and process line-by-line (slightly more involved than the server
        # connection because we censor commands that contain passwords or authentication tokens)
        else:
            self.receive_buffer += byte_data
            complete_lines = []
            while True:
                terminator_index = self.receive_buffer.find(LINE_TERMINATOR)
                if terminator_index != -1:
                    split_position = terminator_index + LINE_TERMINATOR_LENGTH
                    complete_lines.append(self.receive_buffer[:split_position])
                    self.receive_buffer = self.receive_buffer[split_position:]
                else:
                    break

            for line in complete_lines:
                # try to remove credentials from logged data - both inline (via regex) and as separate requests
                if self.censor_next_log:
                    log_data = CENSOR_MESSAGE
                    self.censor_next_log = False
                else:
                    # IMAP LOGIN command with inline username/password, POP PASS and IMAP/POP/SMTP AUTH(ENTICATE)
                    tag_pattern = IMAP_TAG_PATTERN.encode('utf-8')
                    log_data = re.sub(b'(%s) (LOGIN) (.*)\r\n' % tag_pattern, b'\\1 \\2 %s\r\n' % CENSOR_MESSAGE,
                                      line, flags=re.IGNORECASE)
                    log_data = re.sub(b'(PASS) (.*)\r\n', b'\\1 %s\r\n' % CENSOR_MESSAGE, log_data, flags=re.IGNORECASE)
                    log_data = re.sub(b'(%s)?( ?)(AUTH)(ENTICATE)? (PLAIN|LOGIN) (.*)\r\n' % tag_pattern,
                                      b'\\1\\2\\3\\4 \\5 %s\r\n' % CENSOR_MESSAGE, log_data, flags=re.IGNORECASE)

                Log.debug(self.info_string(), '-->', log_data)
                try:
                    self.process_data(line)
                except AttributeError:  # AttributeError("'NoneType' object has no attribute 'username'"), etc
                    Log.info(self.info_string(),
                             'Caught client exception in subclass; server connection closed before data could be sent')
                    self.close()
                    break

    def process_data(self, byte_data, censor_server_log=False):
        try:
            self.server_connection.send(byte_data, censor_log=censor_server_log)  # default = send everything to server
        except AttributeError:  # AttributeError("'NoneType' object has no attribute 'send'")
            Log.info(self.info_string(), 'Caught client exception; server connection closed before data could be sent')
            self.close()

    def send(self, byte_data):
        Log.debug(self.info_string(), '<--', byte_data)
        return super().send(byte_data)

    def log_info(self, message, message_type='info'):
        # override to redirect error messages to our own log
        if message_type not in self.ignore_log_types:
            Log.info(self.info_string(), 'Caught asyncore info message (client) -', message_type, ':', message)

    def handle_close(self):
        Log.debug(self.info_string(), '--> [ Client disconnected ]')
        self.close()

    def close(self):
        if self.server_connection:
            self.server_connection.client_connection = None
            with contextlib.suppress(AttributeError):
                self.server_connection.close()
            self.server_connection = None
        self.proxy_parent.remove_client(self)
        with contextlib.suppress(OSError):
            super().close()


class IMAPOAuth2ClientConnection(OAuth2ClientConnection):
    """The client side of the connection - intercept LOGIN/AUTHENTICATE commands and replace with OAuth 2.0 SASL"""

    def __init__(self, connection, socket_map, connection_info, server_connection, proxy_parent, custom_configuration):
        super().__init__('IMAP', connection, socket_map, connection_info, server_connection, proxy_parent,
                         custom_configuration)
        self.authentication_tag = None
        self.authentication_command = None
        self.awaiting_credentials = False
        self.login_literal_length_awaited = 0
        self.login_literal_username = None

    def process_data(self, byte_data, censor_server_log=False):
        str_data = byte_data.decode('utf-8', 'replace').rstrip('\r\n')

        # LOGIN data can be sent as quoted text or string literals (https://tools.ietf.org/html/rfc9051#section-4.3)
        if self.login_literal_length_awaited > 0:
            if not self.login_literal_username:
                split_string = str_data.split(' ')
                literal_match = IMAP_LITERAL_MATCHER.match(split_string[-1])
                if literal_match and len(byte_data) > self.login_literal_length_awaited + 2:
                    # could be the username and another literal for password (+2: literal length doesn't include \r\n)
                    # note: plaintext password could end with a string such as ` {1}` that is a valid literal length
                    self.login_literal_username = ' '.join(split_string[:-1])  # handle username space errors elsewhere
                    self.login_literal_length_awaited = int(literal_match.group('length'))
                    self.censor_next_log = True
                    if not literal_match.group('continuation'):
                        self.send(b'+ \r\n')  # request data (RFC 7888's non-synchronising literals don't require this)
                elif len(split_string) > 1:
                    # credentials as a single literal doesn't seem to be valid (RFC 9051), but some clients do this
                    self.login_literal_length_awaited = 0
                    self.authenticate_connection(split_string[0], ' '.join(split_string[1:]))
                else:
                    super().process_data(byte_data)  # probably an invalid command, but just let the server handle it

            else:
                # no need to check length - can only be password; no more literals possible (unless \r\n *in* password)
                self.login_literal_length_awaited = 0
                self.authenticate_connection(self.login_literal_username, str_data)

        # AUTHENTICATE PLAIN can be a two-stage request - handle credentials if they are separate from command
        elif self.awaiting_credentials:
            self.awaiting_credentials = False
            username, password = OAuth2Helper.decode_credentials(str_data)
            self.authenticate_connection(username, password, 'authenticate')

        else:
            match = IMAP_AUTHENTICATION_REQUEST_MATCHER.match(str_data)
            if not match:  # probably an invalid command, but just let the server handle it
                super().process_data(byte_data)
                return

            self.authentication_command = match.group('command').lower()
            client_flags = match.group('flags')
            if self.authentication_command == 'login':
                # string literals are sent as a separate message from the client - note that while length is specified
                # we don't actually check this, instead relying on \r\n as usual (technically, as per RFC 9051 (4.3) the
                # string literal value can itself contain \r\n, but since the proxy only cares about usernames/passwords
                # and it is highly unlikely these will contain \r\n, it is probably safe to avoid this extra complexity)
                split_flags = client_flags.split(' ')
                literal_match = IMAP_LITERAL_MATCHER.match(split_flags[-1])
                if literal_match:
                    self.authentication_tag = match.group('tag')
                    if len(split_flags) > 1:
                        # email addresses will not contain spaces, but let error checking elsewhere handle that - the
                        # important thing is any non-literal here *must* be the username (else no need for a literal)
                        self.login_literal_username = ' '.join(split_flags[:-1])
                    self.login_literal_length_awaited = int(literal_match.group('length'))
                    self.censor_next_log = True
                    if not literal_match.group('continuation'):
                        self.send(b'+ \r\n')  # request data (RFC 7888's non-synchronising literals don't require this)

                # technically only double-quoted strings are allowed here according to RFC 9051 (4.3), but some clients
                # do not obey this - we mandate email addresses as usernames (i.e., no spaces), so can be more flexible
                elif len(split_flags) > 1:
                    username = OAuth2Helper.strip_quotes(split_flags[0])
                    password = OAuth2Helper.strip_quotes(' '.join(split_flags[1:]))
                    self.authentication_tag = match.group('tag')
                    self.authenticate_connection(username, password)
                else:
                    # wrong number of arguments - let the server handle the error
                    super().process_data(byte_data)

            elif self.authentication_command == 'authenticate':
                split_flags = client_flags.split(' ')
                authentication_type = split_flags[0].lower()
                if authentication_type == 'plain':  # plain can be submitted as a single command or multiline
                    self.authentication_tag = match.group('tag')
                    if len(split_flags) > 1:
                        username, password = OAuth2Helper.decode_credentials(' '.join(split_flags[1:]))
                        self.authenticate_connection(username, password, command=self.authentication_command)
                    else:
                        self.awaiting_credentials = True
                        self.censor_next_log = True
                        self.send(b'+ \r\n')  # request credentials (note: space after response code is mandatory)
                else:
                    # we don't support any other methods - let the server handle this
                    super().process_data(byte_data)

            else:
                # we haven't yet authenticated, but this is some other matched command - pass through
                super().process_data(byte_data)

    def authenticate_connection(self, username, password, command='login'):
        success, result = OAuth2Helper.get_oauth2_credentials(username, password)
        if success:
            # send authentication command to server (response checked in ServerConnection)
            # note: we only support single-trip authentication (SASL) without checking server capabilities - improve?
            super().process_data(b'%s AUTHENTICATE XOAUTH2 ' % self.authentication_tag.encode('utf-8'))
            super().process_data(b'%s\r\n' % OAuth2Helper.encode_oauth2_string(result), censor_server_log=True)

            # because get_oauth2_credentials blocks, the server could have disconnected, and may no-longer exist
            if self.server_connection:
                self.server_connection.authenticated_username = username

        else:
            error_message = '%s NO %s %s\r\n' % (self.authentication_tag, command.upper(), result)
            self.send(error_message.encode('utf-8'))
            self.send(b'* BYE Autologout; authentication failed\r\n')
            self.close()


class POPOAuth2ClientConnection(OAuth2ClientConnection):
    """The client side of the connection - watch for AUTH, USER and PASS commands and replace with OAuth 2.0"""

    class STATE(enum.Enum):
        PENDING = 1
        CAPA_AWAITING_RESPONSE = 2
        AUTH_PLAIN_AWAITING_CREDENTIALS = 3
        USER_AWAITING_PASS = 4
        XOAUTH2_AWAITING_CONFIRMATION = 5
        XOAUTH2_CREDENTIALS_SENT = 6

    def __init__(self, connection, socket_map, connection_info, server_connection, proxy_parent, custom_configuration):
        super().__init__('POP', connection, socket_map, connection_info, server_connection, proxy_parent,
                         custom_configuration)
        self.connection_state = self.STATE.PENDING

    def process_data(self, byte_data, censor_server_log=False):
        str_data = byte_data.decode('utf-8', 'replace').rstrip('\r\n')
        str_data_lower = str_data.lower()

        if self.connection_state is self.STATE.PENDING:
            if str_data_lower == 'capa':
                self.server_connection.capa = []
                self.connection_state = self.STATE.CAPA_AWAITING_RESPONSE
                super().process_data(byte_data)

            elif str_data_lower == 'auth':  # a bare 'auth' command is another way to request capabilities
                self.send(b'+OK\r\nPLAIN\r\n.\r\n')  # no need to actually send to the server - we know what we support

            elif str_data_lower.startswith('auth plain'):
                if len(str_data) > 11:  # 11 = len('AUTH PLAIN ') - can have the login details either inline...
                    self.server_connection.username, self.server_connection.password = OAuth2Helper.decode_credentials(
                        str_data[11:])
                    self.send_authentication_request()
                else:  # ...or requested separately
                    self.connection_state = self.STATE.AUTH_PLAIN_AWAITING_CREDENTIALS
                    self.censor_next_log = True
                    self.send(b'+ \r\n')  # request details

            elif str_data_lower.startswith('user'):
                self.server_connection.username = str_data[5:]  # 5 = len('USER ')
                self.connection_state = self.STATE.USER_AWAITING_PASS
                self.send(b'+OK\r\n')  # request password

            else:
                super().process_data(byte_data)  # some other command that we don't handle - pass directly to server

        elif self.connection_state is self.STATE.AUTH_PLAIN_AWAITING_CREDENTIALS:
            if str_data == '*':  # request cancelled by the client - reset state (must be a negative response)
                self.connection_state = self.STATE.PENDING
                self.send(b'-ERR\r\n')
            else:
                self.server_connection.username, self.server_connection.password = OAuth2Helper.decode_credentials(
                    str_data)
                self.send_authentication_request()

        elif self.connection_state is self.STATE.USER_AWAITING_PASS:
            if str_data_lower.startswith('pass'):
                self.server_connection.password = str_data[5:]  # 5 = len('PASS ')
                self.send_authentication_request()

            else:
                # the only valid input here is PASS (above) or QUIT
                self.send(b'+OK Bye\r\n')
                self.close()

        else:
            super().process_data(byte_data)  # some other command that we don't handle - pass directly to server

    def send_authentication_request(self):
        if self.server_connection.username and self.server_connection.password:
            self.connection_state = self.STATE.XOAUTH2_AWAITING_CONFIRMATION
            super().process_data(b'AUTH XOAUTH2\r\n')
        else:
            self.send(b'-ERR Authentication failed.\r\n')
            self.close()


class SMTPOAuth2ClientConnection(OAuth2ClientConnection):
    """The client side of the connection - intercept AUTH PLAIN and AUTH LOGIN commands and replace with OAuth 2.0"""

    class STATE(enum.Enum):
        PENDING = 1
        EHLO_AWAITING_RESPONSE = 2
        AUTH_PLAIN_AWAITING_CREDENTIALS = 3
        AUTH_LOGIN_AWAITING_USERNAME = 4
        AUTH_LOGIN_AWAITING_PASSWORD = 5
        XOAUTH2_AWAITING_CONFIRMATION = 6
        XOAUTH2_CREDENTIALS_SENT = 7

    def __init__(self, connection, socket_map, connection_info, server_connection, proxy_parent, custom_configuration):
        super().__init__('SMTP', connection, socket_map, connection_info, server_connection, proxy_parent,
                         custom_configuration)
        self.connection_state = self.STATE.PENDING

    def process_data(self, byte_data, censor_server_log=False):
        str_data = byte_data.decode('utf-8', 'replace').rstrip('\r\n')
        str_data_lower = str_data.lower()

        # intercept EHLO so we can correct capabilities and replay after STARTTLS if needed (in server connection class)
        if self.connection_state is self.STATE.PENDING:
            if str_data_lower.startswith('ehlo') or str_data_lower.startswith('helo'):
                self.connection_state = self.STATE.EHLO_AWAITING_RESPONSE
                self.server_connection.ehlo = byte_data  # save the command so we can replay later if needed (STARTTLS)
                super().process_data(byte_data)  # don't just go to STARTTLS - most servers require EHLO first

            # intercept AUTH PLAIN and AUTH LOGIN to replace with AUTH XOAUTH2
            elif str_data_lower.startswith('auth plain'):
                if len(str_data) > 11:  # 11 = len('AUTH PLAIN ') - can have the login details either inline...
                    self.server_connection.username, self.server_connection.password = OAuth2Helper.decode_credentials(
                        str_data[11:])
                    self.send_authentication_request()
                else:  # ...or requested separately
                    self.connection_state = self.STATE.AUTH_PLAIN_AWAITING_CREDENTIALS
                    self.censor_next_log = True
                    self.send(b'334 \r\n')  # request details (note: space after response code is mandatory)

            elif str_data_lower.startswith('auth login'):
                if len(str_data) > 11:  # 11 = len('AUTH LOGIN ') - this method can have the username either inline...
                    self.decode_username_and_request_password(str_data[11:])
                else:  # ...or requested separately
                    self.connection_state = self.STATE.AUTH_LOGIN_AWAITING_USERNAME
                    self.send(b'334 %s\r\n' % base64.b64encode(b'Username:'))

            else:
                super().process_data(byte_data)  # some other command that we don't handle - pass directly to server

        elif self.connection_state is self.STATE.AUTH_PLAIN_AWAITING_CREDENTIALS:
            self.server_connection.username, self.server_connection.password = OAuth2Helper.decode_credentials(
                str_data)
            self.send_authentication_request()

        elif self.connection_state is self.STATE.AUTH_LOGIN_AWAITING_USERNAME:
            self.decode_username_and_request_password(str_data)

        elif self.connection_state is self.STATE.AUTH_LOGIN_AWAITING_PASSWORD:
            try:
                self.server_connection.password = base64.b64decode(str_data).decode('utf-8')
            except binascii.Error:
                self.server_connection.password = ''
            self.send_authentication_request()

        # some other command that we don't handle - pass directly to server
        else:
            super().process_data(byte_data)

    def decode_username_and_request_password(self, encoded_username):
        try:
            self.server_connection.username = base64.b64decode(encoded_username).decode('utf-8')
        except binascii.Error:
            self.server_connection.username = ''
        self.connection_state = self.STATE.AUTH_LOGIN_AWAITING_PASSWORD
        self.censor_next_log = True
        self.send(b'334 %s\r\n' % base64.b64encode(b'Password:'))

    def send_authentication_request(self):
        if self.server_connection.username and self.server_connection.password:
            self.connection_state = self.STATE.XOAUTH2_AWAITING_CONFIRMATION
            super().process_data(b'AUTH XOAUTH2\r\n')
        else:
            self.send(b'535 5.7.8  Authentication credentials invalid.\r\n')
            self.close()


class OAuth2ServerConnection(SSLAsyncoreDispatcher):
    """The base server-side connection that is subclassed to handle IMAP/POP/SMTP server interaction"""

    def __init__(self, proxy_type, socket_map, server_address, connection_info, proxy_parent, custom_configuration):
        SSLAsyncoreDispatcher.__init__(self, socket_map=socket_map)  # note: establish connection later due to STARTTLS
        self.receive_buffer = b''
        self.proxy_type = proxy_type
        self.connection_info = connection_info
        self.client_connection = None
        self.local_address = proxy_parent.local_address
        self.server_address = server_address
        self.proxy_parent = proxy_parent
        self.custom_configuration = custom_configuration
        self.has_plugins = len(self.custom_configuration['plugins']) > 0

        self.authenticated_username = None  # used only for showing last activity in the menu
        self.last_activity = 0

        self.create_socket(socket.AF_INET, socket.SOCK_STREAM)
        self.connect(self.server_address)

    def info_string(self):
        debug_string = '; %s:%d->%s:%d' % (self.connection_info[0], self.connection_info[1], self.server_address[0],
                                           self.server_address[1]) if Log.get_level() == logging.DEBUG else ''
        account = '; %s' % self.authenticated_username if self.authenticated_username else ''
        return '%s (%s:%d%s%s)' % (self.proxy_type, self.local_address[0], self.local_address[1], debug_string, account)

    def handle_connect(self):
        Log.debug(self.info_string(), '--> [ Client connected ]')

        # connections can either be upgraded (wrapped) after setup via the STARTTLS command, or secure from the start
        if not self.custom_configuration['starttls']:
            # noinspection PyTypeChecker
            ssl_context = ssl.create_default_context(purpose=ssl.Purpose.SERVER_AUTH)
            super().set_socket(ssl_context.wrap_socket(self.socket, server_hostname=self.server_address[0],
                                                       suppress_ragged_eofs=True, do_handshake_on_connect=False))
            self.set_ssl_connection(True)

    def handle_read(self):
        byte_data = self.recv(RECEIVE_BUFFER_SIZE)
        if not byte_data:
            return

        # data received before client is connected (or after client has disconnected) - ignore
        if not self.client_connection:
            Log.debug(self.info_string(), 'Data received without client connection - ignoring:', byte_data)
            return

        # we have already authenticated - nothing to do; just pass data directly to client, ignoring overridden method
        if self.client_connection.authenticated:
            if self.has_plugins:
                # server -> client: process messages through plugins in descending order
                Log.debug(self.info_string(), '    <--', byte_data)  # original unedited message
                for i in range(1, len(self.custom_configuration['plugins']) + 1):
                    current_plugin = self.custom_configuration['plugins'][-i]
                    byte_data = current_plugin.receive_from_server(byte_data)
                    if not byte_data:
                        current_plugin.log_debug('<-- [ message consumed by plugin ]')
                        break  # this plugin has consumed the message; nothing to pass to any subsequent plugins
                    else:
                        current_plugin.log_debug('<--', byte_data)  # transformed by plugin
            if byte_data:
                OAuth2ServerConnection.process_data(self, byte_data)

            # receiving data from the server while authenticated counts as activity (i.e., ignore pre-login negotiation)
            if self.authenticated_username:
                activity_time = time.time() // 10  # only update once every 10 or so seconds (timeago shows "just now")
                if activity_time > self.last_activity:
                    config = AppConfig.get()
                    config.set(self.authenticated_username, 'last_activity', str(int(time.time())))
                    self.last_activity = activity_time

        # if not authenticated, buffer incoming data and process line-by-line
        else:
            Log.debug(self.info_string(), '    <--', byte_data)  # original unedited message
            if self.has_plugins:
                # server -> client: process messages through plugins in descending order
                for i in range(1, len(self.custom_configuration['plugins']) + 1):
                    byte_data = self.custom_configuration['plugins'][-i].receive_from_server(byte_data)
                    if not byte_data:
                        break  # this plugin has consumed the message; nothing to pass to any subsequent plugins

            if byte_data:
                self.receive_buffer += byte_data
                complete_lines = []
                while True:
                    terminator_index = self.receive_buffer.find(LINE_TERMINATOR)
                    if terminator_index != -1:
                        split_position = terminator_index + LINE_TERMINATOR_LENGTH
                        complete_lines.append(self.receive_buffer[:split_position])
                        self.receive_buffer = self.receive_buffer[split_position:]
                    else:
                        break

                for line in complete_lines:
                    try:
                        self.process_data(line)
                    except AttributeError:  # "'NoneType' object has no attribute 'connection_state'", etc
                        Log.info(self.info_string(), 'Caught server exception in subclass; client connection closed',
                                 'before data could be sent')
                        self.close()
                        break

    def process_data(self, byte_data):
        try:
            self.client_connection.send(byte_data)  # by default we just send everything straight to the client
        except AttributeError:  # AttributeError("'NoneType' object has no attribute 'send'")
            Log.info(self.info_string(), 'Caught server exception; client connection closed before data could be sent')
            self.close()

    def send(self, byte_data, censor_log=False):
        if not self.client_connection.authenticated or self.has_plugins:  # after auth, only plugin edits require logs
            Log.debug(self.info_string(), '    -->', b'%s\r\n' % CENSOR_MESSAGE if censor_log else byte_data)
        return super().send(byte_data)

    def handle_error(self):
        error_type, value, _traceback = sys.exc_info()
        del _traceback  # used to be required in python 2; may no-longer be needed, but best to be safe
        if error_type == TimeoutError and value.errno == errno.ETIMEDOUT or \
                error_type == ConnectionResetError and value.errno == errno.ECONNRESET or \
                error_type == OSError and value.errno in [0, errno.ENETDOWN, errno.EHOSTUNREACH]:
            # TimeoutError 60 = 'Operation timed out'; # ConnectionResetError 54 = 'Connection reset by peer'; OSError
            # 0 = 'Error' (typically network failure); OSError 50 = 'Network is down'; OSError 65 = 'No route to host'
            Log.info(self.info_string(), 'Caught network error (server) - is there a network connection?',
                     'Error type', error_type, 'with message:', value)
            self.handle_close()
        else:
            super().handle_error()

    def log_info(self, message, message_type='info'):
        # override to redirect error messages to our own log
        if message_type not in self.ignore_log_types:
            Log.info(self.info_string(), 'Caught asyncore info message (server) -', message_type, ':', message)

    def handle_close(self):
        Log.debug(self.info_string(), '<-- [ Server disconnected ]')
        self.close()

    def close(self):
        if self.client_connection:
            self.client_connection.server_connection = None
            with contextlib.suppress(AttributeError):
                self.client_connection.close()
            self.client_connection = None
        with contextlib.suppress(OSError):
            super().close()


class IMAPOAuth2ServerConnection(OAuth2ServerConnection):
    """The IMAP server side - watch for the OK AUTHENTICATE response, then ignore all subsequent data"""

    # IMAP: https://tools.ietf.org/html/rfc3501
    # IMAP SASL-IR: https://tools.ietf.org/html/rfc4959
    def __init__(self, socket_map, server_address, connection_info, proxy_parent, custom_configuration):
        super().__init__('IMAP', socket_map, server_address, connection_info, proxy_parent, custom_configuration)

    def process_data(self, byte_data):
        # note: there is no reason why IMAP STARTTLS (https://tools.ietf.org/html/rfc2595) couldn't be supported here
        # as with SMTP, but all well-known servers provide a non-STARTTLS variant, so left unimplemented for now
        str_response = byte_data.decode('utf-8', 'replace').rstrip('\r\n')

        # if authentication succeeds (or fails), remove our proxy from the client and ignore all further communication
        # don't use a regex here as the tag must match exactly; RFC 3501 specifies uppercase 'OK', so startswith is fine
        if str_response.startswith('%s OK' % self.client_connection.authentication_tag):
            Log.info(self.info_string(), '[ Successfully authenticated IMAP connection - releasing session ]')
            self.client_connection.authenticated = True
        elif str_response.startswith('%s NO' % self.client_connection.authentication_tag):
            super().process_data(byte_data)  # an error occurred - just send to the client and exit
            self.close()
            return

        # intercept pre-auth CAPABILITY response to advertise only AUTH=PLAIN (+SASL-IR) and re-enable LOGIN if required
        if IMAP_CAPABILITY_MATCHER.match(str_response):
            capability = r"[!#$&'+-\[^-z|}~]+"  # https://ietf.org/rfc/rfc9051.html#name-formal-syntax
            updated_response = re.sub(r'( AUTH=' + capability + r')+', ' AUTH=PLAIN', str_response, flags=re.IGNORECASE)
            if not re.search(r' AUTH=PLAIN', updated_response, re.IGNORECASE):
                # cannot just replace e.g., one 'CAPABILITY ' match because IMAP4 must be first if present (RFC 1730)
                updated_response = re.sub(r'(CAPABILITY)( IMAP' + capability + r')?', r'\g<1>\g<2> AUTH=PLAIN',
                                          updated_response, count=1, flags=re.IGNORECASE)
            updated_response = updated_response.replace(' AUTH=PLAIN', '', updated_response.count(' AUTH=PLAIN') - 1)
            if not re.search(r' SASL-IR', updated_response, re.IGNORECASE):
                updated_response = updated_response.replace(' AUTH=PLAIN', ' AUTH=PLAIN SASL-IR')
            updated_response = re.sub(r' LOGINDISABLED', '', updated_response, count=1, flags=re.IGNORECASE)
            byte_data = (b'%s\r\n' % updated_response.encode('utf-8'))

        super().process_data(byte_data)


class POPOAuth2ServerConnection(OAuth2ServerConnection):
    """The POP server side - submit credentials, then watch for +OK and ignore subsequent data"""

    # POP3: https://tools.ietf.org/html/rfc1939
    # POP3 CAPA: https://tools.ietf.org/html/rfc2449
    # POP3 AUTH: https://tools.ietf.org/html/rfc1734
    # POP3 SASL: https://tools.ietf.org/html/rfc5034
    def __init__(self, socket_map, server_address, connection_info, proxy_parent, custom_configuration):
        super().__init__('POP', socket_map, server_address, connection_info, proxy_parent, custom_configuration)
        self.capa = []
        self.username = None
        self.password = None

    def process_data(self, byte_data):
        # note: there is no reason why POP STARTTLS (https://tools.ietf.org/html/rfc2595) couldn't be supported here
        # as with SMTP, but all well-known servers provide a non-STARTTLS variant, so left unimplemented for now
        str_data = byte_data.decode('utf-8', 'replace').rstrip('\r\n')

        # we cache and replay the CAPA response so we can ensure it contains the right capabilities
        if self.client_connection.connection_state is POPOAuth2ClientConnection.STATE.CAPA_AWAITING_RESPONSE:
            if str_data.startswith('-'):  # error
                self.client_connection.connection_state = POPOAuth2ClientConnection.STATE.PENDING
                super().process_data(byte_data)

            elif str_data == '.':  # end - send our cached response, adding USER and SASL PLAIN if required
                has_sasl = False
                has_user = False
                for capa in self.capa:
                    capa_lower = capa.lower()
                    if capa_lower.startswith('sasl'):
                        super().process_data(b'SASL PLAIN\r\n')
                        has_sasl = True
                    else:
                        if capa_lower == 'user':
                            has_user = True
                        super().process_data(b'%s\r\n' % capa.encode('utf-8'))

                if not has_sasl:
                    super().process_data(b'SASL PLAIN\r\n')
                if not has_user:
                    super().process_data(b'USER\r\n')

                self.client_connection.connection_state = POPOAuth2ClientConnection.STATE.PENDING
                super().process_data(byte_data)

            else:
                self.capa.append(str_data)

        elif self.client_connection.connection_state is POPOAuth2ClientConnection.STATE.XOAUTH2_AWAITING_CONFIRMATION:
            if str_data.startswith('+') and self.username and self.password:  # '+ ' = 'please send credentials'
                success, result = OAuth2Helper.get_oauth2_credentials(self.username, self.password)
                if success:
                    self.client_connection.connection_state = POPOAuth2ClientConnection.STATE.XOAUTH2_CREDENTIALS_SENT
                    self.send(b'%s\r\n' % OAuth2Helper.encode_oauth2_string(result), censor_log=True)
                    self.authenticated_username = self.username

                self.username = None
                self.password = None
                if not success:
                    # a local authentication error occurred - send details to the client and exit
                    super().process_data(b'-ERR Authentication failed. %s\r\n' % result.encode('utf-8'))
                    self.close()

            else:
                super().process_data(byte_data)  # an error occurred - just send to the client and exit
                self.close()

        elif self.client_connection.connection_state is POPOAuth2ClientConnection.STATE.XOAUTH2_CREDENTIALS_SENT:
            if str_data.startswith('+OK'):
                Log.info(self.info_string(), '[ Successfully authenticated POP connection - releasing session ]')
                self.client_connection.authenticated = True
                super().process_data(byte_data)
            else:
                super().process_data(byte_data)  # an error occurred - just send to the client and exit
                self.close()

        else:
            super().process_data(byte_data)  # a server->client interaction we don't handle; ignore


class SMTPOAuth2ServerConnection(OAuth2ServerConnection):
    """The SMTP server side - setup STARTTLS, request any credentials, then watch for 235 and ignore subsequent data"""

    # SMTP: https://tools.ietf.org/html/rfc2821
    # SMTP STARTTLS: https://tools.ietf.org/html/rfc3207
    # SMTP AUTH: https://tools.ietf.org/html/rfc4954
    # SMTP LOGIN: https://datatracker.ietf.org/doc/html/draft-murchison-sasl-login-00
    class STARTTLS(enum.Enum):
        PENDING = 1
        NEGOTIATING = 2
        COMPLETE = 3

    def __init__(self, socket_map, server_address, connection_info, proxy_parent, custom_configuration):
        super().__init__('SMTP', socket_map, server_address, connection_info, proxy_parent, custom_configuration)
        self.ehlo = None
        if self.custom_configuration['starttls']:
            self.starttls_state = self.STARTTLS.PENDING
        else:
            self.starttls_state = self.STARTTLS.COMPLETE

        self.username = None
        self.password = None

    def process_data(self, byte_data):
        # SMTP setup/authentication involves a little more back-and-forth than IMAP/POP as the default is STARTTLS...
        str_data = byte_data.decode('utf-8', 'replace').rstrip('\r\n')

        # an EHLO request has been sent - wait for it to complete, then begin STARTTLS if required
        if self.client_connection.connection_state is SMTPOAuth2ClientConnection.STATE.EHLO_AWAITING_RESPONSE:
            # intercept EHLO response AUTH capabilities and replace with what we can actually do - note that we assume
            # an AUTH line will be included in the response; if there are any servers for which this is not the case, we
            # could cache and re-stream as in POP. Formal syntax: https://tools.ietf.org/html/rfc4954#section-8
            updated_response = re.sub(r'250([ -])AUTH( [!-*,-<>-~]+)+', '250\\1AUTH PLAIN LOGIN', str_data,
                                      flags=re.IGNORECASE)
            updated_response = b'%s\r\n' % updated_response.encode('utf-8')
            if self.starttls_state is self.STARTTLS.COMPLETE:
                super().process_data(updated_response)  # (we replay the EHLO command after STARTTLS for that situation)

            if str_data.startswith('250 '):  # space signifies final response to HELO (single line) or EHLO (multiline)
                self.client_connection.connection_state = SMTPOAuth2ClientConnection.STATE.PENDING
                if self.starttls_state is self.STARTTLS.PENDING:
                    self.send(b'STARTTLS\r\n')
                    self.starttls_state = self.STARTTLS.NEGOTIATING

        elif self.starttls_state is self.STARTTLS.NEGOTIATING:
            if str_data.startswith('220'):
                # noinspection PyTypeChecker
                ssl_context = ssl.create_default_context(purpose=ssl.Purpose.SERVER_AUTH)
                super().set_socket(ssl_context.wrap_socket(self.socket, server_hostname=self.server_address[0],
                                                           suppress_ragged_eofs=True, do_handshake_on_connect=False))
                self.set_ssl_connection(True)

                self.starttls_state = self.STARTTLS.COMPLETE
                Log.debug(self.info_string(), '[ Successfully negotiated SMTP STARTTLS connection -',
                          're-sending greeting ]')
                self.client_connection.connection_state = SMTPOAuth2ClientConnection.STATE.EHLO_AWAITING_RESPONSE
                self.send(self.ehlo)  # re-send original EHLO/HELO to server (includes domain, so can't just be generic)
            else:
                super().process_data(byte_data)  # an error occurred - just send to the client and exit
                self.close()

        # ...then, once we have the username and password we can respond to the '334 ' response with credentials
        elif self.client_connection.connection_state is SMTPOAuth2ClientConnection.STATE.XOAUTH2_AWAITING_CONFIRMATION:
            if str_data.startswith('334') and self.username and self.password:  # '334 ' = 'please send credentials'
                success, result = OAuth2Helper.get_oauth2_credentials(self.username, self.password)
                if success:
                    self.client_connection.connection_state = SMTPOAuth2ClientConnection.STATE.XOAUTH2_CREDENTIALS_SENT
                    self.authenticated_username = self.username
                    self.send(b'%s\r\n' % OAuth2Helper.encode_oauth2_string(result), censor_log=True)

                self.username = None
                self.password = None
                if not success:
                    # a local authentication error occurred - send details to the client and exit
                    super().process_data(
                        b'535 5.7.8  Authentication credentials invalid. %s\r\n' % result.encode('utf-8'))
                    self.close()

            else:
                super().process_data(byte_data)  # an error occurred - just send to the client and exit
                self.close()

        elif self.client_connection.connection_state is SMTPOAuth2ClientConnection.STATE.XOAUTH2_CREDENTIALS_SENT:
            if str_data.startswith('235'):
                Log.info(self.info_string(), '[ Successfully authenticated SMTP connection - releasing session ]')
                self.client_connection.authenticated = True
                super().process_data(byte_data)
            else:
                super().process_data(byte_data)  # an error occurred - just send to the client and exit
                self.close()

        else:
            super().process_data(byte_data)  # a server->client interaction we don't handle; ignore


class OAuth2Proxy(asyncore.dispatcher):
    """Listen on local_address, creating an OAuth2ServerConnection + OAuth2ClientConnection for each new connection"""

    def __init__(self, proxy_type, local_address, server_address, custom_configuration):
        asyncore.dispatcher.__init__(self)
        self.proxy_type = proxy_type
        self.local_address = local_address
        self.server_address = server_address
        self.custom_configuration = custom_configuration
        self.ssl_connection = custom_configuration['local_certificate_path'] and custom_configuration['local_key_path']
        self.client_connections = []

    def info_string(self):
        return '%s server at %s:%d (%s) proxying %s:%d (%s)' % (
            self.proxy_type, self.local_address[0], self.local_address[1],
            'TLS' if self.ssl_connection else 'unsecured', self.server_address[0], self.server_address[1],
            'STARTTLS' if self.custom_configuration['starttls'] else 'SSL/TLS')

    def handle_accept(self):
        Log.debug('New incoming connection to', self.info_string())
        connected_address = self.accept()
        if connected_address:
            self.handle_accepted(*connected_address)
        else:
            Log.debug('Ignoring incoming connection to', self.info_string(), '- no connection information')

    def handle_accepted(self, connection, address):
        if MAX_CONNECTIONS <= 0 or len(self.client_connections) < MAX_CONNECTIONS:
            new_server_connection = None
            try:
                Log.debug('Accepting new connection to', self.info_string(), 'via', connection.getpeername())

                configuration = self.custom_configuration.copy()  # each connection needs its own plugin instance
                configuration['plugins'] = []
                for name, options in self.custom_configuration['plugin_configuration'].items():
                    plugin_class = getattr(options['module'], name)
                    plugin_options = options['options']
                    plugin_object = plugin_class(**plugin_options)
                    configuration['plugin_configuration'][name]['object'] = plugin_object
                    configuration['plugins'].append(plugin_object)  # just for ease of access/use

                socket_map = {}
                server_class = globals()['%sOAuth2ServerConnection' % self.proxy_type]
                new_server_connection = server_class(socket_map, self.server_address, address, self, configuration)
                client_class = globals()['%sOAuth2ClientConnection' % self.proxy_type]
                new_client_connection = client_class(connection, socket_map, address, new_server_connection, self,
                                                     configuration)
                new_server_connection.client_connection = new_client_connection
                self.client_connections.append(new_client_connection)

<<<<<<< HEAD
                for i, plugin in enumerate(configuration['plugins']):
                    # noinspection PyProtectedMember
                    plugin._attach_log(
                        *Log.get_labelled_logs(new_server_connection.info_string, plugin.__class__.__name__))
                    # noinspection PyProtectedMember
                    plugin._register_senders(configuration['plugins'][i + 1:], new_server_connection.send,
                                             list(reversed(configuration['plugins'][:i])), new_client_connection.send)

                threading.Thread(target=OAuth2Proxy.run_server, args=(new_client_connection, socket_map, address),
=======
                threading.Thread(target=OAuth2Proxy.run_server, args=(new_client_connection, socket_map),
>>>>>>> a26edc6e
                                 name='EmailOAuth2Proxy-connection-%d' % address[1], daemon=True).start()

            except TypeError as e:
                error_text = '%s encountered a TypeError - did you specify an incorrect plugin parameter? %s' % (
                    self.info_string(), Log.error_string(e))
                Log.error(error_text)
                connection.send(b'%s\r\n' % self.bye_message(error_text).encode('utf-8'))
                connection.close()

            except Exception:
                connection.close()
                if new_server_connection:
                    new_server_connection.handle_close()
                raise
        else:
            error_text = '%s rejecting new connection above MAX_CONNECTIONS limit of %d' % (
                self.info_string(), MAX_CONNECTIONS)
            Log.error(error_text)
            connection.send(b'%s\r\n' % self.bye_message(error_text).encode('utf-8'))
            connection.close()

    @staticmethod
    def run_server(client, socket_map):
        try:
            asyncore.loop(map=socket_map)  # loop for a single connection thread
        except Exception as e:
            if not EXITING:
                # OSError 9 = 'Bad file descriptor', thrown when closing connections after network interruption
                if isinstance(e, OSError) and e.errno == errno.EBADF:
                    Log.debug(client.info_string(), '[ Connection closed ]')
                else:
                    Log.info(client.info_string(), 'Caught asyncore exception in thread loop:', Log.error_string(e))

    def start(self):
        Log.info('Starting', self.info_string())
        self.create_socket(socket.AF_INET, socket.SOCK_STREAM)
        self.set_reuse_addr()
        self.bind(self.local_address)
        self.listen(5)

    def create_socket(self, socket_family=socket.AF_INET, socket_type=socket.SOCK_STREAM):
        if self.ssl_connection:
            new_socket = socket.socket(socket_family, socket_type)
            new_socket.setblocking(False)

            # noinspection PyTypeChecker
            ssl_context = ssl.create_default_context(purpose=ssl.Purpose.CLIENT_AUTH)
            ssl_context.load_cert_chain(certfile=self.custom_configuration['local_certificate_path'],
                                        keyfile=self.custom_configuration['local_key_path'])

            # suppress_ragged_eofs=True: see test_ssl.py documentation in https://github.com/python/cpython/pull/5266
            self.set_socket(ssl_context.wrap_socket(new_socket, server_side=True, suppress_ragged_eofs=True,
                                                    do_handshake_on_connect=False))
        else:
            super().create_socket(socket_family, socket_type)

    def remove_client(self, client):
        if client in self.client_connections:  # remove closed clients
            self.client_connections.remove(client)
        else:
            Log.info('Warning:', self.info_string(), 'unable to remove orphan client connection', client)

    def bye_message(self, error_text=None):
        if self.proxy_type == 'IMAP':
            return '* BYE %s' % ('Server shutting down' if error_text is None else error_text)
        if self.proxy_type == 'POP':
            return '+OK Server signing off' if error_text is None else ('-ERR %s' % error_text)
        if self.proxy_type == 'SMTP':
            return '221 %s' % ('2.0.0 Service closing transmission channel' if error_text is None else error_text)
        return ''

    def close_clients(self):
        for connection in self.client_connections[:]:  # iterate over a copy; remove (in close()) from original
            connection.send(b'%s\r\n' % self.bye_message().encode('utf-8'))  # try to exit gracefully
            connection.close()  # closes both client and server

    def stop(self):
        Log.info('Stopping', self.info_string())
        self.close_clients()
        self.close()

    def restart(self):
        self.stop()
        self.start()

    def handle_error(self):
        error_type, value, _traceback = sys.exc_info()
        del _traceback  # used to be required in python 2; may no-longer be needed, but best to be safe
        if error_type == socket.gaierror and value.errno in [8, 11001] or \
                error_type == TimeoutError and value.errno == errno.ETIMEDOUT or \
                error_type == ConnectionResetError and value.errno == errno.ECONNRESET or \
                error_type == ConnectionRefusedError and value.errno == errno.ECONNREFUSED or \
                error_type == OSError and value.errno in [0, errno.EINVAL, errno.ENETDOWN, errno.EHOSTUNREACH]:
            # gaierror 8 = 'nodename nor servname provided, or not known'; gaierror 11001 = 'getaddrinfo failed'
            # (caused by getpeername() failing due to no network connection); TimeoutError 60 = 'Operation timed out';
            # ConnectionResetError 54 = 'Connection reset by peer';  ConnectionRefusedError 61 = 'Connection refused';
            # OSError 0 = 'Error' (local SSL failure); OSError 22 = 'Invalid argument' (same cause as gaierror 11001);
            # OSError 50 = 'Network is down'; OSError 65 = 'No route to host'
            Log.info('Caught network error in', self.info_string(), '- is there a network connection?',
                     'Error type', error_type, 'with message:', value)
        else:
            super().handle_error()

    def log_info(self, message, message_type='info'):
        # override to redirect error messages to our own log
        if message_type not in self.ignore_log_types:
            Log.info('Caught asyncore info message in', self.info_string(), '-', message_type, ':', message)

    def handle_close(self):
        # if we encounter an unhandled exception in asyncore, handle_close() is called; restart this server
        Log.info('Unexpected close of proxy connection - restarting', self.info_string())
        try:
            self.restart()
        except Exception as e:
            Log.error('Abandoning restart of', self.info_string(), 'due to repeated exception:', Log.error_string(e))


if sys.platform == 'darwin':
    # noinspection PyUnresolvedReferences,PyMethodMayBeStatic,PyPep8Naming
    class ProvisionalNavigationBrowserDelegate:
        """Used to give pywebview the ability to navigate to unresolved local URLs (only required for macOS)"""

        # note: there is also webView_didFailProvisionalNavigation_withError_ as a broader alternative to these two
        # callbacks, but using that means that window.get_current_url() returns None when the loaded handler is called
        def webView_didStartProvisionalNavigation_(self, web_view, _nav):
            # called when a user action (i.e., clicking our external authorisation mode submit button) redirects locally
            browser_view_instance = webview.platforms.cocoa.BrowserView.get_instance('webkit', web_view)
            if browser_view_instance:
                browser_view_instance.loaded.set()

        def webView_didReceiveServerRedirectForProvisionalNavigation_(self, web_view, _nav):
            # called when the server initiates a local redirect
            browser_view_instance = webview.platforms.cocoa.BrowserView.get_instance('webkit', web_view)
            if browser_view_instance:
                browser_view_instance.loaded.set()

        def performKeyEquivalent_(self, event):
            # modify the popup's default cmd+q behaviour to close the window rather than inadvertently exiting the proxy
            if event.type() == AppKit.NSKeyDown and event.modifierFlags() & AppKit.NSCommandKeyMask and \
                    event.keyCode() == 12 and self.window().firstResponder():
                self.window().performClose_(event)
                return True
            return webview.platforms.cocoa.BrowserView.WebKitHost.performKeyEquivalentBase_(self, event)

if sys.platform == 'darwin':
    # noinspection PyUnresolvedReferences
    class UserNotificationCentreDelegate(AppKit.NSObject):
        # noinspection PyPep8Naming,PyMethodMayBeStatic
        def userNotificationCenter_shouldPresentNotification_(self, _notification_centre, _notification):
            # the notification centre often decides that notifications shouldn't be presented; we want to override that
            return AppKit.YES

        # noinspection PyPep8Naming
        def userNotificationCenter_didActivateNotification_(self, _notification_centre, notification):
            notification_text = notification.informativeText()
            if 'Please authorise your account ' in notification_text:  # hacky, but all we have is the text
                self._click(notification_text.split('account ')[-1].split(' ')[0])

if sys.platform == 'darwin':
    # noinspection PyUnresolvedReferences,PyProtectedMember
    class RetinaIcon(pystray.Icon):
        """Used to dynamically override the default pystray behaviour on macOS to support high-dpi ('retina') icons and
        regeneration of the last activity time for each account every time the icon is clicked"""

        def _create_menu(self, descriptors, callbacks):
            # we add a new delegate to each created menu/submenu so that we can respond to menuNeedsUpdate
            menu = super()._create_menu(descriptors, callbacks)
            menu.setDelegate_(self._refresh_delegate)
            return menu

        def _mark_ready(self):
            # in order to create the delegate *after* the NSApplication has been initialised, but only once, we override
            # _mark_ready() to do so before the super() call that itself calls _create_menu()
            self._refresh_delegate = self.MenuDelegate.alloc().init()

            # we add a small icon to show whether the local connection uses SSL; non-secured servers have a blank space
            half_thickness = int(self._status_bar.thickness()) / 2  # half of menu bar size (see _assert_image() below)
            locked_image_data = AppKit.NSData(base64.b64decode(SECURE_SERVER_ICON))
            self._refresh_delegate._locked_image = AppKit.NSImage.alloc().initWithData_(locked_image_data)
            self._refresh_delegate._locked_image.setSize_((half_thickness, half_thickness))
            self._refresh_delegate._locked_image.setTemplate_(AppKit.YES)
            self._refresh_delegate._unlocked_image = AppKit.NSImage.alloc().init()
            self._refresh_delegate._unlocked_image.setSize_((half_thickness, half_thickness))

            super()._mark_ready()

        # noinspection PyUnresolvedReferences
        class MenuDelegate(AppKit.NSObject):
            # noinspection PyMethodMayBeStatic,PyProtectedMember,PyPep8Naming
            def menuNeedsUpdate_(self, sender):
                # add an icon to highlight which local connections are secured (only if at least one is present), and
                # update account menu items' last activity times from config cache - it would be better to delegate this
                # entirely to App.create_config_menu() via update_menu(), but can't replace the menu while creating it
                config_accounts = AppConfig.accounts()
                menu_items = sender._itemArray()

                has_local_ssl = False  # only add hints if at least one local server uses a secure connection
                ssl_string = '    '
                for item in menu_items:
                    if 'Y_SSL    ' in item.title():
                        has_local_ssl = True
                        ssl_string = ''
                        break

                for item in menu_items:
                    item_title = item.title()
                    if '_SSL    ' in item_title:  # need to use a placeholder because we only have the title to match
                        if has_local_ssl:
                            item.setImage_(self._locked_image if 'Y_SSL    ' in item_title else self._unlocked_image)
                        item.setTitle_(item_title.replace('N_SSL    ', ssl_string).replace('Y_SSL    ', ssl_string))
                        continue

                    for account in config_accounts:
                        account_title = '    %s (' % account  # needed to avoid matching other menu items
                        if account_title in item_title:
                            item.setTitle_(App.get_last_activity(account))
                            break

        def _assert_image(self):
            # pystray does some scaling which breaks macOS retina icons - we replace that with the actual menu bar size
            bytes_image = io.BytesIO()
            self.icon.save(bytes_image, 'png')
            data = AppKit.NSData(bytes_image.getvalue())
            self._icon_image = AppKit.NSImage.alloc().initWithData_(data)

            thickness = int(self._status_bar.thickness())  # macOS menu bar size: default = 22px, but can be scaled
            self._icon_image.setSize_((thickness, thickness))
            self._icon_image.setTemplate_(AppKit.YES)  # so macOS applies default shading + inverse on click
            self._status_item.button().setImage_(self._icon_image)


class App:
    """Manage the menu bar icon, server loading, authorisation and notifications, and start the main proxy thread"""

    def __init__(self):
        global CONFIG_FILE_PATH
        parser = argparse.ArgumentParser(description=APP_NAME)
        parser.add_argument('--no-gui', action='store_true', help='start the proxy without a menu bar icon (note: '
                                                                  'account authorisation requests will fail unless a '
                                                                  'pre-authorised configuration file is used, or you '
                                                                  'enable `--external-auth` or `--local-server-auth` '
                                                                  'and monitor log output)')
        parser.add_argument('--external-auth', action='store_true', help='handle authorisation externally: rather than '
                                                                         'intercepting `redirect_uri`, the proxy will '
                                                                         'wait for you to paste the result into either '
                                                                         'its popup window (GUI-mode) or the terminal '
                                                                         '(no-GUI mode; requires `prompt_toolkit`)')
        parser.add_argument('--local-server-auth', action='store_true', help='handle authorisation by printing request '
                                                                             'URLs to the log and starting a local web '
                                                                             'server on demand to receive responses')
        parser.add_argument('--config-file', default=None, help='the full path to the proxy\'s configuration file '
                                                                '(optional; default: `%s` in the same directory as the '
                                                                'proxy script)' % os.path.basename(CONFIG_FILE_PATH))
        parser.add_argument('--log-file', default=None, help='the full path to a file where log output should be sent '
                                                             '(optional; default behaviour varies by platform, but see '
                                                             'Log.initialise() for details)')
        parser.add_argument('--debug', action='store_true', help='enable debug mode, printing client<->proxy<->server '
                                                                 'interaction to the system log')
        parser.add_argument('--version', action='version', version='%s %s' % (APP_NAME, __version__))

        self.args = parser.parse_args()

        Log.initialise(self.args.log_file)
        if self.args.debug:
            Log.set_level(logging.DEBUG)

        if self.args.config_file:
            CONFIG_FILE_PATH = self.args.config_file

        self.proxies = []
        self.authorisation_requests = []

        self.web_view_started = False

        self.init_platforms()

        if self.args.no_gui:
            self.icon = None
            self.post_create(None)
        else:
            self.icon = self.create_icon()
            try:
                self.icon.run(self.post_create)
            except NotImplementedError:
                Log.error('Unable to initialise icon - did you mean to run in --no-gui mode?')
                self.exit(None)
                # noinspection PyProtectedMember
                self.icon._Icon__queue.put(False)  # pystray sets up the icon thread even in dummy mode; need to exit

    # PyAttributeOutsideInit inspection suppressed because init_platforms() is itself called from __init__()
    # noinspection PyUnresolvedReferences,PyAttributeOutsideInit
    def init_platforms(self):
        if sys.platform == 'darwin' and not self.args.no_gui:
            # hide dock icon (but not LSBackgroundOnly as we need input via webview)
            info = AppKit.NSBundle.mainBundle().infoDictionary()
            info['LSUIElement'] = '1'

            # need to delegate and override to show both "authenticate now" and "authentication success" notifications
            self.macos_user_notification_centre_delegate = UserNotificationCentreDelegate.alloc().init()
            setattr(self.macos_user_notification_centre_delegate, '_click', lambda m: self.authorise_account(None, m))

            # any launchctl plist changes need reloading, but this must be scheduled on exit (see discussion below)
            self.macos_unload_plist_on_exit = False

            # track shutdown and network loss events and exit or close proxy connections appropriately
            # note: no need to explicitly remove this observer after OS X 10.11 (https://developer.apple.com/library
            # /archive/releasenotes/Foundation/RN-FoundationOlderNotes/index.html#10_11NotificationCenter)
            notification_listener = 'macos_nsworkspace_notification_listener:'
            notification_centre = AppKit.NSWorkspace.sharedWorkspace().notificationCenter()
            notification_centre.addObserver_selector_name_object_(self, notification_listener,
                                                                  AppKit.NSWorkspaceWillPowerOffNotification, None)
            notification_centre.addObserver_selector_name_object_(self, notification_listener,
                                                                  SystemConfiguration.SCNetworkReachabilityRef, None)

            # we use a zero/blank address because we only care about general availability rather than a specific host
            # see reachabilityForInternetConnection: https://developer.apple.com/library/archive/samplecode/Reachability
            # use of SCNetworkReachabilityRef is a little hacky (requires a callback name) but it works
            address = ('', 0)
            post_reachability_update = notification_centre.postNotificationName_object_
            self.macos_reachability_target = SystemConfiguration.SCNetworkReachabilityCreateWithAddress(None, address)
            SystemConfiguration.SCNetworkReachabilitySetCallback(self.macos_reachability_target,
                                                                 lambda _target, flags, _info: post_reachability_update(
                                                                     SystemConfiguration.SCNetworkReachabilityRef,
                                                                     flags), address)
            success, result = SystemConfiguration.SCNetworkReachabilityGetFlags(self.macos_reachability_target, None)
            if success:
                post_reachability_update(SystemConfiguration.SCNetworkReachabilityRef, result)  # update initial state
            SystemConfiguration.SCNetworkReachabilityScheduleWithRunLoop(self.macos_reachability_target,
                                                                         SystemConfiguration.CFRunLoopGetCurrent(),
                                                                         SystemConfiguration.kCFRunLoopCommonModes)

            # on macOS, catching SIGINT/SIGTERM/SIGQUIT/SIGHUP while in pystray's main loop needs a Mach signal handler
            PyObjCTools.MachSignals.signal(signal.SIGINT, lambda _signum: self.exit(self.icon))
            PyObjCTools.MachSignals.signal(signal.SIGTERM, lambda _signum: self.exit(self.icon))
            PyObjCTools.MachSignals.signal(signal.SIGQUIT, lambda _signum: self.exit(self.icon))
            PyObjCTools.MachSignals.signal(signal.SIGHUP, lambda _signum: self.load_and_start_servers(self.icon))

        else:
            # for other platforms, or in no-GUI mode, just try to exit gracefully if SIGINT/SIGTERM/SIGQUIT is received
            signal.signal(signal.SIGINT, lambda _signum, _frame: self.exit(self.icon))
            signal.signal(signal.SIGTERM, lambda _signum, _frame: self.exit(self.icon))
            if hasattr(signal, 'SIGQUIT'):  # not all signals exist on all platforms (e.g., Windows)
                signal.signal(signal.SIGQUIT, lambda _signum, _frame: self.exit(self.icon))
            if hasattr(signal, 'SIGHUP'):
                # allow config file reloading without having to stop/start - e.g.: pkill -SIGHUP -f emailproxy.py
                # (we don't use linux_restart() here as it exits then uses nohup to restart, which may not be desirable)
                signal.signal(signal.SIGHUP, lambda _signum, _frame: self.load_and_start_servers(self.icon))

    # noinspection PyUnresolvedReferences,PyAttributeOutsideInit
    def macos_nsworkspace_notification_listener_(self, notification):
        notification_name = notification.name()
        if notification_name == SystemConfiguration.SCNetworkReachabilityRef:
            flags = notification.object()
            if flags & SystemConfiguration.kSCNetworkReachabilityFlagsReachable == 0:
                Log.info('Received network unreachable notification - closing existing proxy connections')
                for proxy in self.proxies:
                    proxy.close_clients()
            else:
                Log.debug('Received network reachable notification - status:', flags)
        elif notification_name == AppKit.NSWorkspaceWillPowerOffNotification:
            Log.info('Received power off notification; exiting', APP_NAME)
            self.exit(self.icon)

    def create_icon(self):
        icon_class = RetinaIcon if sys.platform == 'darwin' else pystray.Icon
        return icon_class(APP_NAME, App.get_image(), APP_NAME, menu=pystray.Menu(
            pystray.MenuItem('Servers and accounts', pystray.Menu(self.create_config_menu)),
            pystray.MenuItem('Authorise account', pystray.Menu(self.create_authorisation_menu)),
            pystray.Menu.SEPARATOR,
            pystray.MenuItem('Start at login', self.toggle_start_at_login, checked=self.started_at_login),
            pystray.MenuItem('Debug mode', self.toggle_debug, checked=lambda _: Log.get_level() == logging.DEBUG),
            pystray.Menu.SEPARATOR,
            pystray.MenuItem('Quit %s' % APP_NAME, self.exit)))

    @staticmethod
    def get_image():
        # we use an icon font for better multiplatform compatibility and icon size flexibility
        icon_colour = 'white'  # note: value is irrelevant on macOS - we set as a template to get the platform's colours
        icon_character = 'e'
        icon_background_width = 44
        icon_background_height = 44
        icon_width = 40  # to allow for padding between icon and background image size

        # find the largest font size that will let us draw the icon within the available width
        minimum_font_size = 1
        maximum_font_size = 255
        font, font_width, font_height = App.get_icon_size(icon_character, minimum_font_size)
        while maximum_font_size - minimum_font_size > 1:
            current_font_size = round((minimum_font_size + maximum_font_size) / 2)  # ImageFont only supports integers
            font, font_width, font_height = App.get_icon_size(icon_character, current_font_size)
            if font_width > icon_width:
                maximum_font_size = current_font_size
            elif font_width < icon_width:
                minimum_font_size = current_font_size
            else:
                break
        if font_width > icon_width:  # because we have to round font sizes we need one final check for oversize width
            font, font_width, font_height = App.get_icon_size(icon_character, minimum_font_size)

        icon_image = Image.new('RGBA', (icon_background_width, icon_background_height))
        draw = ImageDraw.Draw(icon_image)
        icon_x = (icon_background_width - font_width) / 2
        icon_y = (icon_background_height - font_height) / 2
        draw.text((icon_x, icon_y), icon_character, font=font, fill=icon_colour)

        return icon_image

    @staticmethod
    def get_icon_size(text, font_size):
        font = ImageFont.truetype(io.BytesIO(zlib.decompress(base64.b64decode(APP_ICON))), size=font_size)

        # pillow's getsize method was deprecated in 9.2.0 (see docs for PIL.ImageFont.ImageFont.getsize)
        if pkg_resources.parse_version(
                pkg_resources.get_distribution('pillow').version) < pkg_resources.parse_version('9.2.0'):
            font_width, font_height = font.getsize(text)
            return font, font_width, font_height

        _left, _top, right, bottom = font.getbbox(text)
        return font, right, bottom

    def create_config_menu(self):
        items = []
        if len(self.proxies) <= 0:
            # note that we don't actually allow no servers when loading config, but just in case that behaviour changes
            items.append(pystray.MenuItem('Servers:', None, enabled=False))
            items.append(pystray.MenuItem('    No servers configured', None, enabled=False))
            items.append(pystray.Menu.SEPARATOR)
        else:
            for server_type in ['IMAP', 'POP', 'SMTP']:
                items.extend(App.get_config_menu_servers(self.proxies, server_type))

        config_accounts = AppConfig.accounts()
        items.append(pystray.MenuItem('Accounts (+ last authenticated activity):', None, enabled=False))
        if len(config_accounts) <= 0:
            items.append(pystray.MenuItem('    No accounts configured', None, enabled=False))
        else:
            catch_all_enabled = AppConfig.globals().getboolean('allow_catch_all_accounts', fallback=False)
            catch_all_accounts = []
            for account in config_accounts:
                if account.startswith('@') and catch_all_enabled:
                    catch_all_accounts.append(account)
                else:
                    items.append(pystray.MenuItem(App.get_last_activity(account), None, enabled=False))
            if len(catch_all_accounts) > 0:
                items.append(pystray.Menu.SEPARATOR)
                items.append(pystray.MenuItem('Catch-all accounts:', None, enabled=False))
                for account in catch_all_accounts:
                    items.append(pystray.MenuItem('    %s' % account, None, enabled=False))
            if sys.platform != 'darwin':
                items.append(pystray.MenuItem('    Refresh activity data', self.icon.update_menu))
        items.append(pystray.Menu.SEPARATOR)

        items.append(pystray.MenuItem('Edit configuration file...', lambda: self.system_open(CONFIG_FILE_PATH)))

        # asyncore sockets on Linux have a shutdown delay (the time.sleep() call in asyncore.poll), which means we can't
        # easily reload the server configuration without exiting the script and relying on daemon threads to be stopped
        items.append(pystray.MenuItem('Reload configuration file', self.linux_restart if sys.platform.startswith(
            'linux') else self.load_and_start_servers))
        return items

    @staticmethod
    def get_config_menu_servers(proxies, server_type):
        items = []
        heading_appended = False
        for proxy in filter(lambda p: p.proxy_type == server_type, proxies):
            if not heading_appended:
                items.append(pystray.MenuItem('%s servers:' % server_type, None, enabled=False))
                heading_appended = True
            items.append(pystray.MenuItem('%s    %s:%d ➝ %s:%d' % (
                ('Y_SSL' if proxy.ssl_connection else 'N_SSL') if sys.platform == 'darwin' else '',
                proxy.local_address[0], proxy.local_address[1], proxy.server_address[0], proxy.server_address[1]),
                                          None, enabled=False))
            last_plugin = len(proxy.custom_configuration['plugin_configuration']) - 1
            for i, plugin in enumerate(proxy.custom_configuration['plugin_configuration']):
                items.append(pystray.MenuItem('        %s %s' % ('└' if i == last_plugin else '├', plugin), None,
                                              enabled=False))
        if heading_appended:
            items.append(pystray.Menu.SEPARATOR)
        return items

    @staticmethod
    def get_last_activity(account):
        config = AppConfig.get()
        last_sync = config.getint(account, 'last_activity', fallback=None)
        if last_sync:
            formatted_sync_time = timeago.format(datetime.datetime.fromtimestamp(last_sync), datetime.datetime.now(),
                                                 'en_short')
        else:
            formatted_sync_time = 'never'
        return '    %s (%s)' % (account, formatted_sync_time)

    @staticmethod
    def system_open(path):
        AppConfig.save()  # so we are always editing the most recent version of the file
        if sys.platform == 'darwin':
            result = subprocess.call(['open', path])
            if result != 0:  # no default editor found for this file type; open as a text file
                subprocess.call(['open', '-t', path])
        elif sys.platform == 'win32':
            os.startfile(path)
        elif sys.platform.startswith('linux'):
            subprocess.call(['xdg-open', path])
        else:
            pass  # nothing we can do

    def create_authorisation_menu(self):
        items = []
        if len(self.authorisation_requests) <= 0:
            items.append(pystray.MenuItem('No pending authorisation requests', None, enabled=False))
        else:
            usernames = []
            for request in self.authorisation_requests:
                if not request['username'] in usernames:
                    items.append(pystray.MenuItem(request['username'], self.authorise_account))
                    usernames.append(request['username'])
        items.append(pystray.Menu.SEPARATOR)
        items.append(pystray.MenuItem('External authorisation mode', self.toggle_external_auth,
                                      checked=lambda _: self.args.external_auth))
        return items

    def toggle_external_auth(self):
        self.args.external_auth = not self.args.external_auth
        if self.started_at_login(None):
            self.toggle_start_at_login(self.icon, True)  # update launch command to preserve external auth preference

    def authorise_account(self, _, item):
        for request in self.authorisation_requests:
            if str(item) == request['username']:  # use str(item) because item.text() hangs
                if not self.web_view_started:
                    # pywebview on macOS needs start() to be called only once, so we use a dummy window to keep it open
                    # Windows is the opposite - the macOS technique freezes the tray icon; Linux is fine either way
                    # (we also set pywebview debug mode to match our own mode because copy/paste via keyboard shortcuts
                    # can be unreliable with 'mshtml'; and, python virtual environments sometimes break keyboard entry
                    # entirely on macOS - debug mode works around this in both cases via the right-click context menu)
                    self.create_authorisation_window(request)
                    if sys.platform == 'darwin':
                        webview.start(self.handle_authorisation_windows, debug=Log.get_level() == logging.DEBUG)
                        self.web_view_started = True  # note: not set for other platforms so we start() every time
                    else:
                        # on Windows, most pywebview engine options return None for get_current_url() on pages created
                        # using 'html=' even on redirection to an actual URL; 'mshtml', though archaic, does work
                        forced_gui = 'mshtml' if sys.platform == 'win32' and self.args.external_auth else None
                        webview.start(gui=forced_gui, debug=Log.get_level() == logging.DEBUG)
                else:
                    WEBVIEW_QUEUE.put(request)  # future requests need to use the same thread
                return
        self.notify(APP_NAME, 'There are no pending authorisation requests')

    def create_authorisation_window(self, request):
        # note that the webview title *must* end with a space and then the email address/username
        window_title = 'Authorise your account: %s' % request['username']
        if self.args.external_auth:
            auth_page = EXTERNAL_AUTH_HTML % (request['username'], request['permission_url'], request['permission_url'],
                                              request['permission_url'], APP_NAME, request['redirect_uri'])
            authorisation_window = webview.create_window(window_title, html=auth_page, on_top=True, text_select=True)
        else:
            authorisation_window = webview.create_window(window_title, request['permission_url'], on_top=True)
        setattr(authorisation_window, 'get_title', lambda window: window.title)  # add missing get_title method

        # pywebview 3.6+ moved window events to a separate namespace in a non-backwards-compatible way
        if pkg_resources.parse_version(
                pkg_resources.get_distribution('pywebview').version) < pkg_resources.parse_version('3.6'):
            authorisation_window.loaded += self.authorisation_window_loaded
        else:
            authorisation_window.events.loaded += self.authorisation_window_loaded

    def handle_authorisation_windows(self):
        if sys.platform != 'darwin':
            return

        # on macOS we need to add extra webview functions to detect when redirection starts, because otherwise the
        # pywebview window can get into a state in which http://localhost navigation, rather than failing, just hangs
        # noinspection PyPackageRequirements
        import webview.platforms.cocoa
        setattr(webview.platforms.cocoa.BrowserView.BrowserDelegate, 'webView_didStartProvisionalNavigation_',
                ProvisionalNavigationBrowserDelegate.webView_didStartProvisionalNavigation_)
        setattr(webview.platforms.cocoa.BrowserView.BrowserDelegate, 'webView_didReceiveServerRedirectForProvisional'
                                                                     'Navigation_',
                ProvisionalNavigationBrowserDelegate.webView_didReceiveServerRedirectForProvisionalNavigation_)
        setattr(webview.platforms.cocoa.BrowserView.WebKitHost, 'performKeyEquivalentBase_',
                webview.platforms.cocoa.BrowserView.WebKitHost.performKeyEquivalent_)
        setattr(webview.platforms.cocoa.BrowserView.WebKitHost, 'performKeyEquivalent_',
                ProvisionalNavigationBrowserDelegate.performKeyEquivalent_)

        # also needed only on macOS because otherwise closing the last remaining webview window exits the application
        dummy_window = webview.create_window('%s hidden (dummy) window' % APP_NAME, html='<html></html>', hidden=True)
        dummy_window.hide()  # hidden=True (above) doesn't seem to work in all cases

        while True:
            data = WEBVIEW_QUEUE.get()  # note: blocking call
            if data is QUEUE_SENTINEL:  # app is closing
                break
            self.create_authorisation_window(data)

    def authorisation_window_loaded(self):
        for window in webview.windows[:]:  # iterate over a copy; remove (in destroy()) from original
            if not hasattr(window, 'get_title'):
                continue  # skip dummy window

            url = window.get_current_url()
            username = window.get_title(window).split(' ')[-1]  # see note above: title *must* match this format
            if not url or not username:
                continue  # skip any invalid windows

            # respond to both the original request and any duplicates in the list
            completed_request = None
            for request in self.authorisation_requests[:]:  # iterate over a copy; remove from original
                if request['username'] == username and OAuth2Helper.match_redirect_uri(request['redirect_uri'], url):
                    Log.info('Returning authorisation request result for', request['username'])
                    RESPONSE_QUEUE.put(
                        {'permission_url': request['permission_url'], 'response_url': url, 'username': username})
                    self.authorisation_requests.remove(request)
                    completed_request = request
                else:
                    Log.debug('Waiting for URL matching `redirect_uri`; following browser redirection to',
                              '%s/[...]' % urllib.parse.urlparse(url).hostname)

            if completed_request is None:
                continue  # no requests processed for this window - nothing to do yet

            window.destroy()
            self.icon.update_menu()

            # note that in this part of the interaction we don't actually check the *use* of the authorisation code,
            # but just whether it was successfully acquired - if there is an error in the subsequent access/refresh
            # token request then we still send an 'authentication completed' notification here, but in the background
            # we close the connection with a failure message and re-request authorisation next time the client
            # interacts, which may potentially lead to repeated and conflicting (and confusing) notifications - improve?
            self.notify(APP_NAME, 'Authentication completed for %s' % completed_request['username'])
            if len(self.authorisation_requests) > 0:
                self.notify(APP_NAME, 'Please authorise your account %s from the menu' % self.authorisation_requests[0][
                    'username'])

    def toggle_start_at_login(self, icon, force_rewrite=False):
        # we reuse this function to force-overwrite the startup file when changing the external auth option, but pystray
        # verifies actions have a maximum of two parameters (_assert_action()), so we must use 'item' and check its type
        recreate_login_file = False if isinstance(force_rewrite, pystray.MenuItem) else force_rewrite

        start_command = self.get_script_start_command()

        if sys.platform == 'darwin':
            if recreate_login_file or not PLIST_FILE_PATH.exists():
                # need to create and load the plist
                plist = {
                    'Label': APP_PACKAGE,
                    'RunAtLoad': True
                }
            else:
                # just toggle the disabled value rather than loading/unloading, so we don't need to restart the proxy
                with open(PLIST_FILE_PATH, mode='rb') as plist_file:
                    plist = plistlib.load(plist_file)
                plist['Disabled'] = True if 'Disabled' not in plist else not plist['Disabled']

            plist['Program'] = start_command[0]
            plist['ProgramArguments'] = start_command

            os.makedirs(PLIST_FILE_PATH.parent, exist_ok=True)
            with open(PLIST_FILE_PATH, mode='wb') as plist_file:
                plistlib.dump(plist, plist_file)

            # if loading, need to exit so we're not running twice (also exits the terminal instance for convenience)
            if not self.macos_launchctl('list'):
                self.exit(icon, restart_callback=lambda: self.macos_launchctl('load'))
            elif recreate_login_file:
                # Launch Agents need to be unloaded and reloaded to reflect changes in their plist file, but we can't
                # do this ourselves because 1) unloading exits the agent; and, 2) we can't launch a completely separate
                # subprocess (see man launchd.plist) - instead, we schedule the unload action when we next exit, because
                # this is likely to be caused by a system restart, and unloaded Launch Agents still run at startup (only
                # an issue if calling `launchctl start` after exiting, which will error until the Agent is reloaded)
                # noinspection PyAttributeOutsideInit
                self.macos_unload_plist_on_exit = True
                Log.info('Updating', PLIST_FILE_PATH, 'requires unloading and reloading; scheduling on next exit')

        elif sys.platform == 'win32':
            if recreate_login_file or not CMD_FILE_PATH.exists():
                windows_start_command = 'start %s' % ' '.join(start_command)

                os.makedirs(CMD_FILE_PATH.parent, exist_ok=True)
                with open(CMD_FILE_PATH, mode='w', encoding='utf-8') as cmd_file:
                    cmd_file.write(windows_start_command)

                # on Windows we don't have a service to run, but it is still useful to exit the terminal instance
                if sys.stdin.isatty() and not recreate_login_file:
                    self.exit(icon, restart_callback=lambda: subprocess.call(windows_start_command, shell=True))
            else:
                os.remove(CMD_FILE_PATH)

        elif sys.platform.startswith('linux'):
            # see https://github.com/simonrob/email-oauth2-proxy/issues/2#issuecomment-839713677 for systemctl option
            if recreate_login_file or not AUTOSTART_FILE_PATH.exists():
                xdg_autostart = {
                    'Type': 'Application',
                    'Name': APP_NAME,
                    'Exec': ' '.join(start_command),
                    'NoDisplay': 'true'
                }

                os.makedirs(AUTOSTART_FILE_PATH.parent, exist_ok=True)
                with open(AUTOSTART_FILE_PATH, mode='w', encoding='utf-8') as desktop_file:
                    desktop_file.write('[Desktop Entry]\n')
                    for key, value in xdg_autostart.items():
                        desktop_file.write('%s=%s\n' % (key, value))

                # like on Windows we don't have a service to run, but it is still useful to exit the terminal instance
                if sys.stdin.isatty() and not recreate_login_file:
                    AppConfig.save()  # because linux_restart needs to unload to prevent saving on exit
                    self.linux_restart(icon)
            else:
                os.remove(AUTOSTART_FILE_PATH)

        else:
            pass  # nothing we can do

    def get_script_start_command(self):
        python_command = sys.executable
        if sys.platform == 'win32':
            # pythonw to avoid a terminal when background launching on Windows
            python_command = 'pythonw.exe'.join(python_command.rsplit('python.exe', 1))

        # preserve selected options if starting automatically (note: could do the same for --debug but that is unlikely
        # to be useful; similarly for --no-gui, but that makes no sense as the GUI is needed for this interaction)
        script_command = [python_command, os.path.realpath(__file__)]
        if self.args.external_auth:
            script_command.append('--external-auth')
        if self.args.local_server_auth:
            script_command.append('--local-server-auth')
        if self.args.config_file:
            script_command.extend(['--config-file', CONFIG_FILE_PATH])

        return script_command

    def linux_restart(self, icon):
        # Linux restarting is separate because it is used for reloading the configuration file as well as start at login
        AppConfig.unload()  # so that we don't overwrite the just-updated file when exiting
        command = ' '.join(self.get_script_start_command())
        self.exit(icon, restart_callback=lambda: subprocess.call('nohup %s </dev/null >/dev/null 2>&1 &' % command,
                                                                 shell=True))

    @staticmethod
    def macos_launchctl(command):
        # this used to use the python launchctl package, but it has a bug (github.com/andrewp-as-is/values.py/pull/2)
        # in a sub-package, so we reproduce just the core features - supported commands are 'list', 'load' and 'unload'
        proxy_command = APP_PACKAGE if command == 'list' else PLIST_FILE_PATH
        try:
            output = subprocess.check_output(['/bin/launchctl', command, proxy_command], stderr=subprocess.STDOUT)
        except subprocess.CalledProcessError:
            return False
        else:
            if output and command != 'list':
                return False  # load/unload gives no output unless unsuccessful (return code is always 0 regardless)
            return True

    @staticmethod
    def started_at_login(_):
        # note: menu state will be stale if changed externally, but clicking menu items forces a refresh
        if sys.platform == 'darwin':
            if PLIST_FILE_PATH.exists():
                if App.macos_launchctl('list'):
                    with open(PLIST_FILE_PATH, mode='rb') as plist_file:
                        plist = plistlib.load(plist_file)
                    if 'Disabled' in plist:
                        return not plist['Disabled']
                    return True  # job is loaded and is not disabled

        elif sys.platform == 'win32':
            return CMD_FILE_PATH.exists()  # we assume that the file's contents are correct

        elif sys.platform.startswith('linux'):
            return AUTOSTART_FILE_PATH.exists()  # we assume that the file's contents are correct

        return False

    @staticmethod
    def toggle_debug(_, item):
        Log.set_level(logging.INFO if item.checked else logging.DEBUG)

    # noinspection PyUnresolvedReferences
    def notify(self, title, text):
        if self.icon:
            if sys.platform == 'darwin':  # prefer native notifications over the osascript approach
                user_notification = AppKit.NSUserNotification.alloc().init()
                user_notification.setTitle_(title)
                user_notification.setInformativeText_(text)
                notification_centre = AppKit.NSUserNotificationCenter.defaultUserNotificationCenter()

                # noinspection PyBroadException
                try:
                    notification_centre.setDelegate_(self.macos_user_notification_centre_delegate)
                    notification_centre.deliverNotification_(user_notification)
                except Exception:
                    for replacement in (('\\', '\\\\'), ('"', '\\"')):  # osascript approach requires sanitisation
                        text = text.replace(*replacement)
                        title = title.replace(*replacement)
                    subprocess.call(['osascript', '-e', 'display notification "%s" with title "%s"' % (text, title)])

            elif self.icon.HAS_NOTIFICATION:
                self.icon.remove_notification()
                self.icon.notify('%s: %s' % (title, text))

            else:
                Log.info(title, text)  # last resort
        else:
            Log.info(title, text)

    def stop_servers(self):
        global RESPONSE_QUEUE
        RESPONSE_QUEUE.put(QUEUE_SENTINEL)  # watchers use a local reference so won't re-insert into the new queue
        RESPONSE_QUEUE = queue.Queue()  # recreate so existing queue closes watchers but we don't have to wait here
        while True:
            try:
                REQUEST_QUEUE.get(block=False)  # remove any pending requests (unlikely any exist, but safest)
            except queue.Empty:
                break
        for proxy in self.proxies:
            with contextlib.suppress(Exception):
                proxy.stop()
        self.proxies = []
        self.authorisation_requests = []  # these requests are no-longer valid

    def load_and_start_servers(self, icon=None, reload=True):
        # we allow reloading, so must first stop any existing servers
        self.stop_servers()
        Log.info('Initialising', APP_NAME, 'from config file', CONFIG_FILE_PATH)
        config = AppConfig.reload() if reload else AppConfig.get()

        # load server types and configurations
        server_load_error = False
        server_start_error = False
        for section in AppConfig.servers():
            match = CONFIG_SERVER_MATCHER.match(section)
            server_type = match.group('type')

            local_address = config.get(section, 'local_address', fallback='localhost')
            str_local_port = match.group('port')
            local_port = -1
            try:
                local_port = int(str_local_port)
                if local_port <= 0 or local_port > 65535:
                    raise ValueError
            except ValueError:
                Log.error('Error: invalid value', str_local_port, 'for local server port in section', match.string)
                server_load_error = True

            server_address = config.get(section, 'server_address', fallback=None)
            server_port = config.getint(section, 'server_port', fallback=-1)
            if server_port <= 0 or server_port > 65535:
                Log.error('Error: invalid value', server_port, 'for remote server port in section', match.string)
                server_load_error = True

            # note: this is a semi-experimental option that allows the use of plugins to modify IMAP/SMTP messages
            # see the documentation in the configuration file and sample plugins for more details and setup instructions
            plugin_configuration = ast.literal_eval(config.get(section, 'plugins', fallback='{}'))
            imported_plugins = collections.OrderedDict()  # (note: default dict is ordered only from Python 3.7+)
            for name, options in plugin_configuration.items():
                plugin = None
                plugin_name = 'plugins.%s' % name
                if plugin_name in sys.modules:  # multiple servers can reuse the same modules
                    plugin = sys.modules[plugin_name]
                else:
                    Log.info('Loading plugin:', name)
                    try:
                        plugin = importlib.import_module('plugins.%s' % name)
                    except ModuleNotFoundError:
                        Log.error('Failed to load plugin (ModuleNotFoundError):', name)
                        server_load_error = True
                if plugin:
                    imported_plugins[name] = {'module': plugin, 'options': options}

            custom_configuration = {
                'starttls': config.getboolean(section, 'starttls', fallback=False) if server_type == 'SMTP' else False,
                'local_certificate_path': config.get(section, 'local_certificate_path', fallback=None),
                'local_key_path': config.get(section, 'local_key_path', fallback=None),
                'plugin_configuration': imported_plugins
            }

            if not server_address:  # all other values are checked, regex matched or have a fallback above
                Log.error('Error: remote server address is missing in section', match.string)
                server_load_error = True

            if not server_load_error:
                new_proxy = OAuth2Proxy(server_type, (local_address, local_port), (server_address, server_port),
                                        custom_configuration)
                try:
                    new_proxy.start()
                    self.proxies.append(new_proxy)
                except Exception as e:
                    Log.error('Error: unable to start', match.string, 'server:', Log.error_string(e))
                    server_start_error = True

        if server_start_error or server_load_error or len(self.proxies) <= 0:
            if server_start_error:
                Log.error('Abandoning setup as one or more servers failed to start - is the proxy already running?')
            else:
                error_text = 'Invalid' if len(AppConfig.servers()) > 0 else 'No'
                Log.error(error_text, 'server configuration(s) found in', CONFIG_FILE_PATH, '- exiting')
                self.notify(APP_NAME, error_text + ' server configuration(s) found. ' +
                            'Please verify your account and server details in %s' % CONFIG_FILE_PATH)
            AppConfig.unload()  # so we don't overwrite the invalid file with a blank configuration
            self.exit(icon)
            return False

        if icon:
            icon.update_menu()  # force refresh the menu to show running proxy servers

        threading.Thread(target=App.run_proxy, name='EmailOAuth2Proxy-main', daemon=True).start()
        Log.info('Initialised', APP_NAME, '- listening for authentication requests. Connect your email client to begin')
        return True

    @staticmethod
    def terminal_external_auth_input(prompt_session, prompt_stop_event, data):
        with contextlib.suppress(Exception):  # cancel any other prompts; thrown if there are none to cancel
            prompt_toolkit.application.current.get_app().exit(exception=EOFError)
            time.sleep(1)  # seems to be needed to allow prompt_toolkit to clean up between prompts

        # noinspection PyUnresolvedReferences
        with prompt_toolkit.patch_stdout.patch_stdout():
            open_time = 0
            response_url = None
            Log.info('Please visit the following URL to authenticate account %s: %s' % (
                data['username'], data['permission_url']))
            # noinspection PyUnresolvedReferences
            style = prompt_toolkit.styles.Style.from_dict({'url': 'underline'})
            prompt = [('', '\nCopy+paste or press [↵ Return] to visit the following URL and authenticate account %s: ' %
                       data['username']), ('class:url', data['permission_url']), ('', ' then paste here the full '),
                      ('', 'post-authentication URL from the browser\'s address bar (it should start with %s): ' %
                       data['redirect_uri'])]
            while True:
                try:
                    response_url = prompt_session.prompt(prompt, style=style)
                except (KeyboardInterrupt, EOFError):
                    break
                if not response_url:
                    if time.time() - open_time > 1:  # don't open many windows on key repeats
                        App.system_open(data['permission_url'])
                        open_time = time.time()
                else:
                    break

            prompt_stop_event.set()  # cancel the timeout thread

            result = {'permission_url': data['permission_url'], 'username': data['username']}
            if response_url:
                Log.debug('No-GUI external auth mode: returning response', response_url)
                result['response_url'] = response_url
            else:
                Log.debug('No-GUI external auth mode: no response provided; cancelling authorisation request')
                result['expired'] = True
            RESPONSE_QUEUE.put(result)

    @staticmethod
    def terminal_external_auth_timeout(prompt_session, prompt_stop_event):
        prompt_time = 0
        while prompt_time < AUTHENTICATION_TIMEOUT and not prompt_stop_event.is_set():
            time.sleep(1)
            prompt_time += 1

        if not prompt_stop_event.is_set():
            with contextlib.suppress(Exception):  # thrown if the prompt session has already exited
                prompt_session.app.exit(exception=EOFError)
                time.sleep(1)  # seems to be needed to allow prompt_toolkit to clean up between prompts

    def terminal_external_auth_prompt(self, data):
        prompt_session = prompt_toolkit.PromptSession()
        prompt_stop_event = threading.Event()
        threading.Thread(target=self.terminal_external_auth_input, args=(prompt_session, prompt_stop_event, data),
                         daemon=True).start()
        threading.Thread(target=self.terminal_external_auth_timeout, args=(prompt_session, prompt_stop_event),
                         daemon=True).start()

    def post_create(self, icon):
        if EXITING:
            return  # to handle launch in pystray 'dummy' mode without --no-gui option (partial initialisation failure)

        if icon:
            icon.visible = True

        if not self.load_and_start_servers(icon, reload=False):
            return

        while True:
            data = REQUEST_QUEUE.get()  # note: blocking call
            if data is QUEUE_SENTINEL:  # app is closing
                break
            if not data['expired']:
                Log.info('Authorisation request received for', data['username'],
                         '(local server auth mode)' if self.args.local_server_auth else '(external auth mode)' if
                         self.args.external_auth else '(interactive mode)')
                if self.args.local_server_auth:
                    self.notify(APP_NAME, 'Local server auth mode: please authorise a request for account %s' %
                                data['username'])
                    data['local_server_auth'] = True
                    RESPONSE_QUEUE.put(data)  # local server auth is handled by the client/server connections
                elif self.args.external_auth and self.args.no_gui:
                    if sys.stdin.isatty():
                        self.notify(APP_NAME, 'No-GUI external auth mode: please authorise a request for account '
                                              '%s' % data['username'])
                        self.terminal_external_auth_prompt(data)
                    else:
                        Log.error('Not running interactively; unable to handle no-GUI external auth request')
                elif icon:
                    self.authorisation_requests.append(data)
                    icon.update_menu()  # force refresh the menu
                    self.notify(APP_NAME, 'Please authorise your account %s from the menu' % data['username'])
            else:
                for request in self.authorisation_requests[:]:  # iterate over a copy; remove from original
                    if request['permission_url'] == data['permission_url']:
                        self.authorisation_requests.remove(request)
                        break  # we could have multiple simultaneous requests, some not yet expired

    @staticmethod
    def run_proxy():
        while not EXITING:
            error_count = 0
            try:
                # loop for main proxy servers, accepting requests and starting connection threads
                # note: we need to make sure there are always proxy servers started when run_proxy is called (i.e., must
                # exit on server start failure), otherwise this will throw an error every time and loop indefinitely
                asyncore.loop()
            except Exception as e:
                if not EXITING and not (isinstance(e, OSError) and e.errno == errno.EBADF):
                    Log.info('Caught asyncore exception in main loop; attempting to continue:', Log.error_string(e))
                    error_count += 1
                    time.sleep(error_count)

    def exit(self, icon, restart_callback=None):
        Log.info('Stopping', APP_NAME)
        global EXITING
        EXITING = True

        AppConfig.save()

        if sys.platform == 'darwin' and not self.args.no_gui:
            # noinspection PyUnresolvedReferences
            SystemConfiguration.SCNetworkReachabilityUnscheduleFromRunLoop(self.macos_reachability_target,
                                                                           SystemConfiguration.CFRunLoopGetCurrent(),
                                                                           SystemConfiguration.kCFRunLoopDefaultMode)

        REQUEST_QUEUE.put(QUEUE_SENTINEL)
        RESPONSE_QUEUE.put(QUEUE_SENTINEL)
        WEBVIEW_QUEUE.put(QUEUE_SENTINEL)

        if self.web_view_started:
            for window in webview.windows[:]:  # iterate over a copy; remove (in destroy()) from original
                window.show()
                window.destroy()

        for proxy in self.proxies:  # no need to copy - proxies are never removed, we just restart them on error
            with contextlib.suppress(Exception):
                proxy.stop()

        if icon:
            icon.stop()

        # for the 'Start at login' option we need a callback to restart the script the first time this preference is
        # configured (macOS) or every time (other platforms) - note that just as in toggle_start_at_login(), pystray
        # verifies that actions have a maximum of two parameters, so we must override the 'item' one but check its type
        if restart_callback and not isinstance(restart_callback, pystray.MenuItem):
            Log.info('Restarted', APP_NAME, 'as a background task')
            restart_callback()

        # macOS Launch Agents need reloading when changed; unloading exits immediately so this must be our final action
        if sys.platform == 'darwin' and not self.args.no_gui and self.macos_unload_plist_on_exit:
            self.macos_launchctl('unload')


if __name__ == '__main__':
    App()<|MERGE_RESOLUTION|>--- conflicted
+++ resolved
@@ -1717,7 +1717,6 @@
                 new_server_connection.client_connection = new_client_connection
                 self.client_connections.append(new_client_connection)
 
-<<<<<<< HEAD
                 for i, plugin in enumerate(configuration['plugins']):
                     # noinspection PyProtectedMember
                     plugin._attach_log(
@@ -1726,10 +1725,7 @@
                     plugin._register_senders(configuration['plugins'][i + 1:], new_server_connection.send,
                                              list(reversed(configuration['plugins'][:i])), new_client_connection.send)
 
-                threading.Thread(target=OAuth2Proxy.run_server, args=(new_client_connection, socket_map, address),
-=======
                 threading.Thread(target=OAuth2Proxy.run_server, args=(new_client_connection, socket_map),
->>>>>>> a26edc6e
                                  name='EmailOAuth2Proxy-connection-%d' % address[1], daemon=True).start()
 
             except TypeError as e:
