#!/usr/bin/env python3

"""A simple IMAP/POP/SMTP proxy that intercepts authenticate and login commands, transparently replacing them with OAuth
2.0 authentication. Designed for apps/clients that don't support OAuth 2.0 but need to connect to modern servers."""

__author__ = 'Simon Robinson'
__copyright__ = 'Copyright (c) 2024 Simon Robinson'
__license__ = 'Apache 2.0'
<<<<<<< HEAD
__package_version__ = '2024.11.13'  # for pyproject.toml usage only - needs to be ast.literal_eval() compatible
__version__ = '-'.join('%02d' % int(part) for part in __package_version__.split('.'))  # ISO 8601 (YYYY-MM-DD)
=======
__version__ = '2025-01-27'  # ISO 8601 (YYYY-MM-DD)
__package_version__ = '.'.join([str(int(i)) for i in __version__.split('-')])  # for pyproject.toml usage only
>>>>>>> d3b9c5f7

import abc
import argparse
import base64
import binascii
import configparser
import contextlib
import datetime
import enum
import errno
import io
import ipaddress
import json
import logging
import logging.handlers
import os
import pathlib
import platform
import plistlib
import queue
import re
import select
import signal
import socket
import ssl
import subprocess
import sys
import threading
import time
import urllib.error
import urllib.parse
import urllib.request
import warnings
import wsgiref.simple_server
import wsgiref.util
import zlib

# asyncore is essential, but has been deprecated and will be removed in python 3.12 (see PEP 594)
# pyasyncore is our workaround, so suppress this warning until the proxy is rewritten in, e.g., asyncio
with warnings.catch_warnings():
    warnings.simplefilter('ignore', DeprecationWarning)
    import asyncore

# for encrypting/decrypting the locally-stored credentials
from cryptography.fernet import Fernet, MultiFernet, InvalidToken
from cryptography.hazmat.backends import default_backend
from cryptography.hazmat.primitives import hashes
from cryptography.hazmat.primitives.kdf.pbkdf2 import PBKDF2HMAC

# by default the proxy is a GUI application with a menu bar/taskbar icon, but it is also useful in 'headless' contexts
# where not having to install GUI-only requirements can be helpful - see the proxy's readme (the `--no-gui` option)
MISSING_GUI_REQUIREMENTS = []

no_gui_parser = argparse.ArgumentParser(add_help=False)
no_gui_parser.add_argument('--no-gui', action='store_false', dest='gui')
no_gui_args = no_gui_parser.parse_known_args()[0]
if no_gui_args.gui:
    try:
        import pystray  # the menu bar/taskbar GUI
    except Exception as gui_requirement_import_error:  # see #204 - incomplete pystray installation can throw exceptions
        MISSING_GUI_REQUIREMENTS.append(gui_requirement_import_error)
        no_gui_args.gui = False  # we need the dummy implementation

if not no_gui_args.gui:
    class DummyPystray:  # dummy implementation allows initialisation to complete
        class Icon:
            pass


    pystray = DummyPystray  # this is just to avoid unignorable IntelliJ warnings about naming and spacing
del no_gui_parser
del no_gui_args

try:
    # noinspection PyUnresolvedReferences
    from PIL import Image, ImageDraw, ImageFont  # draw the menu bar icon from the TTF font stored in APP_ICON
except ImportError as gui_requirement_import_error:
    MISSING_GUI_REQUIREMENTS.append(gui_requirement_import_error)

try:
    # noinspection PyUnresolvedReferences
    import timeago  # the last authenticated activity hint
except ImportError as gui_requirement_import_error:
    MISSING_GUI_REQUIREMENTS.append(gui_requirement_import_error)

try:
    # noinspection PyUnresolvedReferences
    import webview  # the popup authentication window (in default and GUI `--external-auth` modes only)
except ImportError as gui_requirement_import_error:
    MISSING_GUI_REQUIREMENTS.append(gui_requirement_import_error)

try:
    # pylint: disable-next=ungrouped-imports
    import importlib.metadata as importlib_metadata  # get package version numbers - available in stdlib from python 3.8
except ImportError:
    try:
        # noinspection PyUnresolvedReferences
        import importlib_metadata
    except ImportError as gui_requirement_import_error:
        MISSING_GUI_REQUIREMENTS.append(gui_requirement_import_error)

try:
    # noinspection PyUnresolvedReferences
    import packaging.version  # parse package version numbers - used to work around various GUI-only package issues
except ImportError as gui_requirement_import_error:
    MISSING_GUI_REQUIREMENTS.append(gui_requirement_import_error)

# for macOS-specific functionality
if sys.platform == 'darwin':
    try:
        # PyUnresolvedReferences; see: youtrack.jetbrains.com/issue/PY-11963 (same for others with this suppression)
        # noinspection PyPackageRequirements,PyUnresolvedReferences
        import PyObjCTools.MachSignals  # SIGTERM handling (only needed in GUI mode; `signal` is sufficient otherwise)
    except ImportError as gui_requirement_import_error:
        MISSING_GUI_REQUIREMENTS.append(gui_requirement_import_error)

    try:
        # noinspection PyPackageRequirements,PyUnresolvedReferences
        import SystemConfiguration  # network availability monitoring
    except ImportError as gui_requirement_import_error:
        MISSING_GUI_REQUIREMENTS.append(gui_requirement_import_error)

    try:
        # noinspection PyPackageRequirements
        import AppKit  # retina icon, menu update on click, native notifications and receiving system events
    except ImportError as gui_requirement_import_error:
        MISSING_GUI_REQUIREMENTS.append(gui_requirement_import_error)


        class AppKit:  # dummy implementation allows initialisation to complete
            class NSObject:
                pass

APP_NAME = 'Email OAuth 2.0 Proxy'
APP_SHORT_NAME = 'emailproxy'
APP_PACKAGE = 'ac.robinson.email-oauth2-proxy'

# noinspection SpellCheckingInspection
APP_ICON = b'''eNp1Uc9rE0EUfjM7u1nyq0m72aQxpnbTbFq0TbJNNkGkNpVKb2mxtgjWsqRJU+jaQHOoeMlVeoiCHqQXrwX/gEK9efGgNy+C4MWbHjxER
    DCJb3dTUdQH733zvW/ezHszQADAAy3gIFO+kdbW3lXWAUgRs2sV02igdoL8MfLctrHf6PeBAXBe5OL27r2acry6hPprdLleNbbiXfkUtRfoeh0T4gaju
    O6gT9TN5gEWo5GHGNjuXsVAPET+yuKmcdAAETaRR5BfuGuYVRCs/fQjBqGxt98En80/WzpYvaN3tPsvN4eufAWPc/r707dvLPyg/PiCcMSAq1n9AgXHs
    MbeedvZz+zMH0YGZ99x7v9LxwyzpuBBpA8oTg9tB8kn0IiIHQLPwT9tuba4BfNQhervPZzdMGBWp1a9hJHYyHBeS2Y2r+I/2LF/9Ku3Q7tXZ9ogJKEEN
    +EWbODRqpoaFwRXUJbDvK4Xghlek+WQ5KfKDM3N0dlshiQEQVHzuYJeKMxRVMNhWRISClYmc6qaUPxUitNZTdfz2QyfcmXIOK8xoOZKt7ViUkRqYXekW
    J6Sp0urC5fCken5STr0KDoUlyhjVd4nxSUvq3tCftEn8r2ro+mxUDIaCMQmQrGZGHmi53tAT3rPGH1e3qF0p9w7LtcohwuyvnRxWZ8sZUej6WvlhXSk1
    7k+POJ1iR73N/+w2xN0f4+GJcHtfqoWzgfi6cuZscC54lSq3SbN1tmzC4MXtcwN/zOC78r9BIfNc3M='''  # TTF ('e') -> zlib -> base64

CENSOR_CREDENTIALS = True
CENSOR_MESSAGE = b'[[ Credentials removed from proxy log ]]'  # replaces actual credentials; must be a byte-type string

script_path = sys.executable if getattr(sys, 'frozen', False) else os.path.realpath(__file__)  # for pyinstaller etc
if sys.platform == 'darwin' and '.app/Contents/MacOS/' in script_path:  # pyinstaller .app binary is within the bundle
    if float('.'.join(platform.mac_ver()[0].split('.')[:2])) >= 10.12:  # need a known path (due to App Translocation)
        script_path = pathlib.Path('~/.%s/%s' % (APP_SHORT_NAME, APP_SHORT_NAME)).expanduser()
    else:
        script_path = '.'.join(script_path.split('Contents/MacOS/')[0].split('/')[:-1])
script_path = os.getcwd() if __package__ is not None else os.path.dirname(script_path)  # for packaged version (PyPI)
CONFIG_FILE_PATH = CACHE_STORE = os.path.join(script_path, '%s.config' % APP_SHORT_NAME)
CONFIG_SERVER_MATCHER = re.compile(r'^(?P<type>(IMAP|POP|SMTP))-(?P<port>\d+)$')
del script_path

MAX_CONNECTIONS = 0  # maximum concurrent IMAP/POP/SMTP connections; 0 = no limit; limit is per server

RECEIVE_BUFFER_SIZE = 65536  # number of bytes to try to read from the socket at a time (limit is per socket)

MAX_SSL_HANDSHAKE_ATTEMPTS = 1024  # number of attempts before aborting SSL/TLS handshake (max 10ms each); 0 = no limit

# IMAP/POP/SMTP require \r\n as a line terminator (we use lines only pre-authentication; afterwards just pass through)
LINE_TERMINATOR = b'\r\n'
LINE_TERMINATOR_LENGTH = len(LINE_TERMINATOR)

# seconds to wait before cancelling authentication requests (i.e., the user has this long to log in) - note that the
# actual server timeout is often around 60 seconds, so the connection may be closed in the background and immediately
# disconnect after login completes; however, the login credentials will still be saved and used for future requests
AUTHENTICATION_TIMEOUT = 600

TOKEN_EXPIRY_MARGIN = 600  # seconds before its expiry to refresh the OAuth 2.0 token
JWT_LIFETIME = 300  # seconds to add to the current time and use for the `exp` value in JWT certificate credentials

LOG_FILE_MAX_SIZE = 32 * 1024 * 1024  # when using a log file, its maximum size in bytes before rollover (0 = no limit)
LOG_FILE_MAX_BACKUPS = 10  # the number of log files to keep when LOG_FILE_MAX_SIZE is exceeded (0 = disable rollover)

IMAP_TAG_PATTERN = r'[!#$&\',-\[\]-z|}~]+'  # https://ietf.org/rfc/rfc9051.html#name-formal-syntax
IMAP_AUTHENTICATION_REQUEST_MATCHER = re.compile('^(?P<tag>%s) (?P<command>(LOGIN|AUTHENTICATE)) '
                                                 '(?P<flags>.*)$' % IMAP_TAG_PATTERN, flags=re.IGNORECASE)
IMAP_LITERAL_MATCHER = re.compile(r'^{(?P<length>\d+)(?P<continuation>\+?)}$')
IMAP_CAPABILITY_MATCHER = re.compile(r'^\* (?:OK \[)?CAPABILITY .*$', flags=re.IGNORECASE)  # note: '* ' *and* '* OK ['

REQUEST_QUEUE = queue.Queue()  # requests for authentication
RESPONSE_QUEUE = queue.Queue()  # responses from user
QUEUE_SENTINEL = object()  # object to send to signify queues should exit loops
MENU_UPDATE = object()  # object to send to trigger a force-refresh of the GUI menu (new catch-all account added)

PLIST_FILE_PATH = pathlib.Path('~/Library/LaunchAgents/%s.plist' % APP_PACKAGE).expanduser()  # launchctl file location
CMD_FILE_PATH = pathlib.Path('~/AppData/Roaming/Microsoft/Windows/Start Menu/Programs/Startup/%s.cmd' %
                             APP_PACKAGE).expanduser()  # Windows startup .cmd file location
AUTOSTART_FILE_PATH = pathlib.Path('~/.config/autostart/%s.desktop' % APP_PACKAGE).expanduser()  # XDG Autostart file

# noinspection SpellCheckingInspection
SECURE_SERVER_ICON = '''iVBORw0KGgoAAAANSUhEUgAAABYAAAAWCAYAAADEtGw7AAAApElEQVR4Ae3VsQ2DMBBA0ZQs4NIreA03GSbyAl6DAbyN+xvh
    Ovp0yY9EkQZ8XELHSa+x0S9OAm75cT+F+UFm+vhbmClQLCtF+SnMNAji11lcz5orzCQopo21KJIn3FB37iuaJ9yRd+4zuicsSINViSesyEgbMtQcZgIE
    TyNBsIQrXgdVS3h2hGdf+Apf4eIIF+ub16FYBhQd4ci3IiAOBP8/z+kNGUS6hBN6UlIAAAAASUVORK5CYII='''  # 22px SF Symbols lock.fill

EXTERNAL_AUTH_HTML_BASE = '''<html><head><script type="text/javascript">function copy(content,source){
    let copySource=document.createElement('textarea');copySource.value=content;copySource.style.position='absolute';
    copySource.style.left='-9999px';document.body.appendChild(copySource);copySource.select();
    document.execCommand('copy');document.body.removeChild(copySource);source.innerText='✔';
    window.setTimeout(()=>source.innerText='⧉',1000)}</script><style type="text/css">body{
    margin:20px auto;line-height:1.3;font-family:sans-serif;font-size:16px;color:#444;padding:0 24px}</style></head>
    <body><h3 style="margin:0.3em 0;">Login authorisation request for %s</h3>
    <p style="margin-top:0">Click the following link to open your browser and approve the request:</p>
    <p><a href="%s" target="_blank" style="word-wrap:break-word;word-break:break-all">%s</a>
    <a onclick="copy('%s',this)" style="margin-left:0.5em;margin-top:0.1em;font-weight:bold;font-size:150%%;
    text-decoration:none;cursor:pointer;float:right" title="Copy link">⧉</a></p>'''

EXTERNAL_AUTH_HTML = EXTERNAL_AUTH_HTML_BASE + '''<p style="margin-top:2em">After logging in and successfully
    authorising your account, paste and submit the resulting URL from the browser's address bar using the box at the
    bottom of this page to allow the %s script to transparently handle login requests on your behalf in future.</p>
    <p>Note that your browser may show a navigation error (e.g., <em>“localhost refused to connect”</em>) after
    successfully logging in, but the final URL is the only important part, and as long as this begins with the
    correct redirection URI and contains a valid authorisation code your email client's request will succeed.''' + (
    ' If you are using Windows, submitting can take a few seconds.' if sys.platform == 'win32' else '') + '''</p>
    <p style="margin-top:2em">According to your proxy configuration file, the expected URL will be of the form:</p>
    <p><pre>%s <em>[…]</em> code=<em><strong>[code]</strong> […]</em></em></pre></p>
    <form name="auth" onsubmit="window.location.replace(document.forms.auth.url.value);
    document.auth.submit.value='Submitting…'; document.auth.submit.disabled=true; return false">
    <div style="display:flex;flex-direction:row;margin-top:4em"><label for="url">Authorisation success URL:
    </label><input type="text" name="url" id="url" style="flex:1;margin:0 5px;width:65%%"><input type="submit"
    id="submit" value="Submit"></div></form></body></html>'''

EXTERNAL_AUTH_DAG_HTML = EXTERNAL_AUTH_HTML_BASE + '''<p style="margin-top:2em">Enter the following code when
    prompted:</p><p><pre style="display:inline">%s</pre><a onclick="copy('%s',this)" style="margin-left:0.5em;margin-
    top:0.1em;font-weight:bold;font-size:150%%;text-decoration:none;cursor:pointer;float:right" title="Copy code">⧉</a>
    </p><p style="margin-top:2em">You can close this window once authorisation is complete.</p></body></html>'''

EXITING = False  # used to check whether to restart failed threads - is set to True if the user has requested to exit


class Log:
    """Simple logging to syslog/Console.app on Linux/macOS and to a local file on Windows"""

    _LOGGER = None
    _HANDLER = None
    _DATE_FORMAT = '%Y-%m-%d %H:%M:%S:'
    _SYSLOG_MESSAGE_FORMAT = '%s: %%(message)s' % APP_NAME
    _MACOS_USE_SYSLOG = False

    @staticmethod
    def initialise(log_file=None):
        Log._LOGGER = logging.getLogger(APP_NAME)
        if log_file or sys.platform == 'win32':
            handler = logging.handlers.RotatingFileHandler(
                log_file or os.path.join(os.getcwd() if __package__ is not None else
                                         os.path.dirname(sys.executable if getattr(sys, 'frozen', False) else
                                                         os.path.realpath(__file__)), '%s.log' % APP_SHORT_NAME),
                maxBytes=LOG_FILE_MAX_SIZE, backupCount=LOG_FILE_MAX_BACKUPS)
            handler.setFormatter(logging.Formatter('%(asctime)s: %(message)s'))

        elif sys.platform == 'darwin':
            # noinspection PyPackageRequirements
            import pyoslog  # for macOS-specific unified logging
            Log._MACOS_USE_SYSLOG = not pyoslog.is_supported()
            if Log._MACOS_USE_SYSLOG:  # syslog prior to 10.12
                handler = logging.handlers.SysLogHandler(address='/var/run/syslog')
                handler.setFormatter(logging.Formatter(Log._SYSLOG_MESSAGE_FORMAT))
            else:  # unified logging in 10.12+
                handler = pyoslog.Handler()
                handler.setSubsystem(APP_PACKAGE)

        else:
            if os.path.exists('/dev/log'):
                handler = logging.handlers.SysLogHandler(address='/dev/log')
                handler.setFormatter(logging.Formatter(Log._SYSLOG_MESSAGE_FORMAT))
            else:
                handler = logging.StreamHandler()

        Log._HANDLER = handler
        Log._LOGGER.addHandler(Log._HANDLER)
        Log.set_level(logging.INFO)

    @staticmethod
    def get_level():
        return Log._LOGGER.getEffectiveLevel()

    @staticmethod
    def set_level(level):
        # set both handler and logger level as we just want a direct mapping input->output
        Log._HANDLER.setLevel(level)
        Log._LOGGER.setLevel(level)

    @staticmethod
    def _log(level_method, level, *args):
        message = ' '.join(map(str, args))
        if Log.get_level() <= level:
            print(datetime.datetime.now().strftime(Log._DATE_FORMAT), message)

        if len(message) > 2048 and (sys.platform not in ['win32', 'darwin'] or Log._MACOS_USE_SYSLOG):
            truncation_message = ' [ NOTE: message over syslog length limit truncated to 2048 characters; run `%s' \
                                 ' --debug` in a terminal to see the full output ] ' % os.path.basename(__file__)
            message = message[0:2048 - len(Log._SYSLOG_MESSAGE_FORMAT) - len(truncation_message)] + truncation_message

        # note: need LOG_ALERT (i.e., warning) or higher to show in syslog on macOS
        severity = Log._LOGGER.warning if Log._MACOS_USE_SYSLOG else level_method
        severity(message)

    @staticmethod
    def debug(*args):
        Log._log(Log._LOGGER.debug, logging.DEBUG, *args)

    @staticmethod
    def info(*args):
        Log._log(Log._LOGGER.info, logging.INFO, *args)

    @staticmethod
    def error(*args):
        Log._log(Log._LOGGER.error, logging.ERROR, *args)

    @staticmethod
    def error_string(error):
        return getattr(error, 'message', repr(error))

    @staticmethod
    def format_host_port(address):
        host, port, *_ = address
        with contextlib.suppress(ValueError):
            ip = ipaddress.ip_address(host)
            host = '[%s]' % host if isinstance(ip, ipaddress.IPv6Address) else host
        return '%s:%d' % (host, port)

    @staticmethod
    def get_last_error():
        error_type, value, _traceback = sys.exc_info()
        del _traceback  # used to be required in python 2; may no-longer be needed, but best to be safe
        return error_type, value  # note that if no exception has currently been raised, this will return `None, None`


class CacheStore(abc.ABC):
    """Override this class to provide additional cache store options for a dictionary of OAuth 2.0 credentials, then add
    an entry in AppConfig's `_EXTERNAL_CACHE_STORES` to make them available via the proxy's `--cache-store` parameter"""

    @staticmethod
    @abc.abstractmethod
    def load(store_id):
        return {}

    @staticmethod
    @abc.abstractmethod
    def save(store_id, config_dict):
        pass


class AWSSecretsManagerCacheStore(CacheStore):
    # noinspection PyUnresolvedReferences
    @staticmethod
    def _get_boto3_client(store_id):
        try:
            # noinspection PyGlobalUndefined
            global boto3, botocore
            import boto3
            import botocore.exceptions
        except ModuleNotFoundError:
            Log.error('Unable to load AWS SDK - please install the `boto3` module: `python -m pip install boto3`')
            return None, None

        # allow a profile to be chosen by prefixing the store_id - the separator used (`||`) will not be in an ARN
        # or secret name (see: https://docs.aws.amazon.com/secretsmanager/latest/apireference/API_CreateSecret.html)
        split_id = store_id.split('||', maxsplit=1)
        if '||' in store_id:
            return split_id[1], boto3.session.Session(profile_name=split_id[0]).client('secretsmanager')
        return store_id, boto3.client(service_name='secretsmanager')

    @staticmethod
    def _create_secret(aws_client, store_id):
        if store_id.startswith('arn:'):
            Log.info('Creating new AWS Secret "%s" failed - it is not possible to choose specific ARNs for new secrets')
            return False

        try:
            aws_client.create_secret(Name=store_id, ForceOverwriteReplicaSecret=False)
            Log.info('Created new AWS Secret "%s"' % store_id)
            return True

        except botocore.exceptions.ClientError as e:
            if e.response['Error']['Code'] == 'AccessDeniedException':
                AWSSecretsManagerCacheStore._log_error(
                    'Creating new AWS Secret "%s" failed - access denied: does the IAM user have the '
                    '`secretsmanager:CreateSecret` permission?' % store_id, e)
            else:
                AWSSecretsManagerCacheStore._log_error('Creating new AWS Secret "%s" failed with an unexpected error; '
                                                       'see the proxy\'s debug log' % store_id, e)
        return False

    @staticmethod
    def _log_error(error_message, debug_error):
        Log.debug('AWS %s: %s' % (debug_error.response['Error']['Code'], debug_error.response['Error']['Message']))
        Log.error(error_message)

    @staticmethod
    def load(store_id):
        store_id, aws_client = AWSSecretsManagerCacheStore._get_boto3_client(store_id)
        if aws_client:
            try:
                Log.debug('Requesting credential cache from AWS Secret "%s"' % store_id)
                retrieved_secrets = json.loads(aws_client.get_secret_value(SecretId=store_id)['SecretString'])
                Log.info('Fetched', len(retrieved_secrets), 'cached account entries from AWS Secret "%s"' % store_id)
                return retrieved_secrets

            except botocore.exceptions.ClientError as e:
                error_code = e.response['Error']['Code']
                if error_code == 'ResourceNotFoundException':
                    Log.info('AWS Secret "%s" does not exist - attempting to create it' % store_id)
                    AWSSecretsManagerCacheStore._create_secret(aws_client, store_id)
                elif error_code == 'AccessDeniedException':
                    AWSSecretsManagerCacheStore._log_error(
                        'Fetching AWS Secret "%s" failed - access denied: does the IAM user have the '
                        '`secretsmanager:GetSecretValue` permission?' % store_id, e)
                else:
                    AWSSecretsManagerCacheStore._log_error(
                        'Fetching AWS Secret "%s" failed - unexpected error; see the proxy debug log' % store_id, e)
        else:
            Log.error('Unable to get AWS SDK client; cannot fetch credentials from AWS Secrets Manager')
        return {}

    @staticmethod
    def save(store_id, config_dict, create_secret=True):
        store_id, aws_client = AWSSecretsManagerCacheStore._get_boto3_client(store_id)
        if aws_client:
            try:
                Log.debug('Saving credential cache to AWS Secret "%s"' % store_id)
                aws_client.put_secret_value(SecretId=store_id, SecretString=json.dumps(config_dict))
                Log.info('Cached', len(config_dict), 'account entries to AWS Secret "%s"' % store_id)

            except botocore.exceptions.ClientError as e:
                error_code = e.response['Error']['Code']
                if error_code == 'ResourceNotFoundException' and create_secret:
                    Log.info('AWS Secret "%s" does not exist - attempting to create it' % store_id)
                    if AWSSecretsManagerCacheStore._create_secret(aws_client, store_id):
                        AWSSecretsManagerCacheStore.save(store_id, config_dict, create_secret=False)
                elif error_code == 'AccessDeniedException':
                    AWSSecretsManagerCacheStore._log_error(
                        'Caching to AWS Secret "%s" failed - access denied: does the IAM user have the '
                        '`secretsmanager:PutSecretValue` permission?' % store_id, e)
                else:
                    AWSSecretsManagerCacheStore._log_error(
                        'Caching to AWS Secret "%s" failed - unexpected error; see the proxy debug log' % store_id, e)
        else:
            Log.error('Unable to get AWS SDK client; cannot cache credentials to AWS Secrets Manager')


class ConcurrentConfigParser:
    """Helper wrapper to add locking to a ConfigParser object (note: only wraps the methods used in this script)"""

    def __init__(self):
        self.config = configparser.ConfigParser(interpolation=None)
        self.lock = threading.Lock()

    def read(self, filename):
        with self.lock:
            self.config.read(filename)

    def sections(self):
        with self.lock:
            return self.config.sections()

    def add_section(self, section):
        with self.lock:
            self.config.add_section(section)

    def get(self, section, option, fallback=None):
        with self.lock:
            return self.config.get(section, option, fallback=fallback)

    def getint(self, section, option, fallback=None):
        with self.lock:
            return self.config.getint(section, option, fallback=fallback)

    def getboolean(self, section, option, fallback=None):
        with self.lock:
            return self.config.getboolean(section, option, fallback=fallback)

    def set(self, section, option, value):
        with self.lock:
            self.config.set(section, option, value)

    def remove_option(self, section, option):
        with self.lock:
            self.config.remove_option(section, option)

    def write(self, file):
        with self.lock:
            self.config.write(file)

    def items(self):
        with self.lock:
            return self.config.items()  # used in read_dict when saving to cache store


class AppConfig:
    """Helper wrapper around ConfigParser to cache servers/accounts, and avoid writing to the file until necessary"""

    _PARSER = None
    _PARSER_LOCK = threading.Lock()

    # note: removing the unencrypted version of `client_secret_encrypted` is not automatic with --cache-store (see docs)
    _CACHED_OPTION_KEYS = ['access_token', 'access_token_expiry', 'refresh_token', 'token_salt', 'token_iterations',
                           'client_secret_encrypted', 'last_activity']

    # additional cache stores may be implemented by extending CacheStore and adding a prefix entry in this dict
    _EXTERNAL_CACHE_STORES = {'aws:': AWSSecretsManagerCacheStore}

    @staticmethod
    def _load():
        config_parser = ConcurrentConfigParser()
        config_parser.read(CONFIG_FILE_PATH)

        # cached account credentials can be stored in the configuration file (default) or, via `--cache-store`, a
        # separate local file or external service (such as a secrets manager) - we combine these sources at load time
        if CACHE_STORE != CONFIG_FILE_PATH:
            # it would be cleaner to avoid specific options here, but best to load unexpected sections only when enabled
            allow_catch_all_accounts = config_parser.getboolean(APP_SHORT_NAME, 'allow_catch_all_accounts',
                                                                fallback=False)

            cache_file_parser = AppConfig._load_cache(CACHE_STORE)
            cache_file_accounts = [s for s in cache_file_parser.sections() if '@' in s]
            for account in cache_file_accounts:
                if allow_catch_all_accounts and account not in config_parser.sections():  # missing sub-accounts
                    config_parser.add_section(account)
                for option in cache_file_parser.options(account):
                    if option in AppConfig._CACHED_OPTION_KEYS:
                        config_parser.set(account, option, cache_file_parser.get(account, option))

        return config_parser

    @staticmethod
    def _load_cache(cache_store_identifier):
        cache_file_parser = configparser.ConfigParser(interpolation=None)
        for prefix, cache_store_handler in AppConfig._EXTERNAL_CACHE_STORES.items():
            if cache_store_identifier.startswith(prefix):
                cache_file_parser.read_dict(cache_store_handler.load(cache_store_identifier[len(prefix):]))
                return cache_file_parser
        cache_file_parser.read(cache_store_identifier)  # default cache is a local file (does not error if non-existent)
        return cache_file_parser

    @staticmethod
    def get():
        with AppConfig._PARSER_LOCK:
            if AppConfig._PARSER is None:
                AppConfig._PARSER = AppConfig._load()
            return AppConfig._PARSER

    @staticmethod
    def unload():
        with AppConfig._PARSER_LOCK:
            AppConfig._PARSER = None

    @staticmethod
    def get_global(name, fallback):
        return AppConfig.get().getboolean(APP_SHORT_NAME, name, fallback)

    @staticmethod
    def servers():
        return [s for s in AppConfig.get().sections() if CONFIG_SERVER_MATCHER.match(s)]

    @staticmethod
    def accounts():
        return [s for s in AppConfig.get().sections() if '@' in s]

    @staticmethod
    def get_option_with_catch_all_fallback(config, account, option, fallback=None):
        if AppConfig.get_global('allow_catch_all_accounts', fallback=False):
            user_domain = '@%s' % account.split('@')[-1]
            fallback = config.get(user_domain, option, fallback=config.get('@', option, fallback=fallback))
        return config.get(account, option, fallback=fallback)

    @staticmethod
    def save():
        with AppConfig._PARSER_LOCK:
            if AppConfig._PARSER is None:  # intentionally using _PARSER not get() so we don't (re-)load if unloaded
                return

            if CACHE_STORE != CONFIG_FILE_PATH:
                # in `--cache-store` mode we ignore everything except _CACHED_OPTION_KEYS (OAuth 2.0 tokens, etc.)
                output_config_parser = configparser.ConfigParser(interpolation=None)
                output_config_parser.read_dict(AppConfig._PARSER)  # a deep copy of the current configuration
                config_accounts = [s for s in output_config_parser.sections() if '@' in s]

                for account in config_accounts:
                    for option in output_config_parser.options(account):
                        if option not in AppConfig._CACHED_OPTION_KEYS:
                            output_config_parser.remove_option(account, option)

                for section in output_config_parser.sections():
                    if section not in config_accounts or len(output_config_parser.options(section)) <= 0:
                        output_config_parser.remove_section(section)

                AppConfig._save_cache(CACHE_STORE, output_config_parser)

            else:
                # by default we cache to the local configuration file, and rewrite all values each time
                try:
                    with open(CONFIG_FILE_PATH, mode='w', encoding='utf-8') as config_output:
                        AppConfig._PARSER.write(config_output)
                except IOError:
                    Log.error('Error saving state to config file at', CONFIG_FILE_PATH, '- is the file writable?')

    @staticmethod
    def _save_cache(cache_store_identifier, output_config_parser):
        for prefix, cache_store_handler in AppConfig._EXTERNAL_CACHE_STORES.items():
            if cache_store_identifier.startswith(prefix):
                cache_store_handler.save(cache_store_identifier[len(prefix):],
                                         {account: dict(output_config_parser.items(account)) for account in
                                          output_config_parser.sections()})
                return
        try:
            with open(cache_store_identifier, mode='w', encoding='utf-8') as config_output:
                output_config_parser.write(config_output)
        except IOError:
            Log.error('Error saving state to cache store file at', cache_store_identifier, '- is the file writable?')


class Cryptographer:
    ITERATIONS = 870_000  # taken from cryptography's suggestion of using Django's defaults
    LEGACY_ITERATIONS = 100_000  # fallback when the iteration count is not in the config file (versions < 2023-10-17)

    def __init__(self, config, username, password):
        """Creates a cryptographer which allows encrypting and decrypting sensitive information for this account,
        (such as stored tokens), and also supports increasing the encryption/decryption iterations (i.e., strength)"""
        self._salt = None

        # token_salt (and iterations, below) can optionally be inherited in, e.g., CCG / service account configurations
        token_salt = AppConfig.get_option_with_catch_all_fallback(config, username, 'token_salt')
        if token_salt:
            try:
                self._salt = base64.b64decode(token_salt.encode('utf-8'))  # catch incorrect third-party proxy guide
            except (binascii.Error, UnicodeError):
                Log.info('%s: Invalid `token_salt` value found in config file entry for account %s - this value is not '
                         'intended to be manually created; generating new `token_salt`' % (APP_NAME, username))

        if not self._salt:
            self._salt = os.urandom(16)  # either a failed decode or the initial run when no salt exists

        # the iteration count is stored with the credentials, so could if required be user-edited (see PR #198 comments)
        iterations = int(AppConfig.get_option_with_catch_all_fallback(config, username, 'token_iterations',
                                                                      fallback=self.LEGACY_ITERATIONS))

        # with MultiFernet each fernet is tried in order to decrypt a value, but encryption always uses the first
        # fernet, so sort unique iteration counts in descending order (i.e., use the best available encryption)
        self._iterations_options = sorted({self.ITERATIONS, iterations, self.LEGACY_ITERATIONS}, reverse=True)

        # generate encrypter/decrypter based on the password and salt
        self._fernets = [Fernet(base64.urlsafe_b64encode(
            PBKDF2HMAC(algorithm=hashes.SHA256(), length=32, salt=self._salt, iterations=iterations,
                       backend=default_backend()).derive(password.encode('utf-8')))) for iterations in
            self._iterations_options]
        self.fernet = MultiFernet(self._fernets)

    @property
    def salt(self):
        return base64.b64encode(self._salt).decode('utf-8')

    @property
    def iterations(self):
        return self._iterations_options[0]

    def encrypt(self, value):
        return self.fernet.encrypt(value.encode('utf-8')).decode('utf-8')

    def decrypt(self, value):
        return self.fernet.decrypt(value.encode('utf-8')).decode('utf-8')

    def requires_rotation(self, value):
        try:
            self._fernets[0].decrypt(value.encode('utf-8'))  # if the first fernet works, everything is up-to-date
            return False
        except InvalidToken:
            try:  # check to see if any fernet can decrypt the value - if so we can upgrade the encryption strength
                self.decrypt(value)
                return True
            except InvalidToken:
                return False

    def rotate(self, value):
        return self.fernet.rotate(value.encode('utf-8')).decode('utf-8')


class OAuth2Helper:
    class TokenRefreshError(Exception):
        pass

    @staticmethod
    def get_oauth2_credentials(username, password, reload_remote_accounts=True):
        # noinspection GrazieInspection
        """Using the given username (i.e., email address) and password, reads account details from AppConfig and
        handles OAuth 2.0 token request and renewal, saving the updated details back to AppConfig (or removing them
        if invalid). Returns either (True, '[OAuth2 string for authentication]') or (False, '[Error message]')"""

        if not password:
            Log.error('No password provided for account', username, '- aborting login')
            return False, '%s: Login failed - no password provided for account %s' % (APP_NAME, username)

        # we support broader catch-all account names (e.g., `@domain.com` / `@`) if enabled
        config_accounts = AppConfig.accounts()
        valid_accounts = [username in config_accounts]
        if AppConfig.get_global('allow_catch_all_accounts', fallback=False):
            user_domain = '@%s' % username.split('@')[-1]
            valid_accounts.extend([account in config_accounts for account in [user_domain, '@']])

        if not any(valid_accounts):
            Log.error('Proxy config file entry missing for account', username, '- aborting login')
            return (False, '%s: No config file entry found for account %s - please add a new section with values '
                           'for permission_url, token_url, oauth2_scope, redirect_uri, client_id and '
                           'client_secret' % (APP_NAME, username))

        config = AppConfig.get()
        permission_url = AppConfig.get_option_with_catch_all_fallback(config, username, 'permission_url')
        token_url = AppConfig.get_option_with_catch_all_fallback(config, username, 'token_url')
        oauth2_scope = AppConfig.get_option_with_catch_all_fallback(config, username, 'oauth2_scope')
        oauth2_flow = AppConfig.get_option_with_catch_all_fallback(config, username, 'oauth2_flow')
        redirect_uri = AppConfig.get_option_with_catch_all_fallback(config, username, 'redirect_uri')
        redirect_listen_address = AppConfig.get_option_with_catch_all_fallback(config, username,
                                                                               'redirect_listen_address')
        client_id = AppConfig.get_option_with_catch_all_fallback(config, username, 'client_id')
        client_secret = AppConfig.get_option_with_catch_all_fallback(config, username, 'client_secret')
        client_secret_encrypted = AppConfig.get_option_with_catch_all_fallback(config, username,
                                                                               'client_secret_encrypted')
        jwt_certificate_path = AppConfig.get_option_with_catch_all_fallback(config, username, 'jwt_certificate_path')
        jwt_key_path = AppConfig.get_option_with_catch_all_fallback(config, username, 'jwt_key_path')

        # because the proxy supports a wide range of OAuth 2.0 flows, in addition to the token_url we only mandate the
        # core parameters that are required by all methods: oauth2_scope and client_id
        if not (token_url and oauth2_scope and client_id):
            Log.error('Proxy config file entry incomplete for account', username, '- aborting login')
            return (False, '%s: Incomplete config file entry found for account %s - please make sure all required '
                           'fields are added (at least token_url, oauth2_scope and client_id)' % (APP_NAME, username))

        # while not technically forbidden (RFC 6749, A.1 and A.2), it is highly unlikely the example value is valid
        example_client_value = '*** your'
        example_client_status = [example_client_value in i for i in [client_id, client_secret] if i]
        if any(example_client_status):
            if all(example_client_status) or example_client_value in client_id:
                Log.info('Warning: client configuration for account', username, 'seems to contain example values -',
                         'if authentication fails, please double-check these values are correct')
            elif example_client_value in client_secret:
                Log.info('Warning: client secret for account', username, 'seems to contain the example value - if you',
                         'are using an Office 365 setup that does not need a secret, please delete this line entirely;',
                         'otherwise, if authentication fails, please double-check this value is correct')

        current_time = int(time.time())
        access_token = config.get(username, 'access_token', fallback=None)
        access_token_expiry = config.getint(username, 'access_token_expiry', fallback=current_time)
        refresh_token = config.get(username, 'refresh_token', fallback=None)

        # try reloading remotely cached tokens if possible
        if not access_token and CACHE_STORE != CONFIG_FILE_PATH and reload_remote_accounts:
            AppConfig.unload()
            return OAuth2Helper.get_oauth2_credentials(username, password, reload_remote_accounts=False)

        cryptographer = Cryptographer(config, username, password)
        rotatable_values = {
            'access_token': access_token,
            'refresh_token': refresh_token,
            'client_secret_encrypted': client_secret_encrypted
        }
        if any(value and cryptographer.requires_rotation(value) for value in rotatable_values.values()):
            Log.info('Rotating stored secrets for account', username, 'to use new cryptographic parameters')
            for key, value in rotatable_values.items():
                if value:
                    config.set(username, key, cryptographer.rotate(value))

            config.set(username, 'token_iterations', str(cryptographer.iterations))
            AppConfig.save()

        try:
            # if both secret values are present we use the unencrypted version (as it may have been user-edited)
            if client_secret_encrypted:
                if not client_secret:
                    try:
                        client_secret = cryptographer.decrypt(client_secret_encrypted)
                    except InvalidToken as e:  # needed to avoid looping (we don't remove secrets on decryption failure)
                        Log.error('Invalid password to decrypt `client_secret_encrypted` for account', username,
                                  '- aborting login:', Log.error_string(e))
                        return False, '%s: Login failed - the password for account %s is incorrect' % (
                            APP_NAME, username)
                else:
                    Log.info('Warning: found both `client_secret_encrypted` and `client_secret` for account', username,
                             '- the un-encrypted value will be used. Removing the un-encrypted value is recommended')

            # O365 certificate credentials - see: learn.microsoft.com/entra/identity-platform/certificate-credentials
            jwt_client_assertion = None
            if jwt_certificate_path and jwt_key_path:
                if client_secret or client_secret_encrypted:
                    client_secret_type = '`client_secret%s`' % ('_encrypted' if client_secret_encrypted else '')
                    Log.info('Warning: found both certificate credentials and', client_secret_type, 'for account',
                             username, '- the', client_secret_type, 'value will be used. To use certificate',
                             'credentials, remove the client secret value')

                else:
                    try:
                        # noinspection PyUnresolvedReferences
                        import jwt
                    except ImportError:
                        return False, ('Unable to load jwt, which is a requirement when using certificate credentials '
                                       '(`jwt_` options). Please run `python -m pip install -r requirements-core.txt`')
                    import uuid
                    from cryptography import x509
                    from cryptography.hazmat.primitives import serialization

                    try:
                        jwt_now = datetime.datetime.now(datetime.timezone.utc)
                        jwt_certificate_fingerprint = x509.load_pem_x509_certificate(
                            pathlib.Path(jwt_certificate_path).read_bytes()).fingerprint(hashes.SHA256())
                        jwt_client_assertion = jwt.encode(
                            {
                                'aud': token_url,
                                'exp': jwt_now + datetime.timedelta(seconds=JWT_LIFETIME),
                                'iss': client_id,
                                'jti': str(uuid.uuid4()),
                                'nbf': jwt_now,
                                'sub': client_id
                            },
                            serialization.load_pem_private_key(pathlib.Path(jwt_key_path).read_bytes(), password=None),
                            algorithm='RS256',
                            headers={
                                'x5t#S256': base64.urlsafe_b64encode(jwt_certificate_fingerprint).decode('utf-8')
                            })
                    except (FileNotFoundError, OSError):  # catch OSError due to GitHub issue 257 (quoted paths)
                        return (False, 'Unable to create credentials assertion for account %s - please check that the '
                                       '`jwt_certificate_path` and `jwt_key_path` values are correct' % username)

            if access_token or refresh_token:  # if possible, refresh the existing token(s)
                if not access_token or access_token_expiry - current_time < TOKEN_EXPIRY_MARGIN:
                    if refresh_token:
                        response = OAuth2Helper.refresh_oauth2_access_token(token_url, client_id, client_secret,
                                                                            jwt_client_assertion, username,
                                                                            cryptographer.decrypt(refresh_token))

                        access_token = response['access_token']
                        config.set(username, 'access_token', cryptographer.encrypt(access_token))
                        config.set(username, 'access_token_expiry', str(current_time + response['expires_in']))
                        if 'refresh_token' in response:
                            config.set(username, 'refresh_token', cryptographer.encrypt(response['refresh_token']))
                        AppConfig.save()

                    else:
                        # avoid trying invalid (or soon to be) tokens - we used to keep tokens until the last possible
                        # moment here, but it is simpler to just obtain a new one within TOKEN_EXPIRY_MARGIN, especially
                        # when in CCG/ROPCG/Google Cloud service account modes, for all of which getting a new token
                        # involves no interaction from the user (note that in interactive mode it would be better to
                        # request a new token via the user before discarding the existing one, but since this happens
                        # very infrequently, we don't add the extra complexity for just 10 extra minutes of token life)
                        cryptographer.decrypt(access_token)  # check request is valid (raises InvalidToken on failure)
                        access_token = None
                else:
                    access_token = cryptographer.decrypt(access_token)

            if not access_token:
                auth_result = None
                if permission_url:  # O365 CCG/ROPCG and Google service accounts skip authorisation; no permission_url
                    if oauth2_flow != 'device':  # the device flow is a poll-based method with asynchronous interaction
                        oauth2_flow = 'authorization_code'

                    permission_url = OAuth2Helper.construct_oauth2_permission_url(permission_url, redirect_uri,
                                                                                  client_id, oauth2_scope, username)

                    # note: get_oauth2_authorisation_code is a blocking call (waiting on user to provide code)
                    success, auth_result = OAuth2Helper.get_oauth2_authorisation_code(permission_url, redirect_uri,
                                                                                      redirect_listen_address, username,
                                                                                      oauth2_flow)

                    if not success:
                        Log.info('Authorisation result error for account', username, '- aborting login.', auth_result)
                        return False, '%s: Login failed for account %s: %s' % (APP_NAME, username, auth_result)

                if not oauth2_flow:
                    Log.error('No `oauth2_flow` value specified for account', username, '- aborting login')
                    return (False, '%s: Incomplete config file entry found for account %s - please make sure an '
                                   '`oauth2_flow` value is specified when using a method that does not require a '
                                   '`permission_url`' % (APP_NAME, username))

                # note: get_oauth2_authorisation_tokens may be a blocking call (DAG flow retries until user code entry)
                response = OAuth2Helper.get_oauth2_authorisation_tokens(token_url, redirect_uri, client_id,
                                                                        client_secret, jwt_client_assertion,
                                                                        auth_result, oauth2_scope, oauth2_flow,
                                                                        username, password)

                if AppConfig.get_global('encrypt_client_secret_on_first_use', fallback=False):
                    if client_secret:
                        # note: save to the `username` entry even if `user_domain` exists, avoiding conflicts when
                        # using `encrypt_client_secret_on_first_use` with the `allow_catch_all_accounts` option
                        config.set(username, 'client_secret_encrypted', cryptographer.encrypt(client_secret))
                        config.remove_option(username, 'client_secret')

                access_token = response['access_token']
                if username not in config.sections():
                    config.add_section(username)  # in catch-all mode the section may not yet exist
                    REQUEST_QUEUE.put(MENU_UPDATE)  # make sure the menu shows the newly-added account
                config.set(username, 'token_salt', cryptographer.salt)
                config.set(username, 'token_iterations', str(cryptographer.iterations))
                config.set(username, 'access_token', cryptographer.encrypt(access_token))
                config.set(username, 'access_token_expiry', str(current_time + response['expires_in']))

                if 'refresh_token' in response:
                    config.set(username, 'refresh_token', cryptographer.encrypt(response['refresh_token']))
                elif permission_url:  # ignore this situation with CCG/ROPCG/service account flows - it is expected
                    Log.info('Warning: no refresh token returned for account', username, '- you will need to',
                             're-authenticate each time the access token expires (does your `oauth2_scope` value allow',
                             '`offline` use?)')

                AppConfig.save()

            # send authentication command to server (response checked in ServerConnection) - note: we only support
            # single-trip authentication (SASL) without actually checking the server's capabilities - improve?
            oauth2_string = OAuth2Helper.construct_oauth2_string(username, access_token)
            return True, oauth2_string

        except OAuth2Helper.TokenRefreshError as e:
            # always clear access tokens - can easily request another via the refresh token (with no user interaction)
            has_access_token = bool(config.get(username, 'access_token', fallback=None))
            config.remove_option(username, 'access_token')
            config.remove_option(username, 'access_token_expiry')

            if not has_access_token:
                # if this is already a second failure, remove the refresh token as well, and force re-authentication
                config.remove_option(username, 'token_salt')
                config.remove_option(username, 'token_iterations')
                config.remove_option(username, 'refresh_token')

            AppConfig.save()

            Log.info('Retrying login due to exception while refreshing access token for account', username,
                     '(attempt %d):' % (1 if has_access_token else 2), Log.error_string(e))
            return OAuth2Helper.get_oauth2_credentials(username, password, reload_remote_accounts=False)

        except InvalidToken as e:
            # regardless of the `delete_account_token_on_password_error` setting, we only reset tokens for standard or
            # ROPCG flows; when using CCG or a service account it is far safer to deny account access and require a
            # config file edit in order to reset an account rather than allowing *any* password to be used for access
            if AppConfig.get_global('delete_account_token_on_password_error', fallback=True) and (
                    permission_url or oauth2_flow not in ['client_credentials', 'service_account']):
                config.remove_option(username, 'access_token')
                config.remove_option(username, 'access_token_expiry')
                config.remove_option(username, 'token_salt')
                config.remove_option(username, 'token_iterations')
                config.remove_option(username, 'refresh_token')
                AppConfig.save()

                Log.info('Retrying login due to exception while decrypting OAuth 2.0 credentials for account', username,
                         '(invalid password):', Log.error_string(e))
                return OAuth2Helper.get_oauth2_credentials(username, password, reload_remote_accounts=False)

            Log.error('Invalid password to decrypt credentials for account', username, '- aborting login:',
                      Log.error_string(e))
            return False, '%s: Login failed - the password for account %s is incorrect' % (APP_NAME, username)

        except Exception as e:
            # note that we don't currently remove cached credentials here, as failures on the initial request are before
            # caching happens, and the assumption is that refresh token request exceptions are temporal (e.g., network
            # errors: URLError(OSError(50, 'Network is down'))) - access token 400 Bad Request HTTPErrors with messages
            # such as 'authorisation code was already redeemed' are caused by our support for simultaneous requests,
            # and will work from the next request; however, please report an issue if you encounter problems here
            Log.info('Caught exception while requesting OAuth 2.0 credentials for account %s:' % username,
                     Log.error_string(e))
            return False, '%s: Login failed for account %s - please check your internet connection and retry' % (
                APP_NAME, username)

    @staticmethod
    def oauth2_url_escape(text):
        return urllib.parse.quote(text, safe='~-._')  # see https://tools.ietf.org/html/rfc3986#section-2.3

    @staticmethod
    def oauth2_url_unescape(text):
        return urllib.parse.unquote(text)

    @staticmethod
    def match_redirect_uri(config, received):
        parsed_config = urllib.parse.urlparse(config)
        parsed_received = urllib.parse.urlparse(received)
        # match host:port and path (except trailing slashes), but allow mismatch of the scheme (i.e., http/https) (#96)
        return parsed_config.netloc == parsed_received.netloc and parsed_config.path.rstrip(
            '/') == parsed_received.path.rstrip('/')

    @staticmethod
    def start_redirection_receiver_server(token_request):
        """Starts a local WSGI web server to receive OAuth responses"""
        redirect_listen_type = 'redirect_listen_address' if token_request['redirect_listen_address'] else 'redirect_uri'
        parsed_uri = urllib.parse.urlparse(token_request[redirect_listen_type])
        parsed_port = 80 if parsed_uri.port is None else parsed_uri.port
        Log.debug('Local server auth mode (%s): starting server to listen for authentication response' %
                  Log.format_host_port((parsed_uri.hostname, parsed_port)))

        class LoggingWSGIRequestHandler(wsgiref.simple_server.WSGIRequestHandler):
            # pylint: disable-next=arguments-differ
            def log_message(self, _format_string, *args):
                Log.debug('Local server auth mode (%s): received authentication response' % Log.format_host_port(
                    (parsed_uri.hostname, parsed_port)), *args)

        class RedirectionReceiverWSGIApplication:
            def __call__(self, environ, start_response):
                start_response('200 OK', [('Content-type', 'text/html; charset=utf-8')])
                token_request['response_url'] = '/'.join(token_request['redirect_uri'].split('/')[0:3]) + environ.get(
                    'PATH_INFO') + '?' + environ.get('QUERY_STRING')
                return [('<html><head><title>%s authentication complete (%s)</title><style type="text/css">body{margin:'
                         '20px auto;line-height:1.3;font-family:sans-serif;font-size:16px;color:#444;padding:0 24px}'
                         '</style></head><body><p>%s successfully authenticated account %s.</p><p>You can close this '
                         'window.</p></body></html>' % ((APP_NAME, token_request['username']) * 2)).encode('utf-8')]

        try:
            wsgiref.simple_server.WSGIServer.allow_reuse_address = False
            wsgiref.simple_server.WSGIServer.timeout = AUTHENTICATION_TIMEOUT
            redirection_server = wsgiref.simple_server.make_server(str(parsed_uri.hostname), parsed_port,
                                                                   RedirectionReceiverWSGIApplication(),
                                                                   handler_class=LoggingWSGIRequestHandler)

            Log.info('Please visit the following URL to authenticate account %s: %s' %
                     (token_request['username'], token_request['permission_url']))
            redirection_server.handle_request()
            with contextlib.suppress(socket.error):
                redirection_server.server_close()

            if 'response_url' in token_request:
                Log.debug('Local server auth mode (%s): closing local server and returning response' %
                          Log.format_host_port((parsed_uri.hostname, parsed_port)), token_request['response_url'])
            else:
                # failed, likely because of an incorrect address (e.g., https vs http), but can also be due to timeout
                Log.info('Local server auth mode (%s):' % Log.format_host_port((parsed_uri.hostname, parsed_port)),
                         'request failed - if this error reoccurs, please check `%s` for' % redirect_listen_type,
                         token_request['username'], 'is not specified as `https` mistakenly. See the sample '
                                                    'configuration file for documentation')
                token_request['expired'] = True

        except socket.error as e:
            Log.error('Local server auth mode (%s):' % Log.format_host_port((parsed_uri.hostname, parsed_port)),
                      'unable to start local server. Please check that `%s` for %s is unique across accounts, '
                      'specifies a port number, and is not already in use. See the documentation in the proxy\'s '
                      'sample configuration file.' % (redirect_listen_type, token_request['username']),
                      Log.error_string(e))
            token_request['expired'] = True

        del token_request['local_server_auth']
        RESPONSE_QUEUE.put(token_request)

    @staticmethod
    def construct_oauth2_permission_url(permission_url, redirect_uri, client_id, scope, username):
        """Constructs and returns the URL to request permission for this client to access the given scope, hinting
        the username where possible (note that delegated accounts without direct login enabled will need to select the
        'Sign in with another account' option)"""
        params = {'client_id': client_id, 'redirect_uri': redirect_uri, 'scope': scope, 'response_type': 'code',
                  'access_type': 'offline', 'login_hint': username}
        if not redirect_uri:  # unlike other interactive flows, DAG doesn't involve a (known) final redirect
            del params['redirect_uri']
        param_pairs = ['%s=%s' % (param, OAuth2Helper.oauth2_url_escape(value)) for param, value in params.items()]
        return '%s?%s' % (permission_url, '&'.join(param_pairs))

    @staticmethod
    def start_device_authorisation_grant(permission_url):
        """Requests the device authorisation grant flow URI and user code - see https://tools.ietf.org/html/rfc8628"""
        try:
            response = urllib.request.urlopen(
                urllib.request.Request(permission_url, headers={'User-Agent': APP_NAME}),
                timeout=AUTHENTICATION_TIMEOUT).read()
            parsed_result = json.loads(response)
            verification_uri = parsed_result.get('verification_uri_complete', parsed_result['verification_uri'])
            user_code = parsed_result['user_code']
            return True, parsed_result, verification_uri, user_code
        except urllib.error.HTTPError as e:
            return False, json.loads(e.read()), None, None

    @staticmethod
    def get_oauth2_authorisation_code(permission_url, redirect_uri, redirect_listen_address, username, oauth2_flow):
        """Submit an authorisation request to the parent app and block until it is provided (or the request fails)"""

        # the device authorisation grant flow requires a bit of pre-precessing to get the actual permission URL
        user_code, device_grant_result = None, None
        if oauth2_flow == 'device':
            success, device_grant_result, permission_url, user_code = OAuth2Helper.start_device_authorisation_grant(
                permission_url)
            if not success:
                return device_grant_result

        token_request = {'permission_url': permission_url, 'user_code': user_code, 'redirect_uri': redirect_uri,
                         'redirect_listen_address': redirect_listen_address, 'username': username, 'expired': False}
        REQUEST_QUEUE.put(token_request)
        response_queue_reference = RESPONSE_QUEUE  # referenced locally to avoid inserting into the new queue on restart
        wait_time = 0
        while True:
            try:
                data = response_queue_reference.get(block=True, timeout=1)
            except queue.Empty:
                wait_time += 1
                if wait_time < AUTHENTICATION_TIMEOUT:
                    continue

                token_request['expired'] = True
                REQUEST_QUEUE.put(token_request)  # re-insert the request as expired so the parent app can remove it
                return False, 'Authorisation request timed out'

            if data is QUEUE_SENTINEL:  # app is closing
                response_queue_reference.put(QUEUE_SENTINEL)  # make sure all watchers exit
                return False, '%s is shutting down' % APP_NAME

            if data['permission_url'] == permission_url and data['username'] == username:  # a response meant for us
                # to improve no-GUI mode we also support the use of a local redirection receiver server or terminal
                # entry to authenticate; this result is a timeout, wsgi request error/failure, or terminal auth ctrl+c
                if 'expired' in data and data['expired']:
                    return False, 'No-GUI authorisation request failed or timed out for account %s' % data['username']

                if 'local_server_auth' in data:
                    threading.Thread(target=OAuth2Helper.start_redirection_receiver_server, args=(data,),
                                     name='EmailOAuth2Proxy-auth-%s' % data['username'], daemon=True).start()

                if oauth2_flow == 'device':
                    return True, device_grant_result

                else:
                    if 'response_url' in data and OAuth2Helper.match_redirect_uri(token_request['redirect_uri'],
                                                                                  data['response_url']):
                        # parse_qsl not parse_qs because we only ever care about non-array values; extra dict formatting
                        # as IntelliJ has a bug incorrectly detecting parse_qs/l as returning a dict with byte-type keys
                        response = {str(key): value for key, value in
                                    urllib.parse.parse_qsl(urllib.parse.urlparse(data['response_url']).query)}
                        if 'code' in response and response['code']:
                            authorisation_code = OAuth2Helper.oauth2_url_unescape(response['code'])
                            if authorisation_code:
                                return True, authorisation_code
                            return False, 'No OAuth 2.0 authorisation code returned for account %s' % data['username']
                        if 'error' in response:
                            message = 'OAuth 2.0 authorisation error for account %s: ' % data['username']
                            message += response['error']
                            message += '; %s' % response.get('error_description', '')
                            return False, message
                        return (False, 'OAuth 2.0 authorisation response for account %s has neither code nor error '
                                       'message' % data['username'])
                    return (False, 'OAuth 2.0 authorisation response for account %s is missing or does not match'
                                   '`redirect_uri`' % data['username'])

            else:  # not for this thread - put back into queue
                response_queue_reference.put(data)
                time.sleep(1)

    @staticmethod
    # pylint: disable-next=too-many-positional-arguments
    def get_oauth2_authorisation_tokens(token_url, redirect_uri, client_id, client_secret, jwt_client_assertion,
                                        authorisation_result, oauth2_scope, oauth2_flow, username, password):
        """Requests OAuth 2.0 access and refresh tokens from token_url using the given client_id, client_secret,
        authorisation_code and redirect_uri, returning a dict with 'access_token', 'expires_in', and 'refresh_token'
        on success, or throwing an exception on failure (e.g., HTTP 400)"""
        if oauth2_flow == 'service_account':  # service accounts are slightly different, and are handled separately
            return OAuth2Helper.get_service_account_authorisation_token(client_id, client_secret, oauth2_scope,
                                                                        username)

        params = {'client_id': client_id, 'client_secret': client_secret, 'code': authorisation_result,
                  'redirect_uri': redirect_uri, 'grant_type': oauth2_flow}
        expires_in = AUTHENTICATION_TIMEOUT
        if not client_secret:
            del params['client_secret']  # client secret can be optional for O365, but we don't want a None entry

            # certificate credentials are only used when no client secret is provided
            if jwt_client_assertion:
                params['client_assertion_type'] = 'urn:ietf:params:oauth:client-assertion-type:jwt-bearer'
                params['client_assertion'] = jwt_client_assertion

            # CCG flow can fall back to the login password as the client secret (see GitHub #271 discussion)
            elif oauth2_flow == 'client_credentials' and AppConfig.get_global(
                    'use_login_password_as_client_credentials_secret', fallback=False):
                params['client_secret'] = password

        if oauth2_flow != 'authorization_code':
            del params['code']  # CCG/ROPCG flows have no code, but we need the scope and (for ROPCG) username+password
            params['scope'] = oauth2_scope
            if oauth2_flow == 'device':
                params['grant_type'] = 'urn:ietf:params:oauth:grant-type:device_code'
                params['device_code'] = authorisation_result['device_code']
                expires_in = authorisation_result['expires_in']
                authorisation_result['interval'] = authorisation_result.get('interval', 5)  # see RFC 8628, Section 3.2
            elif oauth2_flow == 'password':
                params['username'] = username
                params['password'] = password
            if not redirect_uri:
                del params['redirect_uri']  # redirect_uri is not typically required in non-code flows; remove if empty

        # the device flow requires repeatedly polling the service while the result is pending
        expires_at = time.time() + expires_in
        while time.time() < expires_at and not EXITING:
            try:
                # in all flows except DAG, we make one attempt only
                response = urllib.request.urlopen(
                    urllib.request.Request(token_url, data=urllib.parse.urlencode(params).encode('utf-8'),
                                           headers={'User-Agent': APP_NAME}), timeout=AUTHENTICATION_TIMEOUT).read()
                return json.loads(response)

            except urllib.error.HTTPError as e:
                e.message = json.loads(e.read())
                if oauth2_flow == 'device' and e.code == 400:
                    if e.message['error'] == 'slow_down':
                        authorisation_result['interval'] *= 2
                        continue
                    if e.message['error'] == 'authorization_pending':
                        Log.debug('Waiting for device flow confirmation for account', username, '- retrying in',
                                  '%ds; timeout in %ds' % (authorisation_result['interval'], expires_at - time.time()))
                        time.sleep(authorisation_result['interval'])
                        continue

                Log.debug('Error requesting access token for account', username, '- received invalid response:',
                          e.message)
                raise e

        if oauth2_flow == 'device' and not EXITING:
            raise TimeoutError('The device authorisation grant flow request timed out')

    # noinspection PyUnresolvedReferences
    @staticmethod
    def get_service_account_authorisation_token(key_type, key_path_or_contents, oauth2_scope, username):
        """Requests an authorisation token via a Service Account key (currently Google Cloud only)"""
        import json
        try:
            import requests  # noqa: F401 - requests is required as the default transport for google-auth
            import google.oauth2.service_account
            import google.auth.transport.requests
        except ModuleNotFoundError as e:
            raise ModuleNotFoundError('Unable to load Google Auth SDK - please install the `requests` and '
                                      '`google-auth` modules: `python -m pip install requests google-auth`') from e

        if key_type == 'file':
            try:
                with open(key_path_or_contents, mode='r', encoding='utf-8') as key_file:
                    service_account = json.load(key_file)
            except IOError as e:
                raise FileNotFoundError('Unable to open service account key file %s for account %s' %
                                        (key_path_or_contents, username)) from e
        elif key_type == 'key':
            service_account = json.loads(key_path_or_contents)
        else:
            raise KeyError('Service account key type not specified for account %s - `client_id` must be set to '
                           '`file` or `key`' % username)

        credentials = google.oauth2.service_account.Credentials.from_service_account_info(service_account)
        credentials = credentials.with_scopes(oauth2_scope.split(' '))
        credentials = credentials.with_subject(username)

        request = google.auth.transport.requests.Request()
        credentials.refresh(request)
        return {'access_token': credentials.token, 'expires_in': int(credentials.expiry.timestamp() - time.time())}

    @staticmethod
    # pylint: disable-next=too-many-positional-arguments
    def refresh_oauth2_access_token(token_url, client_id, client_secret, jwt_client_assertion, username, refresh_token):
        """Obtains a new access token from token_url using the given client_id, client_secret and refresh token,
        returning a dict with 'access_token', 'expires_in', and 'refresh_token' on success; exception on failure"""
        params = {'client_id': client_id, 'client_secret': client_secret, 'refresh_token': refresh_token,
                  'grant_type': 'refresh_token'}
        if not client_secret:
            del params['client_secret']  # client secret can be optional for O365, but we don't want a None entry

            # certificate credentials are only used when no client secret is provided
            if jwt_client_assertion:
                params['client_assertion_type'] = 'urn:ietf:params:oauth:client-assertion-type:jwt-bearer'
                params['client_assertion'] = jwt_client_assertion

        try:
            response = urllib.request.urlopen(
                urllib.request.Request(token_url, data=urllib.parse.urlencode(params).encode('utf-8'),
                                       headers={'User-Agent': APP_NAME}), timeout=AUTHENTICATION_TIMEOUT).read()
            token = json.loads(response)
            if 'expires_in' in token:  # some servers return integer values as strings - fix expiry values (GitHub #237)
                token['expires_in'] = int(token['expires_in'])
            return token

        except urllib.error.HTTPError as e:
            e.message = json.loads(e.read())
            Log.debug('Error refreshing access token for account', username, '- received invalid response:', e.message)
            if e.code == 400:  # 400 Bad Request typically means re-authentication is required (token expired)
                raise OAuth2Helper.TokenRefreshError from e
            raise e

    @staticmethod
    def construct_oauth2_string(username, access_token):
        """Constructs an OAuth 2.0 SASL authentication string from the given username and access token"""
        return 'user=%s\1auth=Bearer %s\1\1' % (username, access_token)

    @staticmethod
    def encode_oauth2_string(input_string):
        """We use encode() from imaplib's _Authenticator, but it is a private class so we shouldn't just import it. That
        method's docstring is:
            Invoke binascii.b2a_base64 iteratively with short even length buffers, strip the trailing line feed from
            the result and append. 'Even' means a number that factors to both 6 and 8, so when it gets to the end of
            the 8-bit input there's no partial 6-bit output."""
        output_bytes = b''
        if isinstance(input_string, str):
            input_string = input_string.encode('utf-8')
        while input_string:
            if len(input_string) > 48:
                t = input_string[:48]
                input_string = input_string[48:]
            else:
                t = input_string
                input_string = b''
            e = binascii.b2a_base64(t)
            if e:
                output_bytes = output_bytes + e[:-1]
        return output_bytes

    @staticmethod
    def strip_quotes(text):
        """Remove double quotes (i.e., "" characters) around a string - used for IMAP LOGIN command"""
        if text.startswith('"') and text.endswith('"'):
            return text[1:-1].replace(r'\"', '"')  # also need to fix any escaped quotes within the string
        return text

    @staticmethod
    def decode_credentials(str_data):
        """Decode credentials passed as a base64-encoded string: [some data we don't need]\x00username\x00password"""
        try:
            # formal syntax: https://tools.ietf.org/html/rfc4616#section-2
            _, bytes_username, bytes_password = base64.b64decode(str_data).split(b'\x00')
            return bytes_username.decode('utf-8'), bytes_password.decode('utf-8')
        except (ValueError, binascii.Error):
            # ValueError is from incorrect number of arguments; binascii.Error from incorrect encoding
            return '', ''  # no (or invalid) credentials provided


class SSLAsyncoreDispatcher(asyncore.dispatcher_with_send):
    def __init__(self, connection_socket=None, socket_map=None):
        asyncore.dispatcher_with_send.__init__(self, sock=connection_socket, map=socket_map)
        self.ssl_handshake_errors = (ssl.SSLWantReadError, ssl.SSLWantWriteError,
                                     ssl.SSLEOFError, ssl.SSLZeroReturnError)
        self.ssl_connection, self.ssl_handshake_attempts, self.ssl_handshake_completed = self._reset()

    def _reset(self, is_ssl=False):
        self.ssl_connection = is_ssl
        self.ssl_handshake_attempts = 0
        self.ssl_handshake_completed = not is_ssl
        return self.ssl_connection, self.ssl_handshake_attempts, self.ssl_handshake_completed

    def info_string(self):
        return 'SSLDispatcher'  # override in subclasses to provide more detailed connection information

    def set_ssl_connection(self, is_ssl=False):
        # note that the actual SSLContext.wrap_socket (and associated unwrap()) are handled outside this class
        if not self.ssl_connection and is_ssl:
            self._reset(True)
            if is_ssl:
                # we don't start negotiation here because a failed handshake in __init__ means remove_client also fails
                Log.debug(self.info_string(), '<-> [ Starting TLS handshake ]')

        elif self.ssl_connection and not is_ssl:
            self._reset()

    def _ssl_handshake(self):
        if not isinstance(self.socket, ssl.SSLSocket):
            Log.error(self.info_string(), 'Unable to initiate handshake with a non-SSL socket; aborting')
            raise ssl.SSLError(-1, APP_PACKAGE)

        # attempting to connect insecurely to a secure socket could loop indefinitely here - we set a maximum attempt
        # count and catch in handle_error() when `ssl_handshake_attempts` expires, but there's not much else we can do
        self.ssl_handshake_attempts += 1
        if 0 < MAX_SSL_HANDSHAKE_ATTEMPTS < self.ssl_handshake_attempts:
            Log.error(self.info_string(), 'SSL socket handshake failed (reached `MAX_SSL_HANDSHAKE_ATTEMPTS`)')
            raise ssl.SSLError(-1, APP_PACKAGE)

        # see: https://github.com/python/cpython/issues/54293
        try:
            self.socket.do_handshake()
        except ssl.SSLWantReadError:
            select.select([self.socket], [], [], 0.01)  # wait for the socket to be readable (10ms timeout)
        except ssl.SSLWantWriteError:
            select.select([], [self.socket], [], 0.01)  # wait for the socket to be writable (10ms timeout)
        except self.ssl_handshake_errors:  # also includes SSLWant[Read/Write]Error, but already handled above
            self.close()
        else:
            if not self.ssl_handshake_completed:  # only notify once (we may need to repeat the handshake later)
                Log.debug(self.info_string(), '<-> [', self.socket.version(), 'handshake complete ]')
            self.ssl_handshake_attempts = 0
            self.ssl_handshake_completed = True

    def handle_read_event(self):
        # additional Exceptions are propagated to handle_error(); no need to handle here
        if not self.ssl_handshake_completed:
            self._ssl_handshake()
        else:
            # on the first connection event to a secure server we need to handle SSL handshake events (because we don't
            # have a 'not_currently_ssl_but_will_be_once_connected'-type state) - a version of this class that didn't
            # have to deal with both unsecured, wrapped *and* STARTTLS-type sockets would only need this in recv/send
            try:
                super().handle_read_event()
            except self.ssl_handshake_errors:
                self._ssl_handshake()

    def handle_write_event(self):
        # additional Exceptions are propagated to handle_error(); no need to handle here
        if not self.ssl_handshake_completed:
            self._ssl_handshake()
        else:
            # as in handle_read_event, we need to handle SSL handshake events
            try:
                super().handle_write_event()
            except self.ssl_handshake_errors:
                self._ssl_handshake()

    def recv(self, buffer_size):
        # additional Exceptions are propagated to handle_error(); no need to handle here
        try:
            return super().recv(buffer_size)
        except self.ssl_handshake_errors:
            self._ssl_handshake()
        return b''

    def send(self, byte_data):
        # additional Exceptions are propagated to handle_error(); no need to handle here
        try:
            return super().send(byte_data)  # buffers before sending via the socket, so failure is okay; will auto-retry
        except self.ssl_handshake_errors:
            self._ssl_handshake()
        return 0

    def handle_error(self):
        if self.ssl_connection:
            # OSError 0 ('Error') and SSL errors here are caused by connection handshake failures or timeouts
            # APP_PACKAGE is used when we throw our own SSLError on handshake timeout or socket misconfiguration
            ssl_errors = ['SSLV3_ALERT_BAD_CERTIFICATE', 'PEER_DID_NOT_RETURN_A_CERTIFICATE', 'WRONG_VERSION_NUMBER',
                          'CERTIFICATE_VERIFY_FAILED', 'TLSV1_ALERT_PROTOCOL_VERSION', 'TLSV1_ALERT_UNKNOWN_CA',
                          'UNSUPPORTED_PROTOCOL', 'record layer failure', APP_PACKAGE]
            error_type, value = Log.get_last_error()
            if error_type is OSError and value.errno == 0 or issubclass(error_type, ssl.SSLError) and \
                    any(i in value.args[1] for i in ssl_errors) or error_type is FileNotFoundError:
                Log.error('Caught connection error in', self.info_string(), ':', error_type, 'with message:', value)
                if hasattr(self, 'custom_configuration') and hasattr(self, 'proxy_type'):
                    if self.proxy_type == 'SMTP':
                        Log.error('Are the server\'s `local_starttls` and `server_starttls` settings correct?',
                                  'Current `local_starttls` value: %s;' % self.custom_configuration['local_starttls'],
                                  'current `server_starttls` value:', self.custom_configuration['server_starttls'])
                    if self.custom_configuration['local_certificate_path'] and \
                            self.custom_configuration['local_key_path']:
                        Log.error('You have set `local_certificate_path` and `local_key_path`: is your client using a',
                                  'secure connection? github.com/FiloSottile/mkcert is highly recommended for local',
                                  'self-signed certificates, but these may still need an exception in your client')
                Log.error('If you encounter this error repeatedly, please check that you have correctly configured',
                          'python root certificates; see: https://github.com/simonrob/email-oauth2-proxy/issues/14')
                self.close()
            else:
                super().handle_error()
        else:
            super().handle_error()


class OAuth2ClientConnection(SSLAsyncoreDispatcher):
    """The base client-side connection that is subclassed to handle IMAP/POP/SMTP client interaction (note that there
    is some protocol-specific code in here, but it is not essential, and only used to avoid logging credentials)"""

    # pylint: disable-next=too-many-positional-arguments
    def __init__(self, proxy_type, connection_socket, socket_map, proxy_parent, custom_configuration):
        SSLAsyncoreDispatcher.__init__(self, connection_socket=connection_socket, socket_map=socket_map)
        self.receive_buffer = b''
        self.proxy_type = proxy_type
        self.server_connection = None
        self.proxy_parent = proxy_parent
        self.local_address = proxy_parent.local_address
        self.server_address = proxy_parent.server_address
        self.custom_configuration = custom_configuration
        self.debug_address_string = '%s-{%s}-%s' % tuple(map(Log.format_host_port, (
            connection_socket.getpeername(), connection_socket.getsockname(), self.server_address)))

        self.censor_next_log = False  # try to avoid logging credentials
        self.authenticated = False

        self.set_ssl_connection(
            bool(not custom_configuration['local_starttls'] and custom_configuration['local_certificate_path'] and
                 custom_configuration['local_key_path']))

    def info_string(self):
        debug_string = self.debug_address_string if Log.get_level() == logging.DEBUG else \
            Log.format_host_port(self.local_address)
        account = '; %s' % self.server_connection.authenticated_username if \
            self.server_connection and self.server_connection.authenticated_username else ''
        return '%s (%s%s)' % (self.proxy_type, debug_string, account)

    def handle_read(self):
        byte_data = self.recv(RECEIVE_BUFFER_SIZE)
        if not byte_data:
            return

        # client is established after server; this state should not happen unless already closing
        if not self.server_connection:
            Log.debug(self.info_string(), 'Data received without server connection - ignoring and closing:', byte_data)
            self.close()
            return

        # we have already authenticated - nothing to do; just pass data directly to server
        if self.authenticated:
            Log.debug(self.info_string(), '-->', byte_data)
            OAuth2ClientConnection.process_data(self, byte_data)

        # if not authenticated, buffer incoming data and process line-by-line (slightly more involved than the server
        # connection because we censor commands that contain passwords or authentication tokens)
        else:
            self.receive_buffer += byte_data
            complete_lines = []
            while True:
                terminator_index = self.receive_buffer.find(LINE_TERMINATOR)
                if terminator_index != -1:
                    split_position = terminator_index + LINE_TERMINATOR_LENGTH
                    complete_lines.append(self.receive_buffer[:split_position])
                    self.receive_buffer = self.receive_buffer[split_position:]
                else:
                    break

            for line in complete_lines:
                # try to remove credentials from logged data - both inline (via regex) and as separate requests
                if self.censor_next_log:
                    log_data = CENSOR_MESSAGE
                    self.censor_next_log = False
                else:
                    # IMAP LOGIN command with inline username/password, POP PASS and IMAP/POP/SMTP AUTH(ENTICATE)
                    tag_pattern = IMAP_TAG_PATTERN.encode('utf-8')
                    log_data = re.sub(b'(%s) (LOGIN) (.*)\r\n' % tag_pattern,
                                      br'\1 \2 ' + CENSOR_MESSAGE + b'\r\n', line, flags=re.IGNORECASE)
                    log_data = re.sub(b'(PASS) (.*)\r\n',
                                      br'\1 ' + CENSOR_MESSAGE + b'\r\n', log_data, flags=re.IGNORECASE)
                    log_data = re.sub(b'(%s)?( )?(AUTH)(ENTICATE)? (PLAIN|LOGIN) (.*)\r\n' % tag_pattern,
                                      br'\1\2\3\4 \5 ' + CENSOR_MESSAGE + b'\r\n', log_data, flags=re.IGNORECASE)

                Log.debug(self.info_string(), '-->', log_data if CENSOR_CREDENTIALS else line)
                try:
                    self.process_data(line)
                except AttributeError:  # AttributeError("'NoneType' object has no attribute 'username'"), etc
                    Log.info(self.info_string(),
                             'Caught client exception in subclass; server connection closed before data could be sent')
                    self.close()
                    break

    def process_data(self, byte_data, censor_server_log=False):
        try:
            self.server_connection.send(byte_data, censor_log=censor_server_log)  # default = send everything to server
        except AttributeError:  # AttributeError("'NoneType' object has no attribute 'send'")
            Log.info(self.info_string(), 'Caught client exception; server connection closed before data could be sent')
            self.close()

    def send(self, byte_data):
        Log.debug(self.info_string(), '<--', byte_data)
        return super().send(byte_data)

    def log_info(self, message, message_type='info'):
        # override to redirect error messages to our own log
        if message_type not in self.ignore_log_types:
            Log.info(self.info_string(), 'Caught asyncore info message (client) -', message_type, ':', message)

    def handle_close(self):
        error_type, value = Log.get_last_error()
        if error_type and value:
            message = 'Caught connection error (client)'
            if error_type is ConnectionResetError:
                message = '%s [ Are you attempting an encrypted connection to a non-encrypted server? ]' % message
            Log.info(self.info_string(), message, '-', error_type.__name__, ':', value)
        self.close()

    def close(self):
        if self.server_connection:
            self.server_connection.client_connection = None
            with contextlib.suppress(AttributeError):
                self.server_connection.close()
            self.server_connection = None
        self.proxy_parent.remove_client(self)
        with contextlib.suppress(OSError):
            Log.debug(self.info_string(), '<-- [ Server disconnected ]')
            super().close()


class IMAPOAuth2ClientConnection(OAuth2ClientConnection):
    """The client side of the connection - intercept LOGIN/AUTHENTICATE commands and replace with OAuth 2.0 SASL"""

    def __init__(self, connection_socket, socket_map, proxy_parent, custom_configuration):
        super().__init__('IMAP', connection_socket, socket_map, proxy_parent, custom_configuration)
        self.authentication_tag = None
        (self.authentication_command, self.awaiting_credentials, self.login_literal_length_awaited,
         self.login_literal_username) = self.reset_login_state()

    def reset_login_state(self):
        self.authentication_command = None
        self.awaiting_credentials = False
        self.login_literal_length_awaited = 0
        self.login_literal_username = None
        return (self.authentication_command, self.awaiting_credentials, self.login_literal_length_awaited,
                self.login_literal_username)  # avoid lint complaint about defining outside init

    def process_data(self, byte_data, censor_server_log=False):
        str_data = byte_data.decode('utf-8', 'replace').rstrip('\r\n')

        # LOGIN data can be sent as quoted text or string literals (https://tools.ietf.org/html/rfc9051#section-4.3)
        if self.login_literal_length_awaited > 0:
            if not self.login_literal_username:
                split_string = str_data.split(' ')
                literal_match = IMAP_LITERAL_MATCHER.match(split_string[-1])
                if literal_match and len(byte_data) > self.login_literal_length_awaited + 2:
                    # could be the username and another literal for password (+2: literal length doesn't include \r\n)
                    # note: plaintext password could end with a string such as ` {1}` that is a valid literal length
                    self.login_literal_username = ' '.join(split_string[:-1])  # handle username space errors elsewhere
                    self.login_literal_length_awaited = int(literal_match.group('length'))
                    self.censor_next_log = True
                    if not literal_match.group('continuation'):
                        self.send(b'+ \r\n')  # request data (RFC 7888's non-synchronising literals don't require this)
                elif len(split_string) > 1:
                    # credentials as a single literal doesn't seem to be valid (RFC 9051), but some clients do this
                    self.login_literal_length_awaited = 0
                    self.authenticate_connection(split_string[0], ' '.join(split_string[1:]))
                else:
                    super().process_data(byte_data)  # probably an invalid command, but just let the server handle it

            else:
                # no need to check length - can only be password; no more literals possible (unless \r\n *in* password)
                self.login_literal_length_awaited = 0
                self.authenticate_connection(self.login_literal_username, str_data)

        # AUTHENTICATE PLAIN can be a two-stage request - handle credentials if they are separate from command
        elif self.awaiting_credentials:
            self.awaiting_credentials = False
            username, password = OAuth2Helper.decode_credentials(str_data)
            self.authenticate_connection(username, password, 'authenticate')

        else:
            match = IMAP_AUTHENTICATION_REQUEST_MATCHER.match(str_data)
            if not match:  # probably an invalid command, but just let the server handle it
                super().process_data(byte_data)
                return

            self.authentication_command = match.group('command').lower()
            client_flags = match.group('flags')
            if self.authentication_command == 'login':
                # string literals are sent as a separate message from the client - note that while length is specified
                # we don't actually check this, instead relying on \r\n as usual (technically, as per RFC 9051 (4.3) the
                # string literal value can itself contain \r\n, but since the proxy only cares about usernames/passwords
                # and it is highly unlikely these will contain \r\n, it is probably safe to avoid this extra complexity)
                split_flags = client_flags.split(' ')
                literal_match = IMAP_LITERAL_MATCHER.match(split_flags[-1])
                if literal_match:
                    self.authentication_tag = match.group('tag')
                    if len(split_flags) > 1:
                        # email addresses will not contain spaces, but let error checking elsewhere handle that - the
                        # important thing is any non-literal here *must* be the username (else no need for a literal)
                        self.login_literal_username = ' '.join(split_flags[:-1])
                    self.login_literal_length_awaited = int(literal_match.group('length'))
                    self.censor_next_log = True
                    if not literal_match.group('continuation'):
                        self.send(b'+ \r\n')  # request data (RFC 7888's non-synchronising literals don't require this)

                # technically only double-quoted strings are allowed here according to RFC 9051 (4.3), but some clients
                # do not obey this - we mandate email addresses as usernames (i.e., no spaces), so can be more flexible
                elif len(split_flags) > 1:
                    username = OAuth2Helper.strip_quotes(split_flags[0])
                    password = OAuth2Helper.strip_quotes(' '.join(split_flags[1:]))
                    self.authentication_tag = match.group('tag')
                    self.authenticate_connection(username, password)
                else:
                    # wrong number of arguments - let the server handle the error
                    super().process_data(byte_data)

            elif self.authentication_command == 'authenticate':
                split_flags = client_flags.split(' ')
                authentication_type = split_flags[0].lower()
                if authentication_type == 'plain':  # plain can be submitted as a single command or multiline
                    self.authentication_tag = match.group('tag')
                    if len(split_flags) > 1:
                        username, password = OAuth2Helper.decode_credentials(' '.join(split_flags[1:]))
                        self.authenticate_connection(username, password, command=self.authentication_command)
                    else:
                        self.awaiting_credentials = True
                        self.censor_next_log = True
                        self.send(b'+ \r\n')  # request credentials (note: space after response code is mandatory)
                else:
                    # we don't support any other methods - let the server handle this
                    super().process_data(byte_data)

            else:
                # we haven't yet authenticated, but this is some other matched command - pass through
                super().process_data(byte_data)

    def authenticate_connection(self, username, password, command='login'):
        success, result = OAuth2Helper.get_oauth2_credentials(username, password)
        if success:
            # send authentication command to server (response checked in ServerConnection)
            # note: we only support single-trip authentication (SASL) without checking server capabilities - improve?
            super().process_data(b'%s AUTHENTICATE XOAUTH2 ' % self.authentication_tag.encode('utf-8'))
            super().process_data(b'%s\r\n' % OAuth2Helper.encode_oauth2_string(result), censor_server_log=True)

            # because get_oauth2_credentials blocks, the server could have disconnected, and may no-longer exist
            if self.server_connection:
                self.server_connection.authenticated_username = username

        self.reset_login_state()
        if not success:
            error_message = '%s NO %s %s\r\n' % (self.authentication_tag, command.upper(), result)
            self.authentication_tag = None
            self.send(error_message.encode('utf-8'))


class POPOAuth2ClientConnection(OAuth2ClientConnection):
    """The client side of the connection - watch for AUTH, USER and PASS commands and replace with OAuth 2.0"""

    class STATE(enum.Enum):
        PENDING = 1
        CAPA_AWAITING_RESPONSE = 2
        AUTH_PLAIN_AWAITING_CREDENTIALS = 3
        USER_AWAITING_PASS = 4
        XOAUTH2_AWAITING_CONFIRMATION = 5
        XOAUTH2_CREDENTIALS_SENT = 6

    def __init__(self, connection_socket, socket_map, proxy_parent, custom_configuration):
        super().__init__('POP', connection_socket, socket_map, proxy_parent, custom_configuration)
        self.connection_state = self.STATE.PENDING

    def process_data(self, byte_data, censor_server_log=False):
        str_data = byte_data.decode('utf-8', 'replace').rstrip('\r\n')
        str_data_lower = str_data.lower()

        if self.connection_state is self.STATE.PENDING:
            if str_data_lower == 'capa':
                self.server_connection.capa = []
                self.connection_state = self.STATE.CAPA_AWAITING_RESPONSE
                super().process_data(byte_data)

            elif str_data_lower == 'auth':  # a bare 'auth' command is another way to request capabilities
                self.send(b'+OK\r\nPLAIN\r\n.\r\n')  # no need to actually send to the server - we know what we support

            elif str_data_lower.startswith('auth plain'):
                if len(str_data) > 11:  # 11 = len('AUTH PLAIN ') - can have the login details either inline...
                    self.server_connection.username, self.server_connection.password = OAuth2Helper.decode_credentials(
                        str_data[11:])
                    self.send_authentication_request()
                else:  # ...or requested separately
                    self.connection_state = self.STATE.AUTH_PLAIN_AWAITING_CREDENTIALS
                    self.censor_next_log = True
                    self.send(b'+ \r\n')  # request details

            elif str_data_lower.startswith('user'):
                self.server_connection.username = str_data[5:]  # 5 = len('USER ')
                self.connection_state = self.STATE.USER_AWAITING_PASS
                self.send(b'+OK\r\n')  # request password

            else:
                super().process_data(byte_data)  # some other command that we don't handle - pass directly to server

        elif self.connection_state is self.STATE.AUTH_PLAIN_AWAITING_CREDENTIALS:
            if str_data == '*':  # request cancelled by the client - reset state (must be a negative response)
                self.connection_state = self.STATE.PENDING
                self.send(b'-ERR\r\n')
            else:
                self.server_connection.username, self.server_connection.password = OAuth2Helper.decode_credentials(
                    str_data)
                self.send_authentication_request()

        elif self.connection_state is self.STATE.USER_AWAITING_PASS:
            if str_data_lower.startswith('pass'):
                self.server_connection.password = str_data[5:]  # 5 = len('PASS ')
                self.send_authentication_request()

            else:
                # the only valid input here is PASS (above) or QUIT
                self.send(b'+OK Bye\r\n')
                self.close()

        else:
            super().process_data(byte_data)  # some other command that we don't handle - pass directly to server

    def send_authentication_request(self):
        if self.server_connection.username and self.server_connection.password:
            self.connection_state = self.STATE.XOAUTH2_AWAITING_CONFIRMATION
            super().process_data(b'AUTH XOAUTH2\r\n')
        else:
            self.server_connection.username = None
            self.server_connection.password = None
            self.connection_state = self.STATE.PENDING
            self.send(b'-ERR Authentication failed.\r\n')


class SMTPOAuth2ClientConnection(OAuth2ClientConnection):
    """The client side of the connection - intercept AUTH PLAIN and AUTH LOGIN commands and replace with OAuth 2.0"""

    class STATE(enum.Enum):
        PENDING = 1
        EHLO_AWAITING_RESPONSE = 2
        LOCAL_STARTTLS_AWAITING_CONFIRMATION = 3
        AUTH_PLAIN_AWAITING_CREDENTIALS = 4
        AUTH_LOGIN_AWAITING_USERNAME = 5
        AUTH_LOGIN_AWAITING_PASSWORD = 6
        XOAUTH2_AWAITING_CONFIRMATION = 7
        XOAUTH2_CREDENTIALS_SENT = 8

    def __init__(self, connection_socket, socket_map, proxy_parent, custom_configuration):
        super().__init__('SMTP', connection_socket, socket_map, proxy_parent, custom_configuration)
        self.connection_state = self.STATE.PENDING

    def process_data(self, byte_data, censor_server_log=False):
        str_data = byte_data.decode('utf-8', 'replace').rstrip('\r\n')
        str_data_lower = str_data.lower()

        # receiving any data after setting up local STARTTLS means this has succeeded
        if self.connection_state is self.STATE.LOCAL_STARTTLS_AWAITING_CONFIRMATION:
            Log.debug(self.info_string(), '[ Successfully negotiated SMTP client STARTTLS connection ]')
            self.connection_state = self.STATE.PENDING

        # intercept EHLO so we can correct capabilities and replay after STARTTLS if needed (in server connection class)
        if self.connection_state is self.STATE.PENDING:
            if str_data_lower.startswith('ehlo') or str_data_lower.startswith('helo'):
                self.connection_state = self.STATE.EHLO_AWAITING_RESPONSE
                self.server_connection.ehlo = byte_data  # save the command so we can replay later if needed (STARTTLS)
                super().process_data(byte_data)  # don't just go to STARTTLS - most servers require EHLO first

            # handle STARTTLS locally if enabled and a certificate is available, or reject the command
            elif str_data_lower.startswith('starttls'):
                if self.custom_configuration['local_starttls'] and not self.ssl_connection:
                    self.set_ssl_connection(True)
                    self.connection_state = self.STATE.LOCAL_STARTTLS_AWAITING_CONFIRMATION
                    self.send(b'220 Ready to start TLS\r\n')
                    ssl_context = ssl.create_default_context(purpose=ssl.Purpose.CLIENT_AUTH)
                    try:
                        ssl_context.load_cert_chain(certfile=self.custom_configuration['local_certificate_path'],
                                                    keyfile=self.custom_configuration['local_key_path'])
                    except FileNotFoundError as e:
                        raise FileNotFoundError('Local STARTTLS failed - unable to open `local_certificate_path` '
                                                'and/or `local_key_path`') from e

                    # suppress_ragged_eofs: see test_ssl.py documentation in https://github.com/python/cpython/pull/5266
                    self.set_socket(ssl_context.wrap_socket(self.socket, server_side=True, suppress_ragged_eofs=True,
                                                            do_handshake_on_connect=False))
                else:
                    Log.error(self.info_string(), 'Client attempted to begin STARTTLS', (
                        '- please either disable STARTTLS in your client when using the proxy, or set `local_starttls`'
                        'and provide a `local_certificate_path` and `local_key_path`' if not self.custom_configuration[
                            'local_starttls'] else 'again after already completing the STARTTLS process'))
                    self.send(b'454 STARTTLS not available\r\n')
                    self.close()

            # intercept AUTH PLAIN and AUTH LOGIN to replace with AUTH XOAUTH2
            elif str_data_lower.startswith('auth plain'):
                if len(str_data) > 11:  # 11 = len('AUTH PLAIN ') - can have the login details either inline...
                    self.server_connection.username, self.server_connection.password = OAuth2Helper.decode_credentials(
                        str_data[11:])
                    self.send_authentication_request()
                else:  # ...or requested separately
                    self.connection_state = self.STATE.AUTH_PLAIN_AWAITING_CREDENTIALS
                    self.censor_next_log = True
                    self.send(b'334 \r\n')  # request details (note: space after response code is mandatory)

            elif str_data_lower.startswith('auth login'):
                if len(str_data) > 11:  # 11 = len('AUTH LOGIN ') - this method can have the username either inline...
                    self.decode_username_and_request_password(str_data[11:])
                else:  # ...or requested separately
                    self.connection_state = self.STATE.AUTH_LOGIN_AWAITING_USERNAME
                    self.send(b'334 %s\r\n' % base64.b64encode(b'Username:'))

            else:
                super().process_data(byte_data)  # some other command that we don't handle - pass directly to server

        elif self.connection_state is self.STATE.AUTH_PLAIN_AWAITING_CREDENTIALS:
            self.server_connection.username, self.server_connection.password = OAuth2Helper.decode_credentials(
                str_data)
            self.send_authentication_request()

        elif self.connection_state is self.STATE.AUTH_LOGIN_AWAITING_USERNAME:
            self.decode_username_and_request_password(str_data)

        elif self.connection_state is self.STATE.AUTH_LOGIN_AWAITING_PASSWORD:
            try:
                self.server_connection.password = base64.b64decode(str_data).decode('utf-8')
            except binascii.Error:
                self.server_connection.password = ''
            self.send_authentication_request()

        # some other command that we don't handle - pass directly to server
        else:
            super().process_data(byte_data)

    def decode_username_and_request_password(self, encoded_username):
        try:
            self.server_connection.username = base64.b64decode(encoded_username).decode('utf-8')
        except binascii.Error:
            self.server_connection.username = ''
        self.connection_state = self.STATE.AUTH_LOGIN_AWAITING_PASSWORD
        self.censor_next_log = True
        self.send(b'334 %s\r\n' % base64.b64encode(b'Password:'))

    def send_authentication_request(self):
        if self.server_connection.username and self.server_connection.password:
            self.connection_state = self.STATE.XOAUTH2_AWAITING_CONFIRMATION
            super().process_data(b'AUTH XOAUTH2\r\n')
        else:
            self.server_connection.username = None
            self.server_connection.password = None
            self.connection_state = self.STATE.PENDING
            self.send(b'535 5.7.8  Authentication credentials invalid.\r\n')


class OAuth2ServerConnection(SSLAsyncoreDispatcher):
    """The base server-side connection that is subclassed to handle IMAP/POP/SMTP server interaction"""

    # pylint: disable-next=too-many-positional-arguments
    def __init__(self, proxy_type, connection_socket, socket_map, proxy_parent, custom_configuration):
        SSLAsyncoreDispatcher.__init__(self, socket_map=socket_map)  # note: establish connection later due to STARTTLS
        self.receive_buffer = b''
        self.proxy_type = proxy_type
        self.client_connection = None
        self.proxy_parent = proxy_parent
        self.local_address = proxy_parent.local_address
        self.server_address = proxy_parent.server_address
        self.custom_configuration = custom_configuration
        self.debug_address_string = '%s-{%s}-%s' % tuple(map(Log.format_host_port, (
            connection_socket.getpeername(), connection_socket.getsockname(), self.server_address)))

        self.authenticated_username = None  # used only for showing last activity in the menu
        self.last_activity = 0

        self.create_connection()

    def create_connection(self):
        # resolve the given address, then create a socket and connect to each result in turn until one succeeds
        # noinspection PyTypeChecker
        for result in socket.getaddrinfo(*self.server_address, socket.AF_UNSPEC, socket.SOCK_STREAM):
            family, socket_type, _protocol, _canonical_name, socket_address = result
            try:
                self.create_socket(family, socket_type)
                self.connect(socket_address)
                return

            except OSError as e:
                self.del_channel()
                if self.socket is not None:
                    self.socket.close()
                socket_type = ' IPv4' if family == socket.AF_INET else ' IPv6' if family == socket.AF_INET6 else ''
                Log.debug(self.info_string(), 'Unable to create%s socket' % socket_type, 'from getaddrinfo result',
                          result, '-', Log.error_string(e))

        raise socket.gaierror(8, 'All socket creation attempts failed - unable to resolve host')

    def info_string(self):
        debug_string = self.debug_address_string if Log.get_level() == logging.DEBUG else \
            Log.format_host_port(self.local_address)
        account = '; %s' % self.authenticated_username if self.authenticated_username else ''
        return '%s (%s%s)' % (self.proxy_type, debug_string, account)

    def handle_connect(self):
        Log.debug(self.info_string(), '--> [ Client connected ]')

        # connections can either be upgraded (wrapped) after setup via the STARTTLS command, or secure from the start
        if not self.custom_configuration['server_starttls']:
            self.set_ssl_connection(True)
            ssl_context = ssl.create_default_context(purpose=ssl.Purpose.SERVER_AUTH)
            ssl_context.minimum_version = ssl.TLSVersion.TLSv1_2  # GitHub CodeQL issue 1
            super().set_socket(ssl_context.wrap_socket(self.socket, server_hostname=self.server_address[0],
                                                       suppress_ragged_eofs=True, do_handshake_on_connect=False))

    def handle_read(self):
        byte_data = self.recv(RECEIVE_BUFFER_SIZE)
        if not byte_data:
            return

        # data received before client is connected (or after client has disconnected) - ignore
        if not self.client_connection:
            Log.debug(self.info_string(), 'Data received without client connection - ignoring:', byte_data)
            return

        # we have already authenticated - nothing to do; just pass data directly to client, ignoring overridden method
        if self.client_connection.authenticated:
            OAuth2ServerConnection.process_data(self, byte_data)

            # receiving data from the server while authenticated counts as activity (i.e., ignore pre-login negotiation)
            if self.authenticated_username:
                activity_time = time.time() // 10  # only update once every 10 or so seconds (timeago shows "just now")
                if activity_time > self.last_activity:
                    config = AppConfig.get()
                    config.set(self.authenticated_username, 'last_activity', str(int(time.time())))
                    self.last_activity = activity_time

        # if not authenticated, buffer incoming data and process line-by-line
        else:
            self.receive_buffer += byte_data
            complete_lines = []
            while True:
                terminator_index = self.receive_buffer.find(LINE_TERMINATOR)
                if terminator_index != -1:
                    split_position = terminator_index + LINE_TERMINATOR_LENGTH
                    complete_lines.append(self.receive_buffer[:split_position])
                    self.receive_buffer = self.receive_buffer[split_position:]
                else:
                    break

            for line in complete_lines:
                Log.debug(self.info_string(), '    <--', line)  # (log before edits)
                try:
                    self.process_data(line)
                except AttributeError:  # AttributeError("'NoneType' object has no attribute 'connection_state'"), etc
                    Log.info(self.info_string(),
                             'Caught server exception in subclass; client connection closed before data could be sent')
                    self.close()
                    break

    def process_data(self, byte_data):
        try:
            self.client_connection.send(byte_data)  # by default we just send everything straight to the client
        except AttributeError:  # AttributeError("'NoneType' object has no attribute 'send'")
            Log.info(self.info_string(), 'Caught server exception; client connection closed before data could be sent')
            self.close()

    def send(self, byte_data, censor_log=False):
        if not self.client_connection.authenticated:  # after authentication these are identical to server-side logs
            Log.debug(self.info_string(), '    -->',
                      b'%s\r\n' % CENSOR_MESSAGE if CENSOR_CREDENTIALS and censor_log else byte_data)
        return super().send(byte_data)

    def handle_error(self):
        error_type, value = Log.get_last_error()
        if error_type is TimeoutError and value.errno == errno.ETIMEDOUT or \
                issubclass(error_type, ConnectionError) and value.errno in [errno.ECONNRESET, errno.ECONNREFUSED] or \
                error_type is OSError and value.errno in [0, errno.ENETDOWN, errno.ENETUNREACH, errno.EHOSTDOWN,
                                                          errno.EHOSTUNREACH]:
            # TimeoutError 60 = 'Operation timed out'; ConnectionError 54 = 'Connection reset by peer', 61 = 'Connection
            # refused;  OSError 0 = 'Error' (typically network failure), 50 = 'Network is down', 51 = 'Network is
            # unreachable'; 64 = 'Host is down'; 65 = 'No route to host'
            Log.info(self.info_string(), 'Caught network error (server) - is there a network connection?',
                     'Error type', error_type, 'with message:', value)
            self.close()
        else:
            super().handle_error()

    def log_info(self, message, message_type='info'):
        # override to redirect error messages to our own log
        if message_type not in self.ignore_log_types:
            Log.info(self.info_string(), 'Caught asyncore info message (server) -', message_type, ':', message)

    def handle_close(self):
        error_type, value = Log.get_last_error()
        if error_type and value:
            message = 'Caught connection error (server)'
            if error_type is OSError and value.errno in [errno.ENOTCONN, 10057]:
                # OSError 57 or 10057 = 'Socket is not connected'
                message = '%s [ Client attempted to send command without waiting for server greeting ]' % message
            Log.info(self.info_string(), message, '-', error_type.__name__, ':', value)
        self.close()

    def close(self):
        if self.client_connection:
            self.client_connection.server_connection = None
            with contextlib.suppress(AttributeError):
                self.client_connection.close()
            self.client_connection = None
        with contextlib.suppress(OSError):
            Log.debug(self.info_string(), '--> [ Client disconnected ]')
            super().close()


class IMAPOAuth2ServerConnection(OAuth2ServerConnection):
    """The IMAP server side - watch for the OK AUTHENTICATE response, then ignore all subsequent data"""

    # IMAP: https://tools.ietf.org/html/rfc3501
    # IMAP SASL-IR: https://tools.ietf.org/html/rfc4959
    def __init__(self, connection_socket, socket_map, proxy_parent, custom_configuration):
        super().__init__('IMAP', connection_socket, socket_map, proxy_parent, custom_configuration)

    def process_data(self, byte_data):
        # note: there is no reason why IMAP STARTTLS (https://tools.ietf.org/html/rfc2595) couldn't be supported here
        # as with SMTP, but all well-known servers provide a non-STARTTLS variant, so left unimplemented for now
        str_response = byte_data.decode('utf-8', 'replace').rstrip('\r\n')

        # if authentication succeeds (or fails), remove our proxy from the client and ignore all further communication
        # don't use a regex here as the tag must match exactly; RFC 3501 specifies uppercase 'OK', so startswith is fine
        if self.client_connection.authentication_tag:
            if str_response.startswith('%s OK' % self.client_connection.authentication_tag):
                Log.info(self.info_string(), '[ Successfully authenticated IMAP connection - releasing session ]')
                self.client_connection.authenticated = True
                self.client_connection.authentication_tag = None
            elif str_response.startswith('+'):
                # a separate request for error details (SASL additional data challenge) - the client should send b'\r\n'
                pass
            elif str_response.startswith('%s NO' % self.client_connection.authentication_tag):
                super().process_data(byte_data)  # an error occurred - just send to the client and exit
                self.close()
                return

        # intercept pre-auth CAPABILITY response to advertise only AUTH=PLAIN (+SASL-IR) and re-enable LOGIN if required
        if IMAP_CAPABILITY_MATCHER.match(str_response):
            capability = r'[!#$&\'+-\[^-z|}~]+'  # https://ietf.org/rfc/rfc9051.html#name-formal-syntax
            updated_response = re.sub('( AUTH=%s)+' % capability, ' AUTH=PLAIN', str_response, flags=re.IGNORECASE)
            if not re.search(' AUTH=PLAIN', updated_response, re.IGNORECASE):
                # cannot just replace e.g., one 'CAPABILITY ' match because IMAP4 must be first if present (RFC 1730)
                updated_response = re.sub('(CAPABILITY)( IMAP%s)?' % capability, r'\1\2 AUTH=PLAIN', updated_response,
                                          count=1, flags=re.IGNORECASE)
            updated_response = updated_response.replace(' AUTH=PLAIN', '', updated_response.count(' AUTH=PLAIN') - 1)
            if not re.search(' SASL-IR', updated_response, re.IGNORECASE):
                updated_response = updated_response.replace(' AUTH=PLAIN', ' AUTH=PLAIN SASL-IR')
            updated_response = re.sub(' LOGINDISABLED', '', updated_response, count=1, flags=re.IGNORECASE)
            byte_data = b'%s\r\n' % updated_response.encode('utf-8')

        super().process_data(byte_data)


class POPOAuth2ServerConnection(OAuth2ServerConnection):
    """The POP server side - submit credentials, then watch for +OK and ignore subsequent data"""

    # POP3: https://tools.ietf.org/html/rfc1939
    # POP3 CAPA: https://tools.ietf.org/html/rfc2449
    # POP3 AUTH: https://tools.ietf.org/html/rfc1734
    # POP3 SASL: https://tools.ietf.org/html/rfc5034
    def __init__(self, connection_socket, socket_map, proxy_parent, custom_configuration):
        super().__init__('POP', connection_socket, socket_map, proxy_parent, custom_configuration)
        self.capa = []
        self.username = None
        self.password = None
        self.auth_error_result = None

    def process_data(self, byte_data):
        # note: there is no reason why POP STARTTLS (https://tools.ietf.org/html/rfc2595) couldn't be supported here
        # as with SMTP, but all well-known servers provide a non-STARTTLS variant, so left unimplemented for now
        str_data = byte_data.decode('utf-8', 'replace').rstrip('\r\n')

        # we cache and replay the CAPA response so we can ensure it contains the right capabilities
        if self.client_connection.connection_state is POPOAuth2ClientConnection.STATE.CAPA_AWAITING_RESPONSE:
            if str_data.startswith('-'):  # error
                self.client_connection.connection_state = POPOAuth2ClientConnection.STATE.PENDING
                super().process_data(byte_data)

            elif str_data == '.':  # end - send our cached response, adding USER and SASL PLAIN if required
                has_sasl = False
                has_user = False
                for capa in self.capa:
                    capa_lower = capa.lower()
                    if capa_lower.startswith('sasl'):
                        super().process_data(b'SASL PLAIN\r\n')
                        has_sasl = True
                    else:
                        if capa_lower == 'user':
                            has_user = True
                        super().process_data(b'%s\r\n' % capa.encode('utf-8'))
                self.capa = []

                if not has_sasl:
                    super().process_data(b'SASL PLAIN\r\n')
                if not has_user:
                    super().process_data(b'USER\r\n')

                self.client_connection.connection_state = POPOAuth2ClientConnection.STATE.PENDING
                super().process_data(byte_data)

            else:
                self.capa.append(str_data)

        elif self.client_connection.connection_state is POPOAuth2ClientConnection.STATE.XOAUTH2_AWAITING_CONFIRMATION:
            if str_data.startswith('+') and self.username and self.password:  # '+ ' = 'please send credentials'
                success, result = OAuth2Helper.get_oauth2_credentials(self.username, self.password)
                if success:
                    # because get_oauth2_credentials blocks, the client could have disconnected, and may no-longer exist
                    if self.client_connection:
                        self.client_connection.connection_state = (
                            POPOAuth2ClientConnection.STATE.XOAUTH2_CREDENTIALS_SENT)
                    self.send(b'%s\r\n' % OAuth2Helper.encode_oauth2_string(result), censor_log=True)
                    self.authenticated_username = self.username

                self.username = None
                self.password = None
                if not success:
                    # a local authentication error occurred - cancel then (on confirmation) send details to the client
                    self.send(b'*\r\n')  # RFC 5034, Section 4
                    self.auth_error_result = result

            elif str_data.startswith('-ERR') and not self.username and not self.password:
                self.client_connection.connection_state = POPOAuth2ClientConnection.STATE.PENDING
                error_message = self.auth_error_result if self.auth_error_result else ''
                self.auth_error_result = None
                super().process_data(b'-ERR Authentication failed. %s\r\n' % error_message.encode('utf-8'))

            else:
                super().process_data(byte_data)  # an error occurred - just send to the client and exit
                self.close()

        elif self.client_connection.connection_state is POPOAuth2ClientConnection.STATE.XOAUTH2_CREDENTIALS_SENT:
            if str_data.startswith('+OK'):
                Log.info(self.info_string(), '[ Successfully authenticated POP connection - releasing session ]')
                self.client_connection.authenticated = True
                super().process_data(byte_data)
            elif str_data.startswith('+'):
                # a separate request for error details (SASL additional data challenge) - the client should send b'\r\n'
                super().process_data(byte_data)
            else:
                super().process_data(byte_data)  # an error occurred - just send to the client and exit
                self.close()

        else:
            super().process_data(byte_data)  # a server->client interaction we don't handle; ignore


class SMTPOAuth2ServerConnection(OAuth2ServerConnection):
    """The SMTP server side - setup STARTTLS, request any credentials, then watch for 235 and ignore subsequent data"""

    # SMTP: https://tools.ietf.org/html/rfc2821
    # SMTP STARTTLS: https://tools.ietf.org/html/rfc3207
    # SMTP AUTH: https://tools.ietf.org/html/rfc4954
    # SMTP LOGIN: https://datatracker.ietf.org/doc/html/draft-murchison-sasl-login-00
    class STARTTLS(enum.Enum):
        PENDING = 1
        NEGOTIATING = 2
        COMPLETE = 3

    def __init__(self, connection_socket, socket_map, proxy_parent, custom_configuration):
        super().__init__('SMTP', connection_socket, socket_map, proxy_parent, custom_configuration)
        self.ehlo = None
        self.ehlo_response = ''
        if self.custom_configuration['server_starttls']:
            self.starttls_state = self.STARTTLS.PENDING
        else:
            self.starttls_state = self.STARTTLS.COMPLETE

        self.username = None
        self.password = None
        self.auth_error_result = None

    def process_data(self, byte_data):
        # SMTP setup/authentication involves a little more back-and-forth than IMAP/POP as the default is STARTTLS...
        str_data = byte_data.decode('utf-8', 'replace').rstrip('\r\n')

        # an EHLO request has been sent - wait for it to complete, then begin STARTTLS if required
        if self.client_connection.connection_state is SMTPOAuth2ClientConnection.STATE.EHLO_AWAITING_RESPONSE:
            # intercept EHLO response capabilities and replace with what we can actually do (AUTH PLAIN and LOGIN - see
            # AUTH command: https://datatracker.ietf.org/doc/html/rfc4954#section-3 and corresponding formal `sasl-mech`
            # syntax: https://tools.ietf.org/html/rfc4422#section-3.1); and, add/remove STARTTLS where needed

            # an error occurred in response the HELO/EHLO command - pass through to the client
            if not str_data.startswith('250'):
                super().process_data(byte_data)
                return

            # a space after 250 signifies the final response to HELO (single line) or EHLO (multiline)
            ehlo_end = str_data.split('\r\n')[-1].startswith('250 ')
            updated_response = re.sub(r'250([ -])AUTH(?: [A-Z\d_-]{1,20})+', r'250\1AUTH PLAIN LOGIN', str_data,
                                      flags=re.IGNORECASE)
            updated_response = re.sub(r'250([ -])STARTTLS(?:\r\n)?', r'', updated_response, flags=re.IGNORECASE)
            if ehlo_end and self.ehlo.lower().startswith(b'ehlo'):
                if 'AUTH PLAIN LOGIN' not in self.ehlo_response:
                    self.ehlo_response += '250-AUTH PLAIN LOGIN\r\n'
                if self.custom_configuration['local_starttls'] and not self.client_connection.ssl_connection:
                    self.ehlo_response += '250-STARTTLS\r\n'  # we always remove STARTTLS; re-add if permitted
            self.ehlo_response += '%s\r\n' % updated_response if updated_response else ''

            if ehlo_end:
                self.client_connection.connection_state = SMTPOAuth2ClientConnection.STATE.PENDING
                if self.starttls_state is self.STARTTLS.PENDING:
                    self.send(b'STARTTLS\r\n')
                    self.starttls_state = self.STARTTLS.NEGOTIATING

                elif self.starttls_state is self.STARTTLS.COMPLETE:
                    # we replay the original EHLO response to the client after server STARTTLS completes
                    split_response = self.ehlo_response.split('\r\n')
                    split_response[-1] = split_response[-1].replace('250-', '250 ')  # fix last item if modified
                    super().process_data('\r\n'.join(split_response).encode('utf-8'))
                    self.ehlo = None  # only clear on completion - we need to use for any repeat calls
                self.ehlo_response = ''

        elif self.starttls_state is self.STARTTLS.NEGOTIATING:
            if str_data.startswith('220'):
                self.set_ssl_connection(True)
                ssl_context = ssl.create_default_context(purpose=ssl.Purpose.SERVER_AUTH)
                ssl_context.minimum_version = ssl.TLSVersion.TLSv1_2  # GitHub CodeQL issue 2
                super().set_socket(ssl_context.wrap_socket(self.socket, server_hostname=self.server_address[0],
                                                           suppress_ragged_eofs=True, do_handshake_on_connect=False))

                self.starttls_state = self.STARTTLS.COMPLETE
                Log.debug(self.info_string(), '[ Successfully negotiated SMTP server STARTTLS connection -',
                          're-sending greeting ]')
                self.client_connection.connection_state = SMTPOAuth2ClientConnection.STATE.EHLO_AWAITING_RESPONSE
                self.send(self.ehlo)  # re-send original EHLO/HELO to server (includes domain, so can't just be generic)
            else:
                super().process_data(byte_data)  # an error occurred - just send to the client and exit
                self.close()

        # ...then, once we have the username and password we can respond to the '334 ' response with credentials
        elif self.client_connection.connection_state is SMTPOAuth2ClientConnection.STATE.XOAUTH2_AWAITING_CONFIRMATION:
            if str_data.startswith('334') and self.username and self.password:  # '334 ' = 'please send credentials'
                success, result = OAuth2Helper.get_oauth2_credentials(self.username, self.password)
                if success:
                    # because get_oauth2_credentials blocks, the client could have disconnected, and may no-longer exist
                    if self.client_connection:
                        self.client_connection.connection_state = (
                            SMTPOAuth2ClientConnection.STATE.XOAUTH2_CREDENTIALS_SENT)
                    self.authenticated_username = self.username
                    self.send(b'%s\r\n' % OAuth2Helper.encode_oauth2_string(result), censor_log=True)

                self.username = None
                self.password = None
                if not success:
                    # a local authentication error occurred - cancel then (on confirmation) send details to the client
                    self.send(b'*\r\n')  # RFC 4954, Section 4
                    self.auth_error_result = result

            # note that RFC 4954 says that the server must respond with '501', but some (e.g., Office 365) return '535'
            elif str_data.startswith('5') and not self.username and not self.password:
                if len(str_data) >= 4 and str_data[3] == ' ':  # responses may be multiline - wait for last part
                    self.client_connection.connection_state = SMTPOAuth2ClientConnection.STATE.PENDING
                    error_message = self.auth_error_result if self.auth_error_result else ''
                    self.auth_error_result = None
                    super().process_data(
                        b'535 5.7.8  Authentication credentials invalid. %s\r\n' % error_message.encode('utf-8'))

            else:
                super().process_data(byte_data)  # an error occurred - just send to the client and exit
                self.close()

        elif self.client_connection.connection_state is SMTPOAuth2ClientConnection.STATE.XOAUTH2_CREDENTIALS_SENT:
            if str_data.startswith('235'):
                Log.info(self.info_string(), '[ Successfully authenticated SMTP connection - releasing session ]')
                self.client_connection.authenticated = True
                super().process_data(byte_data)
            elif str_data.startswith('334'):
                # a separate request for error details (SASL additional data challenge) - the client should send b'\r\n'
                super().process_data(byte_data)
            else:
                super().process_data(byte_data)  # an error occurred - just send to the client and exit
                if len(str_data) >= 4 and str_data[3] == ' ':  # responses may be multiline - wait for last part
                    self.close()

        else:
            super().process_data(byte_data)  # a server->client interaction we don't handle; ignore


class OAuth2Proxy(asyncore.dispatcher):
    """Listen on local_address, creating an OAuth2ServerConnection + OAuth2ClientConnection for each new connection"""

    def __init__(self, proxy_type, local_address, server_address, custom_configuration):
        asyncore.dispatcher.__init__(self)
        self.proxy_type = proxy_type
        self.local_address = local_address
        self.server_address = server_address
        self.custom_configuration = custom_configuration
        self.ssl_connection = bool(
            custom_configuration['local_certificate_path'] and custom_configuration['local_key_path'])
        self.client_connections = []

    def info_string(self):
        return '%s server at %s (%s) proxying %s (%s)' % (
            self.proxy_type, Log.format_host_port(self.local_address),
            'STARTTLS' if self.custom_configuration[
                'local_starttls'] else 'SSL/TLS' if self.ssl_connection else 'unsecured',
            Log.format_host_port(self.server_address),
            'STARTTLS' if self.custom_configuration['server_starttls'] else 'SSL/TLS')

    def handle_accept(self):
        Log.debug('New incoming connection to', self.info_string())
        connected_address = self.accept()
        if connected_address:
            self.handle_accepted(*connected_address)
        else:
            Log.debug('Ignoring incoming connection to', self.info_string(), '- no connection information')

    def handle_accepted(self, connection_socket, address):
        if MAX_CONNECTIONS <= 0 or len(self.client_connections) < MAX_CONNECTIONS:
            new_server_connection = None
            try:
                Log.info('Accepting new connection from', Log.format_host_port(connection_socket.getpeername()),
                         'to', self.info_string())
                socket_map = {}
                server_class = globals()['%sOAuth2ServerConnection' % self.proxy_type]
                new_server_connection = server_class(connection_socket, socket_map, self, self.custom_configuration)
                client_class = globals()['%sOAuth2ClientConnection' % self.proxy_type]
                new_client_connection = client_class(connection_socket, socket_map, self, self.custom_configuration)
                new_server_connection.client_connection = new_client_connection
                new_client_connection.server_connection = new_server_connection
                self.client_connections.append(new_client_connection)

                threading.Thread(target=OAuth2Proxy.run_server, args=(new_client_connection, socket_map),
                                 name='EmailOAuth2Proxy-connection-%d' % address[1], daemon=True).start()

            except Exception:
                connection_socket.close()
                if new_server_connection:
                    new_server_connection.close()
                raise
        else:
            error_text = '%s rejecting new connection above MAX_CONNECTIONS limit of %d' % (
                self.info_string(), MAX_CONNECTIONS)
            Log.error(error_text)
            connection_socket.send(b'%s\r\n' % self.bye_message(error_text).encode('utf-8'))
            connection_socket.close()

    @staticmethod
    def run_server(client, socket_map):
        try:
            asyncore.loop(map=socket_map)  # loop for a single connection thread
        except Exception as e:
            if not EXITING:
                # OSError 9 = 'Bad file descriptor', thrown when closing connections after network interruption
                if isinstance(e, OSError) and e.errno == errno.EBADF:
                    Log.debug(client.info_string(), '[ Connection failed ]')
                else:
                    Log.info(client.info_string(), 'Caught asyncore exception in thread loop:', Log.error_string(e))

    def start(self):
        Log.info('Starting', self.info_string())
        self.create_socket()
        self.set_reuse_addr()
        self.bind(self.local_address)
        self.listen(5)

    def create_socket(self, socket_family=socket.AF_UNSPEC, socket_type=socket.SOCK_STREAM):
        # listen using both IPv4 and IPv6 where possible (python 3.8 and later)
        socket_family = socket.AF_INET6 if socket_family == socket.AF_UNSPEC else socket_family
        if socket_family != socket.AF_INET:
            try:
                socket.getaddrinfo(self.local_address[0], self.local_address[1], socket_family, socket.SOCK_STREAM)
            except OSError:
                socket_family = socket.AF_INET
        new_socket = socket.socket(socket_family, socket_type)
        if socket_family == socket.AF_INET6 and getattr(socket, 'has_dualstack_ipv6', False):
            new_socket.setsockopt(socket.IPPROTO_IPV6, socket.IPV6_V6ONLY, False)
        new_socket.setblocking(False)

        # we support local connections with and without STARTTLS (currently only for SMTP), so need to either actively
        # set up SSL, or wait until it is requested (note: self.ssl_connection here indicates whether the connection is
        # eventually secure, either from the outset or after STARTTLS, and is required primarily for GUI icon purposes)
        if self.ssl_connection and not self.custom_configuration['local_starttls']:
            ssl_context = ssl.create_default_context(purpose=ssl.Purpose.CLIENT_AUTH)
            try:
                ssl_context.load_cert_chain(certfile=self.custom_configuration['local_certificate_path'],
                                            keyfile=self.custom_configuration['local_key_path'])
            except FileNotFoundError as e:
                raise FileNotFoundError('Unable to open `local_certificate_path` and/or `local_key_path`') from e

            # suppress_ragged_eofs=True: see test_ssl.py documentation in https://github.com/python/cpython/pull/5266
            self.set_socket(ssl_context.wrap_socket(new_socket, server_side=True, suppress_ragged_eofs=True,
                                                    do_handshake_on_connect=False))
        else:
            self.set_socket(new_socket)

    def remove_client(self, client):
        if client in self.client_connections:  # remove closed clients
            self.client_connections.remove(client)
        else:
            Log.info('Warning:', self.info_string(), 'unable to remove orphan client connection', client)

    def bye_message(self, error_text=None):
        if self.proxy_type == 'IMAP':
            return '* BYE %s' % ('Server shutting down' if error_text is None else error_text)
        if self.proxy_type == 'POP':
            return '+OK Server signing off' if error_text is None else ('-ERR %s' % error_text)
        if self.proxy_type == 'SMTP':
            return '221 %s' % ('2.0.0 Service closing transmission channel' if error_text is None else error_text)
        return ''

    def close_clients(self):
        for connection in self.client_connections[:]:  # iterate over a copy; remove (in close()) from original
            connection.send(b'%s\r\n' % self.bye_message().encode('utf-8'))  # try to exit gracefully
            connection.close()  # closes both client and server

    def stop(self):
        Log.info('Stopping', self.info_string())
        self.close_clients()
        self.close()

    def restart(self):
        self.stop()
        self.start()

    def handle_error(self):
        error_type, value = Log.get_last_error()
        if error_type == socket.gaierror and value.errno in [-2, 8, 11001] or \
                error_type is TimeoutError and value.errno == errno.ETIMEDOUT or \
                issubclass(error_type, ConnectionError) and value.errno in [errno.ECONNRESET, errno.ECONNREFUSED] or \
                error_type is OSError and value.errno in [0, errno.EINVAL, errno.ENETDOWN, errno.EHOSTUNREACH]:
            # gaierror -2 or 8 = 'nodename nor servname provided, or not known' / 11001 = 'getaddrinfo failed' (caused
            # by getpeername() failing due to no connection); TimeoutError 60 = 'Operation timed out'; ConnectionError
            # 54 = 'Connection reset by peer', 61 = 'Connection refused; OSError 0 = 'Error' (local SSL failure),
            # 22 = 'Invalid argument' (same cause as gaierror 11001), 50 = 'Network is down', 65 = 'No route to host'
            Log.info('Caught network error in', self.info_string(), '- is there a network connection?',
                     'Error type', error_type, 'with message:', value)
        else:
            super().handle_error()

    def log_info(self, message, message_type='info'):
        # override to redirect error messages to our own log
        if message_type not in self.ignore_log_types:
            Log.info('Caught asyncore info message in', self.info_string(), '-', message_type, ':', message)

    def handle_close(self):
        # if we encounter an unhandled exception in asyncore, handle_close() is called; restart this server
        error_type, value = Log.get_last_error()
        if error_type and value:
            Log.info(self.info_string(), 'Caught connection error -', error_type.__name__, ':', value)
        Log.info('Unexpected close of proxy connection - restarting', self.info_string())
        try:
            self.restart()
        except Exception as e:
            Log.error('Abandoning restart of', self.info_string(), 'due to repeated exception:', Log.error_string(e))


if sys.platform == 'darwin':
    # noinspection PyUnresolvedReferences,PyMethodMayBeStatic,PyPep8Naming
    class ProvisionalNavigationBrowserDelegate:
        """Used to give pywebview the ability to navigate to unresolved local URLs (only required for macOS)"""

        # note: there is also webView_didFailProvisionalNavigation_withError_ as a broader alternative to these two
        # callbacks, but using that means that window.get_current_url() returns None when the loaded handler is called
        def webView_didStartProvisionalNavigation_(self, web_view, _nav):
            # called when a user action (i.e., clicking our external authorisation mode submit button) redirects locally
            browser_view_instance = webview.platforms.cocoa.BrowserView.get_instance(
                ProvisionalNavigationBrowserDelegate.pywebview_attr, web_view)
            if browser_view_instance:
                browser_view_instance.loaded.set()

        def webView_didReceiveServerRedirectForProvisionalNavigation_(self, web_view, _nav):
            # called when the server initiates a local redirect
            browser_view_instance = webview.platforms.cocoa.BrowserView.get_instance(
                ProvisionalNavigationBrowserDelegate.pywebview_attr, web_view)
            if browser_view_instance:
                browser_view_instance.loaded.set()

        def performKeyEquivalent_(self, event):
            # modify the popup's default cmd+q behaviour to close the window rather than inadvertently exiting the proxy
            if event.type() == AppKit.NSKeyDown and event.modifierFlags() & AppKit.NSCommandKeyMask and \
                    event.keyCode() == 12 and self.window().firstResponder():
                self.window().performClose_(event)
                return True
            return False

if sys.platform == 'darwin':
    # noinspection PyUnresolvedReferences
    class UserNotificationCentreDelegate(AppKit.NSObject):
        # noinspection PyPep8Naming,PyMethodMayBeStatic
        def userNotificationCenter_shouldPresentNotification_(self, _notification_centre, _notification):
            # the notification centre often decides that notifications shouldn't be presented; we want to override that
            return AppKit.YES

        # noinspection PyPep8Naming
        def userNotificationCenter_didActivateNotification_(self, _notification_centre, notification):
            notification_text = notification.informativeText()
            username = next((a for a in notification_text.split(' ') if '@' in a), None)
            if username and 'Please authorise your account ' in notification_text:  # hacky, but all we have is the text
                self._click(username)

if sys.platform == 'darwin':
    # noinspection PyUnresolvedReferences,PyProtectedMember
    class RetinaIcon(pystray.Icon):
        """Used to dynamically override the default pystray behaviour on macOS to support high-dpi ('retina') icons and
        regeneration of the last activity time for each account every time the icon is clicked"""

        def _create_menu(self, descriptors, callbacks):
            # we add a new delegate to each created menu/submenu so that we can respond to menuNeedsUpdate
            menu = super()._create_menu(descriptors, callbacks)
            menu.setDelegate_(self._refresh_delegate)
            return menu

        def _mark_ready(self):
            # in order to create the delegate *after* the NSApplication has been initialised, but only once, we override
            # _mark_ready() to do so before the super() call that itself calls _create_menu()
            self._refresh_delegate = self.MenuDelegate.alloc().init()

            # we add a small icon to show whether the local connection uses SSL; non-secured servers have a blank space
            half_thickness = int(self._status_bar.thickness()) / 2  # half of menu bar size (see _assert_image() below)
            locked_image_data = AppKit.NSData(base64.b64decode(SECURE_SERVER_ICON))
            self._refresh_delegate._locked_image = AppKit.NSImage.alloc().initWithData_(locked_image_data)
            self._refresh_delegate._locked_image.setSize_((half_thickness, half_thickness))
            self._refresh_delegate._locked_image.setTemplate_(AppKit.YES)
            self._refresh_delegate._unlocked_image = AppKit.NSImage.alloc().init()
            self._refresh_delegate._unlocked_image.setSize_((half_thickness, half_thickness))

            super()._mark_ready()

        # noinspection PyUnresolvedReferences
        class MenuDelegate(AppKit.NSObject):
            # noinspection PyMethodMayBeStatic,PyProtectedMember,PyPep8Naming
            def menuNeedsUpdate_(self, sender):
                # add an icon to highlight which local connections are secured (only if at least one is present), and
                # update account menu items' last activity times from config cache - it would be better to delegate this
                # entirely to App.create_config_menu() via update_menu(), but can't replace the menu while creating it
                config_accounts = AppConfig.accounts()
                menu_items = sender._itemArray()

                has_local_ssl = False  # only add hints if at least one local server uses a secure connection
                ssl_string = '    '
                for item in menu_items:
                    if 'Y_SSL    ' in item.title():
                        has_local_ssl = True
                        ssl_string = ''
                        break

                for item in menu_items:
                    item_title = item.title()
                    if '_SSL    ' in item_title:  # need to use a placeholder because we only have the title to match
                        if has_local_ssl:
                            item.setImage_(self._locked_image if 'Y_SSL    ' in item_title else self._unlocked_image)
                        item.setTitle_(item_title.replace('N_SSL    ', ssl_string).replace('Y_SSL    ', ssl_string))
                        continue

                    for account in config_accounts:
                        account_title = '    %s (' % account  # needed to avoid matching other menu items
                        if account_title in item_title:
                            item.setTitle_(App.get_last_activity(account))
                            break

        def _assert_image(self):
            # pystray does some scaling which breaks macOS retina icons - we replace that with the actual menu bar size
            bytes_image = io.BytesIO()
            self.icon.save(bytes_image, 'png')
            data = AppKit.NSData(bytes_image.getvalue())
            self._icon_image = AppKit.NSImage.alloc().initWithData_(data)

            thickness = int(self._status_bar.thickness())  # macOS menu bar size: default = 22px, but can be scaled
            self._icon_image.setSize_((thickness, thickness))
            self._icon_image.setTemplate_(AppKit.YES)  # so macOS applies default shading + inverse on click
            self._status_item.button().setImage_(self._icon_image)


class App:
    """Manage the menu bar icon, server loading, authorisation and notifications, and start the main proxy thread"""

    def __init__(self, args=None):
        # noinspection PyGlobalUndefined
        global prompt_toolkit
        global CONFIG_FILE_PATH, CACHE_STORE, EXITING
        EXITING = False  # needed to allow restarting when imported from parent scripts (or an interpreter)

        parser = argparse.ArgumentParser(description='%s: transparently add OAuth 2.0 support to IMAP/POP/SMTP client '
                                                     'applications, scripts or any other email use-cases that don\'t '
                                                     'support this authentication method.' % APP_NAME, add_help=False,
                                         epilog='Full readme and guide: https://github.com/simonrob/email-oauth2-proxy')
        group_gui = parser.add_argument_group(title='appearance')
        group_gui.add_argument('--no-gui', action='store_false', dest='gui',
                               help='start the proxy without a menu bar icon (note: account authorisation requests '
                                    'will fail unless a pre-authorised `--config-file` is used, or you use '
                                    '`--external-auth` or `--local-server-auth` and monitor log/terminal output)')
        group_auth = parser.add_argument_group('authentication methods')
        group_auth.add_argument('--external-auth', action='store_true',
                                help='handle authorisation externally: rather than intercepting `redirect_uri`, the '
                                     'proxy will wait for you to paste the result into either its popup window (GUI '
                                     'mode) or the terminal (no-GUI mode; requires `prompt_toolkit`)')
        group_auth.add_argument('--local-server-auth', action='store_true',
                                help='handle authorisation by printing request URLs to the log and starting a local '
                                     'web server on demand to receive responses')
        group_config = parser.add_argument_group('server, account and runtime configuration')
        group_config.add_argument('--config-file', default=None,
                                  help='the full path to the proxy\'s configuration file (optional; default: `%s` in '
                                       'the same directory as the proxy script)' % os.path.basename(CONFIG_FILE_PATH))
        group_config.add_argument('--cache-store', default=None,
                                  help='the full path to a local file to use for credential caching (optional; '
                                       'default: save to `--config-file`); alternatively, an external store such as a '
                                       'secrets manager can be used - see readme for instructions and requirements')
        group_debug = parser.add_argument_group('logging, debugging and help')
        group_debug.add_argument('--log-file', default=None,
                                 help='the full path to a file where log output should be sent (optional; default log '
                                      'behaviour varies by platform - see readme for details)')
        group_debug.add_argument('--debug', action='store_true',
                                 help='enable debug mode, sending all client<->proxy<->server communication to the '
                                      'proxy\'s log')
        group_debug.add_argument('--version', action='version', version='%s %s' % (APP_NAME, __version__),
                                 help='show the proxy\'s version string and exit')
        group_debug.add_argument('-h', '--help', action='help', help='show this help message and exit')

        self.args = parser.parse_args(args)

        Log.initialise(self.args.log_file)
        self.toggle_debug(self.args.debug, log_message=False)

        if self.args.config_file:
            CONFIG_FILE_PATH = CACHE_STORE = self.args.config_file
        if self.args.cache_store:
            CACHE_STORE = self.args.cache_store

        self.proxies = []
        self.authorisation_requests = []

        self.web_view_started = False
        self.macos_web_view_queue = queue.Queue()  # authentication window events (macOS only)

        self.init_platforms()

        if not self.args.gui and self.args.external_auth:
            try:
                # prompt_toolkit is a relatively recent dependency addition that is only required in no-GUI external
                # authorisation mode, but may not be present if only the proxy script itself has been updated
                import prompt_toolkit
            except ImportError:
                Log.error('Unable to load prompt_toolkit, which is a requirement when using `--external-auth` in',
                          '`--no-gui` mode. Please run `python -m pip install -r requirements-core.txt`')
                self.exit(None)
                return

        if self.args.gui and len(MISSING_GUI_REQUIREMENTS) > 0:
            Log.error('Unable to load all GUI requirements:', MISSING_GUI_REQUIREMENTS, '- did you mean to run in',
                      '`--no-gui` mode? If not, please run `python -m pip install -r requirements-gui.txt` or install',
                      'from PyPI with GUI requirements included: `python -m pip install emailproxy[gui]`')
            self.exit(None)
            return

        if self.args.gui:
            self.icon = self.create_icon()
            try:
                self.icon.run(self.post_create)
            except NotImplementedError:
                Log.error('Unable to initialise icon - did you mean to run in `--no-gui` mode?')
                self.exit(None)
                # noinspection PyProtectedMember
                self.icon._Icon__queue.put(False)  # pystray sets up the icon thread even in dummy mode; need to exit
        else:
            self.icon = None
            self.post_create(None)

    # PyAttributeOutsideInit inspection suppressed because init_platforms() is itself called from __init__()
    # noinspection PyUnresolvedReferences,PyAttributeOutsideInit
    def init_platforms(self):
        if sys.platform == 'darwin' and self.args.gui:
            if len(MISSING_GUI_REQUIREMENTS) > 0:
                return  # skip - we will exit anyway due to missing requirements (with a more helpful error message)

            # hide dock icon (but not LSBackgroundOnly as we need input via webview)
            info = AppKit.NSBundle.mainBundle().infoDictionary()
            info['LSUIElement'] = '1'

            # need to delegate and override to show both "authenticate now" and "authentication success" notifications
            self.macos_user_notification_centre_delegate = UserNotificationCentreDelegate.alloc().init()
            setattr(self.macos_user_notification_centre_delegate, '_click', lambda m: self.authorise_account(None, m))

            # any launchctl plist changes need reloading, but this must be scheduled on exit (see discussion below)
            self.macos_unload_plist_on_exit = False

            # track shutdown and network loss events and exit or close proxy connections appropriately
            # note: no need to explicitly remove this observer after OS X 10.11 (https://developer.apple.com/library
            # /archive/releasenotes/Foundation/RN-FoundationOlderNotes/index.html#10_11NotificationCenter)
            notification_listener = 'macos_nsworkspace_notification_listener:'
            notification_centre = AppKit.NSWorkspace.sharedWorkspace().notificationCenter()
            notification_centre.addObserver_selector_name_object_(self, notification_listener,
                                                                  AppKit.NSWorkspaceWillPowerOffNotification, None)
            notification_centre.addObserver_selector_name_object_(self, notification_listener,
                                                                  SystemConfiguration.SCNetworkReachabilityRef, None)

            # we use a zero/blank address because we only care about general availability rather than a specific host
            # see reachabilityForInternetConnection: https://developer.apple.com/library/archive/samplecode/Reachability
            # use of SCNetworkReachabilityRef is a little hacky (requires a callback name) but it works
            address = ('', 0)
            post_reachability_update = notification_centre.postNotificationName_object_
            self.macos_reachability_target = SystemConfiguration.SCNetworkReachabilityCreateWithAddress(None, address)
            SystemConfiguration.SCNetworkReachabilitySetCallback(self.macos_reachability_target,
                                                                 lambda _target, flags, _info: post_reachability_update(
                                                                     SystemConfiguration.SCNetworkReachabilityRef,
                                                                     flags), address)
            success, result = SystemConfiguration.SCNetworkReachabilityGetFlags(self.macos_reachability_target, None)
            if success:
                post_reachability_update(SystemConfiguration.SCNetworkReachabilityRef, result)  # update initial state
            SystemConfiguration.SCNetworkReachabilityScheduleWithRunLoop(self.macos_reachability_target,
                                                                         SystemConfiguration.CFRunLoopGetCurrent(),
                                                                         SystemConfiguration.kCFRunLoopCommonModes)

            # on macOS, catching SIGINT/SIGTERM/SIGQUIT/SIGHUP while in pystray's main loop needs a Mach signal handler
            PyObjCTools.MachSignals.signal(signal.SIGINT, lambda _signum: self.exit(self.icon))
            PyObjCTools.MachSignals.signal(signal.SIGTERM, lambda _signum: self.exit(self.icon))
            PyObjCTools.MachSignals.signal(signal.SIGQUIT, lambda _signum: self.exit(self.icon))
            PyObjCTools.MachSignals.signal(signal.SIGHUP, lambda _signum: self.load_and_start_servers(self.icon))
            PyObjCTools.MachSignals.signal(signal.SIGUSR1, lambda _: self.toggle_debug(Log.get_level() == logging.INFO))

        else:
            # for other platforms, or in no-GUI mode, just try to exit gracefully if SIGINT/SIGTERM/SIGQUIT is received
            signal.signal(signal.SIGINT, lambda _signum, _frame: self.exit(self.icon))
            signal.signal(signal.SIGTERM, lambda _signum, _frame: self.exit(self.icon))
            if hasattr(signal, 'SIGQUIT'):  # not all signals exist on all platforms (e.g., Windows)
                signal.signal(signal.SIGQUIT, lambda _signum, _frame: self.exit(self.icon))
            if hasattr(signal, 'SIGHUP'):
                # allow config file reloading without having to stop/start - e.g.: pkill -SIGHUP -f emailproxy.py
                # (we don't use linux_restart() here as it exits then uses nohup to restart, which may not be desirable)
                signal.signal(signal.SIGHUP, lambda _signum, _frame: self.load_and_start_servers(self.icon))
            if hasattr(signal, 'SIGUSR1'):
                # use SIGUSR1 as a toggle for debug mode (e.g.: pkill -USR1 -f emailproxy.py) - please note that the
                # proxy's handling of this signal may change in future if other actions are seen as more suitable
                signal.signal(signal.SIGUSR1, lambda _signum, _fr: self.toggle_debug(Log.get_level() == logging.INFO))

        # certificates are not imported automatically when packaged using pyinstaller - we need certifi
        if getattr(sys, 'frozen', False):
            if ssl.get_default_verify_paths().cafile is None and 'SSL_CERT_FILE' not in os.environ:
                try:
                    import certifi
                    os.environ['SSL_CERT_FILE'] = certifi.where()
                    Log.info('Running in a packaged/frozen environment - imported SSL certificates from `certifi`')
                except ImportError:
                    Log.info('Unable to find `certifi` in a packaged/frozen environment - SSL connections may fail')

    # noinspection PyUnresolvedReferences,PyAttributeOutsideInit
    def macos_nsworkspace_notification_listener_(self, notification):
        notification_name = notification.name()
        if notification_name == SystemConfiguration.SCNetworkReachabilityRef:
            flags = notification.object()
            if flags & SystemConfiguration.kSCNetworkReachabilityFlagsReachable == 0:
                Log.info('Received network unreachable notification - closing existing proxy connections')
                for proxy in self.proxies:
                    proxy.close_clients()
            else:
                Log.debug('Received network reachable notification - status:', flags)
        elif notification_name == AppKit.NSWorkspaceWillPowerOffNotification:
            Log.info('Received power off notification; exiting', APP_NAME)
            self.exit(self.icon)

    # noinspection PyDeprecation
    def create_icon(self):
        # fix pystray <= 0.19.4 incompatibility with PIL 10.0.0+; resolved in 0.19.5 and later via pystray PR #147
        pystray_version = packaging.version.Version(importlib_metadata.version('pystray'))
        pillow_version = packaging.version.Version(importlib_metadata.version('pillow'))
        if pystray_version <= packaging.version.Version('0.19.4') and \
                pillow_version >= packaging.version.Version('10.0.0'):
            Image.ANTIALIAS = Image.LANCZOS if hasattr(Image, 'LANCZOS') else Image.Resampling.LANCZOS

        icon_class = RetinaIcon if sys.platform == 'darwin' else pystray.Icon
        return icon_class(APP_NAME, App.get_image(), APP_NAME, menu=pystray.Menu(
            pystray.MenuItem('Servers and accounts', pystray.Menu(self.create_config_menu)),
            pystray.MenuItem('Authorise account', pystray.Menu(self.create_authorisation_menu)),
            pystray.Menu.SEPARATOR,
            pystray.MenuItem('Start at login', self.toggle_start_at_login, checked=self.started_at_login),
            pystray.MenuItem('Debug mode', lambda _, item: self.toggle_debug(not item.checked),
                             checked=lambda _: Log.get_level() == logging.DEBUG),
            pystray.Menu.SEPARATOR,
            pystray.MenuItem('Quit %s' % APP_NAME, self.exit)))

    @staticmethod
    def get_image():
        # we use an icon font for better multiplatform compatibility and icon size flexibility
        icon_colour = 'white'  # see below: colour is handled differently per-platform
        icon_character = 'e'
        icon_background_width = 44
        icon_background_height = 44
        icon_width = 40  # to allow for padding between icon and background image size

        # the colour value is irrelevant on macOS - we configure the menu bar icon as a template to get the platform's
        # colours - but on Windows (and in future potentially Linux) we need to set based on the current theme type
        if sys.platform == 'win32':
            import winreg
            try:
                key = winreg.OpenKey(winreg.HKEY_CURRENT_USER,
                                     r'Software\Microsoft\Windows\CurrentVersion\Themes\Personalize')
                icon_colour = 'black' if winreg.QueryValueEx(key, 'SystemUsesLightTheme')[0] else 'white'
            except FileNotFoundError:
                pass

        # find the largest font size that will let us draw the icon within the available width
        minimum_font_size = 1
        maximum_font_size = 255
        font, font_width, font_height = App.get_icon_size(icon_character, minimum_font_size)
        while maximum_font_size - minimum_font_size > 1:
            current_font_size = round((minimum_font_size + maximum_font_size) / 2)  # ImageFont only supports integers
            font, font_width, font_height = App.get_icon_size(icon_character, current_font_size)
            if font_width > icon_width:
                maximum_font_size = current_font_size
            elif font_width < icon_width:
                minimum_font_size = current_font_size
            else:
                break
        if font_width > icon_width:  # because we have to round font sizes we need one final check for oversize width
            font, font_width, font_height = App.get_icon_size(icon_character, minimum_font_size)

        icon_image = Image.new('RGBA', (icon_background_width, icon_background_height))
        draw = ImageDraw.Draw(icon_image)
        icon_x = (icon_background_width - font_width) / 2
        icon_y = (icon_background_height - font_height) / 2
        draw.text((icon_x, icon_y), icon_character, font=font, fill=icon_colour)

        return icon_image

    @staticmethod
    def get_icon_size(text, font_size):
        font = ImageFont.truetype(io.BytesIO(zlib.decompress(base64.b64decode(APP_ICON))), size=font_size)

        # pillow's getsize method was deprecated in 9.2.0 (see docs for PIL.ImageFont.ImageFont.getsize)
        if packaging.version.Version(importlib_metadata.version('pillow')) < packaging.version.Version('9.2.0'):
            # noinspection PyUnresolvedReferences
            font_width, font_height = font.getsize(text)
            return font, font_width, font_height

        _left, _top, right, bottom = font.getbbox(text)
        return font, right, bottom

    def create_config_menu(self):
        items = []
        if len(self.proxies) <= 0:
            # note that we don't actually allow no servers when loading the config, so no need to generate a menu
            return items  # (avoids creating and then immediately regenerating the menu when servers are loaded)

        for server_type in ['IMAP', 'POP', 'SMTP']:
            items.extend(App.get_config_menu_servers(self.proxies, server_type))

        config_accounts = AppConfig.accounts()
        items.append(pystray.MenuItem('Accounts (+ last authenticated activity):', None, enabled=False))
        if len(config_accounts) <= 0:
            items.append(pystray.MenuItem('    No accounts configured', None, enabled=False))
        else:
            catch_all_enabled = AppConfig.get_global('allow_catch_all_accounts', fallback=False)
            catch_all_accounts = []
            for account in config_accounts:
                if account.startswith('@') and catch_all_enabled:
                    catch_all_accounts.append(account)
                else:
                    items.append(pystray.MenuItem(App.get_last_activity(account), None, enabled=False))
            if len(catch_all_accounts) > 0:
                items.append(pystray.Menu.SEPARATOR)
                items.append(pystray.MenuItem('Catch-all accounts:', None, enabled=False))
                for account in catch_all_accounts:
                    items.append(pystray.MenuItem('    %s' % account, None, enabled=False))
            if sys.platform != 'darwin':
                items.append(pystray.MenuItem('    Refresh activity data', self.icon.update_menu))
        items.append(pystray.Menu.SEPARATOR)

        items.append(pystray.MenuItem('Edit configuration file...', lambda: self.system_open(CONFIG_FILE_PATH)))

        # asyncore sockets on Linux have a shutdown delay (the time.sleep() call in asyncore.poll), which means we can't
        # easily reload the server configuration without exiting the script and relying on daemon threads to be stopped
        items.append(pystray.MenuItem('Reload configuration file', self.linux_restart if sys.platform.startswith(
            'linux') else self.load_and_start_servers))
        return items

    @staticmethod
    def get_config_menu_servers(proxies, server_type):
        items = []
        heading_appended = False
        for proxy in filter(lambda p: p.proxy_type == server_type, proxies):
            if not heading_appended:
                items.append(pystray.MenuItem('%s servers:' % server_type, None, enabled=False))
                heading_appended = True
            items.append(pystray.MenuItem('%s    %s ➝ %s' % (
                ('Y_SSL' if proxy.ssl_connection else 'N_SSL') if sys.platform == 'darwin' else '',
                Log.format_host_port(proxy.local_address), Log.format_host_port(proxy.server_address)),
                                          None, enabled=False))
        if heading_appended:
            items.append(pystray.Menu.SEPARATOR)
        return items

    @staticmethod
    def get_last_activity(account):
        config = AppConfig.get()
        last_sync = config.getint(account, 'last_activity', fallback=None)
        if last_sync:
            formatted_sync_time = timeago.format(datetime.datetime.fromtimestamp(last_sync), datetime.datetime.now(),
                                                 'en_short')
        else:
            formatted_sync_time = 'never'
        return '    %s (%s)' % (account, formatted_sync_time)

    @staticmethod
    def system_open(path):
        AppConfig.save()  # so we are always editing the most recent version of the file
        if sys.platform == 'darwin':
            result = subprocess.call(['open', path])
            if result != 0:  # no default editor found for this file type; open as a text file
                subprocess.call(['open', '-t', path])
        elif sys.platform == 'win32':
            os.startfile(path)
        elif sys.platform.startswith('linux'):
            subprocess.call(['xdg-open', path])
        else:
            pass  # nothing we can do

    def create_authorisation_menu(self):
        items = []
        if len(self.authorisation_requests) <= 0:
            items.append(pystray.MenuItem('No pending authorisation requests', None, enabled=False))
        else:
            usernames = []
            for request in self.authorisation_requests:
                if request['username'] not in usernames:
                    items.append(pystray.MenuItem(request['username'], self.authorise_account))
                    usernames.append(request['username'])
        items.append(pystray.Menu.SEPARATOR)
        items.append(pystray.MenuItem('External authorisation mode', self.toggle_external_auth,
                                      checked=lambda _: self.args.external_auth))
        return items

    def toggle_external_auth(self):
        self.args.external_auth = not self.args.external_auth
        if self.started_at_login(None):
            self.toggle_start_at_login(self.icon, True)  # update launch command to preserve external auth preference

    def authorise_account(self, _, item):
        for request in self.authorisation_requests:
            if str(item) == request['username']:  # use str(item) because item.text() hangs
                if not self.web_view_started:
                    # pywebview on macOS needs start() to be called only once, so we use a dummy window to keep it open
                    # Windows is the opposite - the macOS technique freezes the tray icon; Linux is fine either way
                    # (we also set pywebview debug mode to match our own mode because copy/paste via keyboard shortcuts
                    # can be unreliable with 'mshtml'; and, python virtual environments sometimes break keyboard entry
                    # entirely on macOS - debug mode works around this in both cases via the right-click context menu)
                    self.create_authorisation_window(request)
                    if sys.platform == 'darwin':
                        webview.start(self.handle_authorisation_windows, debug=Log.get_level() == logging.DEBUG)
                        self.web_view_started = True  # note: not set for other platforms so we start() every time
                    else:
                        # on Windows, most pywebview engine options return None for get_current_url() on pages created
                        # using 'html=' even on redirection to an actual URL; 'mshtml', though archaic, does work
                        forced_gui = 'mshtml' if sys.platform == 'win32' and self.args.external_auth else None
                        webview.start(gui=forced_gui, debug=Log.get_level() == logging.DEBUG)
                else:
                    self.macos_web_view_queue.put(request)  # future requests need to use the same thread
                return
        self.notify(APP_NAME, 'There are no pending authorisation requests')

    def create_authorisation_window(self, request):
        # note that the webview title *must* contain the email address/username as it is used to confirm success
        window_title = 'Authorise your account: %s' % request['username']
        if request['user_code']:
            window_title += ' with code: %s' % request['user_code']

        if self.args.external_auth:
            if request['user_code']:
                auth_page = EXTERNAL_AUTH_DAG_HTML % (
                    request['username'], *[request['permission_url']] * 3, *[request['user_code']] * 2)
            else:
                auth_page = EXTERNAL_AUTH_HTML % (
                    request['username'], *[request['permission_url']] * 3, APP_NAME, request['redirect_uri'])
            authorisation_window = webview.create_window(window_title, html=auth_page, on_top=True, text_select=True)
        else:
            authorisation_window = webview.create_window(window_title, request['permission_url'], on_top=True)
        setattr(authorisation_window, 'get_title', lambda window: window.title)  # add missing get_title method

        # pywebview 3.6+ moved window events to a separate namespace in a non-backwards-compatible way
        pywebview_version = packaging.version.Version(importlib_metadata.version('pywebview'))
        # the version zero check is due to a bug in the Ubuntu 24.04 python-pywebview package - see GitHub #242
        if packaging.version.Version('0') < pywebview_version < packaging.version.Version('3.6'):
            # noinspection PyUnresolvedReferences
            authorisation_window.loaded += self.authorisation_window_loaded
        else:
            authorisation_window.events.loaded += self.authorisation_window_loaded

    def handle_authorisation_windows(self):
        if sys.platform != 'darwin':
            return

        # on macOS we need to add extra webview functions to detect when redirection starts, because otherwise the
        # pywebview window can get into a state in which http://localhost navigation, rather than failing, just hangs
        # noinspection PyPackageRequirements
        import webview.platforms.cocoa
        pywebview_version = packaging.version.Version(importlib_metadata.version('pywebview'))
        ProvisionalNavigationBrowserDelegate.pywebview_attr = 'webkit' if pywebview_version < packaging.version.Version(
            '5.3') else 'webview'
        setattr(webview.platforms.cocoa.BrowserView.BrowserDelegate, 'webView_didStartProvisionalNavigation_',
                ProvisionalNavigationBrowserDelegate.webView_didStartProvisionalNavigation_)
        setattr(webview.platforms.cocoa.BrowserView.BrowserDelegate, 'webView_didReceiveServerRedirectForProvisional'
                                                                     'Navigation_',
                ProvisionalNavigationBrowserDelegate.webView_didReceiveServerRedirectForProvisionalNavigation_)
        setattr(webview.platforms.cocoa.BrowserView.WebKitHost, 'performKeyEquivalent_',
                ProvisionalNavigationBrowserDelegate.performKeyEquivalent_)

        # also needed only on macOS because otherwise closing the last remaining webview window exits the application
        dummy_window = webview.create_window('%s hidden (dummy) window' % APP_NAME, html='<html></html>', hidden=True)
        dummy_window.hide()  # hidden=True (above) doesn't seem to work in all cases

        while True:
            data = self.macos_web_view_queue.get()  # note: blocking call
            if data is QUEUE_SENTINEL:  # app is closing
                break
            self.create_authorisation_window(data)

    def authorisation_window_loaded(self):
        for window in webview.windows[:]:  # iterate over a copy; remove (in destroy()) from original
            if not hasattr(window, 'get_title'):
                continue  # skip dummy window

            url = window.get_current_url()
            # noinspection PyUnresolvedReferences
            username = next((a for a in window.get_title(window).split(' ') if '@' in a), None)
            if not url or not username:  # see note in create_authorisation_window: title *must* match username format
                continue  # skip any invalid windows

            # respond to both the original request and any duplicates in the list
            completed_request = None
            for request in self.authorisation_requests[:]:  # iterate over a copy; remove from original
                if request['username'] == username and OAuth2Helper.match_redirect_uri(request['redirect_uri'], url):
                    Log.info('Returning authorisation request result for', request['username'])
                    if not request['user_code']:  # the device authorisation grant flow does not require a response
                        RESPONSE_QUEUE.put(
                            {'permission_url': request['permission_url'], 'response_url': url, 'username': username})
                    self.authorisation_requests.remove(request)
                    completed_request = request
                else:
                    Log.debug('Waiting for URL matching `redirect_uri`; following browser redirection to',
                              '%s/[...]' % urllib.parse.urlparse(url).hostname)

            if completed_request is None:
                continue  # no requests processed for this window - nothing to do yet

            # the device authorisation grant flow will not normally have a matching `redirect_uri`
            elif not completed_request['user_code']:
                window.destroy()
            self.icon.update_menu()

            # note that in this part of the interaction we don't actually check the *use* of the authorisation code,
            # but just whether it was successfully acquired - if there is an error in the subsequent access/refresh
            # token request then we still send an 'authentication completed' notification here, but in the background
            # we close the connection with a failure message and re-request authorisation next time the client
            # interacts, which may potentially lead to repeated and conflicting (and confusing) notifications - improve?
            self.notify(APP_NAME, 'Authentication completed for %s' % completed_request['username'])
            if len(self.authorisation_requests) > 0:
                self.notify(APP_NAME, 'Please authorise your account %s from the menu' % self.authorisation_requests[0][
                    'username'])

    def toggle_start_at_login(self, icon, force_rewrite=False):
        # we reuse this function to force-overwrite the startup file when changing the external auth option, but pystray
        # verifies actions have a maximum of two parameters (_assert_action()), so we must use 'item' and check its type
        recreate_login_file = False if isinstance(force_rewrite, pystray.MenuItem) else force_rewrite

        start_command = self.get_script_start_command(quote_args=sys.platform != 'darwin')  # plistlib handles quoting

        if sys.platform == 'darwin':
            if recreate_login_file or not PLIST_FILE_PATH.exists():
                # need to create and load the plist
                plist = {
                    'Label': APP_PACKAGE,
                    'RunAtLoad': True
                }
            else:
                # just toggle the disabled value rather than loading/unloading, so we don't need to restart the proxy
                with open(PLIST_FILE_PATH, mode='rb') as plist_file:
                    plist = plistlib.load(plist_file)
                plist['Disabled'] = True if 'Disabled' not in plist else not plist['Disabled']

            plist['Program'] = start_command[0]
            plist['ProgramArguments'] = start_command

            os.makedirs(PLIST_FILE_PATH.parent, exist_ok=True)
            with open(PLIST_FILE_PATH, mode='wb') as plist_file:
                plistlib.dump(plist, plist_file)

            # if loading, need to exit so we're not running twice (also exits the terminal instance for convenience)
            if not self.macos_launchctl('list'):
                self.exit(icon, restart_callback=lambda: self.macos_launchctl('load'))
            elif recreate_login_file:
                # Launch Agents need to be unloaded and reloaded to reflect changes in their plist file, but we can't
                # do this ourselves because 1) unloading exits the agent; and, 2) we can't launch a completely separate
                # subprocess (see man launchd.plist) - instead, we schedule the unload action when we next exit, because
                # this is likely to be caused by a system restart, and unloaded Launch Agents still run at startup (only
                # an issue if calling `launchctl start` after exiting, which will error until the Agent is reloaded)
                # noinspection PyAttributeOutsideInit
                self.macos_unload_plist_on_exit = True
                Log.info('Updating', PLIST_FILE_PATH, 'requires unloading and reloading; scheduling on next exit')

        elif sys.platform == 'win32':
            if recreate_login_file or not CMD_FILE_PATH.exists():
                windows_start_command = 'start "" %s' % ' '.join(start_command)  # first quoted start arg = window title

                os.makedirs(CMD_FILE_PATH.parent, exist_ok=True)
                with open(CMD_FILE_PATH, mode='w', encoding='utf-8') as cmd_file:
                    cmd_file.write(windows_start_command)

                # on Windows we don't have a service to run, but it is still useful to exit the terminal instance
                if sys.stdin and sys.stdin.isatty() and not recreate_login_file:
                    self.exit(icon, restart_callback=lambda: subprocess.call(windows_start_command, shell=True))
            else:
                os.remove(CMD_FILE_PATH)

        elif sys.platform.startswith('linux'):
            # see https://github.com/simonrob/email-oauth2-proxy/issues/2#issuecomment-839713677 for systemctl option
            if recreate_login_file or not AUTOSTART_FILE_PATH.exists():
                xdg_autostart = {
                    'Type': 'Application',
                    'Name': APP_NAME,
                    'Exec': ' '.join(start_command),
                    'NoDisplay': 'true'
                }

                os.makedirs(AUTOSTART_FILE_PATH.parent, exist_ok=True)
                with open(AUTOSTART_FILE_PATH, mode='w', encoding='utf-8') as desktop_file:
                    desktop_file.write('[Desktop Entry]\n')
                    for key, value in xdg_autostart.items():
                        desktop_file.write('%s=%s\n' % (key, value))

                # like on Windows we don't have a service to run, but it is still useful to exit the terminal instance
                if sys.stdin and sys.stdin.isatty() and not recreate_login_file:
                    AppConfig.save()  # because linux_restart needs to unload to prevent saving on exit
                    self.linux_restart(icon)
            else:
                os.remove(AUTOSTART_FILE_PATH)

        else:
            pass  # nothing we can do

    def get_script_start_command(self, quote_args=True):
        python_command = sys.executable
        if sys.platform == 'win32':
            # pythonw to avoid a terminal when background launching on Windows
            python_command = 'pythonw.exe'.join(python_command.rsplit('python.exe', 1))

        script_command = [python_command]
        if not getattr(sys, 'frozen', False):  # no need for the script path if using pyinstaller
            if __package__ is not None:
                script_command.extend(['-m', APP_SHORT_NAME])
            else:
                script_command.append(os.path.realpath(__file__))

        # preserve any arguments - note that some are configurable in the GUI, so sys.argv may not be their actual state
        script_command.extend(arg for arg in sys.argv[1:] if arg not in ('--debug', '--external-auth'))
        if Log.get_level() == logging.DEBUG:
            script_command.append('--debug')
        if self.args.external_auth:
            script_command.append('--external-auth')

        return ['"%s"' % arg.replace('"', r'\"') if quote_args and ' ' in arg else arg for arg in script_command]

    def linux_restart(self, icon):
        # Linux restarting is separate because it is used for reloading the configuration file as well as start at login
        AppConfig.unload()  # so that we don't overwrite the just-updated file when exiting
        command = ' '.join(self.get_script_start_command())
        self.exit(icon, restart_callback=lambda: subprocess.call('nohup %s </dev/null >/dev/null 2>&1 &' % command,
                                                                 shell=True))

    @staticmethod
    def macos_launchctl(command):
        # this used to use the python launchctl package, but it has a bug (github.com/andrewp-as-is/values.py/pull/2)
        # in a sub-package, so we reproduce just the core features - supported commands are 'list', 'load' and 'unload'
        proxy_command = APP_PACKAGE if command == 'list' else PLIST_FILE_PATH
        try:
            output = subprocess.check_output(['/bin/launchctl', command, proxy_command], stderr=subprocess.STDOUT)
        except subprocess.CalledProcessError:
            return False

        if output and command != 'list':
            return False  # load/unload gives no output unless unsuccessful (return code is always 0 regardless)
        return True

    @staticmethod
    def started_at_login(_):
        # note: menu state will be stale if changed externally, but clicking menu items forces a refresh
        if sys.platform == 'darwin':
            if PLIST_FILE_PATH.exists():
                if App.macos_launchctl('list'):
                    with open(PLIST_FILE_PATH, mode='rb') as plist_file:
                        plist = plistlib.load(plist_file)
                    if 'Disabled' in plist:
                        return not plist['Disabled']
                    return True  # job is loaded and is not disabled

        elif sys.platform == 'win32':
            return CMD_FILE_PATH.exists()  # we assume that the file's contents are correct

        elif sys.platform.startswith('linux'):
            return AUTOSTART_FILE_PATH.exists()  # we assume that the file's contents are correct

        return False

    def toggle_debug(self, enable_debug_mode, log_message=True):
        Log.set_level(logging.DEBUG if enable_debug_mode else logging.INFO)
        if log_message:
            Log.info('Setting debug mode:', Log.get_level() == logging.DEBUG)
        if hasattr(self, 'icon') and self.icon:
            self.icon.update_menu()

    # noinspection PyUnresolvedReferences
    def notify(self, title, text):
        if self.icon:
            if sys.platform == 'darwin':  # prefer native notifications over the osascript approach
                user_notification = AppKit.NSUserNotification.alloc().init()
                user_notification.setTitle_(title)
                user_notification.setInformativeText_(text)
                notification_centre = AppKit.NSUserNotificationCenter.defaultUserNotificationCenter()

                # noinspection PyBroadException
                try:
                    notification_centre.setDelegate_(self.macos_user_notification_centre_delegate)
                    notification_centre.deliverNotification_(user_notification)
                except Exception:
                    for replacement in (('\\', r'\\'), ('"', r'\"')):  # osascript approach requires sanitisation
                        text = text.replace(*replacement)
                        title = title.replace(*replacement)
                    subprocess.call(['osascript', '-e', 'display notification "%s" with title "%s"' % (text, title)])

            elif self.icon.HAS_NOTIFICATION:
                self.icon.remove_notification()
                self.icon.notify('%s: %s' % (title, text))

            Log.info(text)  # duplicate to log for, e.g., local server auth mode when GUI is present
        else:
            Log.info(text)

    def stop_servers(self):
        global RESPONSE_QUEUE
        RESPONSE_QUEUE.put(QUEUE_SENTINEL)  # watchers use a local reference so won't re-insert into the new queue
        RESPONSE_QUEUE = queue.Queue()  # recreate so existing queue closes watchers but we don't have to wait here
        while True:
            try:
                REQUEST_QUEUE.get(block=False)  # remove any pending requests (unlikely any exist, but safest)
            except queue.Empty:
                break
        for proxy in self.proxies:
            with contextlib.suppress(Exception):
                proxy.stop()
        self.proxies = []
        self.authorisation_requests = []  # these requests are no-longer valid

    def load_and_start_servers(self, icon=None, reload=True):
        # we allow reloading, so must first stop any existing servers
        self.stop_servers()
        Log.info('Initialising', APP_NAME,
                 '(version %s)%s' % (__version__, ' in debug mode' if Log.get_level() == logging.DEBUG else ''),
                 'from config file', CONFIG_FILE_PATH)
        if reload:
            AppConfig.unload()

        config_parse_error = False
        try:
            config = AppConfig.get()
            servers = AppConfig.servers()
        except configparser.Error as e:
            Log.error('Unable to load configuration file:', e)
            config_parse_error = True
            servers = []

        # load server types and configurations
        server_load_error = False
        server_start_error = False
        for section in servers:
            match = CONFIG_SERVER_MATCHER.match(section)
            server_type = match.group('type')

            # noinspection PyUnboundLocalVariable
            local_address = config.get(section, 'local_address', fallback='::')
            str_local_port = match.group('port')
            local_port = -1
            try:
                local_port = int(str_local_port)
                if local_port <= 0 or local_port > 65535:
                    raise ValueError
            except ValueError:
                Log.error('Error: invalid value', str_local_port, 'for local server port in section', match.string)
                server_load_error = True

            server_address = config.get(section, 'server_address', fallback=None)
            server_port = config.getint(section, 'server_port', fallback=-1)
            if server_port <= 0 or server_port > 65535:
                Log.error('Error: invalid value', server_port, 'for remote server port in section', match.string)
                server_load_error = True

            custom_configuration = {
                'server_starttls': False,
                'local_starttls': False,
                'local_certificate_path': config.get(section, 'local_certificate_path', fallback=None),
                'local_key_path': config.get(section, 'local_key_path', fallback=None)
            }
            if server_type == 'SMTP':
                # initially the STARTTLS setting was remote server only, and hence named just `starttls` - support this
                legacy_starttls = config.getboolean(section, 'starttls', fallback=False)
                custom_configuration['server_starttls'] = config.getboolean(section, 'server_starttls',
                                                                            fallback=legacy_starttls)

                custom_configuration['local_starttls'] = config.getboolean(section, 'local_starttls', fallback=False)
                if custom_configuration['local_starttls'] and not (custom_configuration['local_certificate_path'] and
                                                                   custom_configuration['local_key_path']):
                    Log.error('Error: you have set `local_starttls` but did not provide both '
                              '`local_certificate_path` and `local_key_path` values in section', match.string)
                    server_load_error = True

            if not server_address:  # all other values are checked, regex matched or have a fallback above
                Log.error('Error: remote server address is missing in section', match.string)
                server_load_error = True

            if not server_load_error:
                new_proxy = OAuth2Proxy(server_type, (local_address, local_port), (server_address, server_port),
                                        custom_configuration)
                try:
                    new_proxy.start()
                    self.proxies.append(new_proxy)
                except Exception as e:
                    Log.error('Error: unable to start', match.string, 'server:', Log.error_string(e))
                    server_start_error = True

        if config_parse_error or server_start_error or server_load_error or len(self.proxies) <= 0:
            if server_start_error:
                Log.error('Abandoning setup as one or more servers failed to start - is the proxy already running?')
            else:
                if not os.path.exists(CONFIG_FILE_PATH):
                    Log.error(APP_NAME, 'config file not found - see https://github.com/simonrob/email-oauth2-proxy',
                              'for full documentation and example configurations to help get started')
                error_text = 'Invalid' if len(servers) > 0 else 'Unparsable' if config_parse_error else 'No'
                Log.error(error_text, 'server configuration(s) found in', CONFIG_FILE_PATH, '- exiting')
                self.notify(APP_NAME, error_text + ' server configuration(s) found. ' +
                            'Please verify your account and server details in %s' % CONFIG_FILE_PATH)
            AppConfig.unload()  # so we don't overwrite the invalid file with a blank configuration
            self.exit(icon)
            return False

        if icon:
            icon.update_menu()  # force refresh the menu to show running proxy servers

        threading.Thread(target=App.run_proxy, name='EmailOAuth2Proxy-main', daemon=True).start()
        Log.info('Initialised', APP_NAME, '- listening for authentication requests. Connect your email client to begin')
        return True

    @staticmethod
    def terminal_external_auth_input(prompt_session, prompt_stop_event, data):
        with contextlib.suppress(Exception):  # cancel any other prompts; thrown if there are none to cancel
            # noinspection PyUnresolvedReferences
            prompt_toolkit.application.current.get_app().exit(exception=EOFError)
            time.sleep(1)  # seems to be needed to allow prompt_toolkit to clean up between prompts

        # noinspection PyUnresolvedReferences
        with prompt_toolkit.patch_stdout.patch_stdout():
            open_time = 0
            response_url = None
            Log.info('Please visit the following URL to authenticate account %s: %s' % (
                data['username'], data['permission_url']))
            # noinspection PyUnresolvedReferences
            style = prompt_toolkit.styles.Style.from_dict({'url': 'underline'})
            prompt = [('', '\nCopy+paste or press [↵ Return] to visit the following URL and authenticate account %s: ' %
                       data['username']), ('class:url', data['permission_url']), ('', ' then paste here the full '),
                      ('', 'post-authentication URL from the browser\'s address bar (it should start with %s): ' %
                       data['redirect_uri'])]
            while True:
                try:
                    response_url = prompt_session.prompt(prompt, style=style)
                except (KeyboardInterrupt, EOFError):
                    break
                if not response_url:
                    if time.time() - open_time > 1:  # don't open many windows on key repeats
                        App.system_open(data['permission_url'])
                        open_time = time.time()
                else:
                    break

            prompt_stop_event.set()  # cancel the timeout thread

            result = {'permission_url': data['permission_url'], 'username': data['username']}
            if response_url:
                Log.debug('No-GUI external auth mode: returning response', response_url)
                result['response_url'] = response_url
            else:
                Log.debug('No-GUI external auth mode: no response provided; cancelling authorisation request')
                result['expired'] = True
            RESPONSE_QUEUE.put(result)

    @staticmethod
    def terminal_external_auth_timeout(prompt_session, prompt_stop_event):
        prompt_time = 0
        while prompt_time < AUTHENTICATION_TIMEOUT and not prompt_stop_event.is_set():
            time.sleep(1)
            prompt_time += 1

        if not prompt_stop_event.is_set():
            with contextlib.suppress(Exception):  # thrown if the prompt session has already exited
                prompt_session.app.exit(exception=EOFError)
                time.sleep(1)  # seems to be needed to allow prompt_toolkit to clean up between prompts

    def terminal_external_auth_prompt(self, data):
        # noinspection PyUnresolvedReferences
        prompt_session = prompt_toolkit.PromptSession()
        prompt_stop_event = threading.Event()
        threading.Thread(target=self.terminal_external_auth_input, args=(prompt_session, prompt_stop_event, data),
                         daemon=True).start()
        threading.Thread(target=self.terminal_external_auth_timeout, args=(prompt_session, prompt_stop_event),
                         daemon=True).start()

    def post_create(self, icon):
        if EXITING:
            return  # to handle launch in pystray 'dummy' mode without --no-gui option (partial initialisation failure)

        if icon:
            icon.visible = True

        if not self.load_and_start_servers(icon, reload=False):
            return

        while True:
            data = REQUEST_QUEUE.get()  # note: blocking call
            if data is QUEUE_SENTINEL:  # app is closing
                break
            if data is MENU_UPDATE:
                if icon:
                    icon.update_menu()
                continue
            if not data['expired']:
                Log.info('Authorisation request received for', data['username'],
                         '(local server auth mode)' if self.args.local_server_auth else '(external auth mode)' if
                         self.args.external_auth else '(interactive mode)')

                user_code_notification = None
                if data['user_code']:
                    RESPONSE_QUEUE.put(data)  # device flow does not require a user response; here we only notify
                    user_code_notification = 'Visit %s and use code %s' % (data['permission_url'], data['user_code'])

                if self.args.local_server_auth:
                    self.notify(APP_NAME, 'Local server auth mode: please authorise a request for account %s' %
                                data['username'])
                    if user_code_notification:
                        # note: local server auth mode doesn't make any sense with the device flow as it is poll-based,
                        # so here we notify and return the request as normal, but don't actually start the local server
                        self.notify(APP_NAME, user_code_notification)
                    else:
                        data['local_server_auth'] = True
                        RESPONSE_QUEUE.put(data)  # local server auth is handled by the client/server connections

                elif self.args.external_auth and not self.args.gui:
                    can_auth_interactively = sys.stdin and sys.stdin.isatty()
                    if can_auth_interactively:
                        self.notify(APP_NAME, 'No-GUI external auth mode: please authorise a request for account '
                                              '%s' % data['username'])
                    if user_code_notification:
                        self.notify(APP_NAME, user_code_notification)
                    else:
                        self.terminal_external_auth_prompt(data)
                    if not can_auth_interactively:
                        Log.error('Not running interactively; unable to handle no-GUI external auth request')

                elif icon:
                    self.authorisation_requests.append(data)
                    icon.update_menu()  # force refresh the menu
                    self.notify(APP_NAME, 'Please authorise your account %s from the menu' % data['username'])

            else:
                for request in self.authorisation_requests[:]:  # iterate over a copy; remove from original
                    if request['permission_url'] == data['permission_url']:
                        self.authorisation_requests.remove(request)
                        break  # we could have multiple simultaneous requests, some not yet expired

    @staticmethod
    def run_proxy():
        while not EXITING:
            error_count = 0
            try:
                # loop for main proxy servers, accepting requests and starting connection threads
                # note: we need to make sure there are always proxy servers started when run_proxy is called (i.e., must
                # exit on server start failure), otherwise this will throw an error every time and loop indefinitely
                asyncore.loop()
            except Exception as e:
                if not EXITING and not (isinstance(e, OSError) and e.errno == errno.EBADF):
                    Log.info('Caught asyncore exception in main loop; attempting to continue:', Log.error_string(e))
                    error_count += 1
                    time.sleep(error_count)

    def exit(self, icon, restart_callback=None):
        Log.info('Stopping', APP_NAME)
        global EXITING
        EXITING = True

        AppConfig.save()

        # attribute existence check is needed here and below because we may exit before init_platforms() has run
        if sys.platform == 'darwin' and self.args.gui and hasattr(self, 'macos_reachability_target'):
            # noinspection PyUnresolvedReferences
            SystemConfiguration.SCNetworkReachabilityUnscheduleFromRunLoop(self.macos_reachability_target,
                                                                           SystemConfiguration.CFRunLoopGetCurrent(),
                                                                           SystemConfiguration.kCFRunLoopDefaultMode)

        REQUEST_QUEUE.put(QUEUE_SENTINEL)
        RESPONSE_QUEUE.put(QUEUE_SENTINEL)

        if self.web_view_started:
            self.macos_web_view_queue.put(QUEUE_SENTINEL)
            for window in webview.windows[:]:  # iterate over a copy; remove (in destroy()) from original
                window.show()
                window.destroy()

        for proxy in self.proxies:  # no need to copy - proxies are never removed, we just restart them on error
            with contextlib.suppress(Exception):
                proxy.stop()

        if icon:
            # work around a pystray issue with removing the macOS status bar icon when started from a parent script
            if sys.platform == 'darwin':
                # noinspection PyProtectedMember
                icon._status_item.button().setImage_(None)
            icon.stop()

        # for the 'Start at login' option we need a callback to restart the script the first time this preference is
        # configured (macOS) or every time (other platforms) - note that just as in toggle_start_at_login(), pystray
        # verifies that actions have a maximum of two parameters, so we must override the 'item' one but check its type
        if restart_callback and not isinstance(restart_callback, pystray.MenuItem):
            Log.info('Restarted', APP_NAME, 'as a background task')
            restart_callback()

        # macOS Launch Agents need reloading when changed; unloading exits immediately so this must be our final action
        if sys.platform == 'darwin' and self.args.gui and (
                hasattr(self, 'macos_unload_plist_on_exit') and self.macos_unload_plist_on_exit):
            self.macos_launchctl('unload')


if __name__ == '__main__':
    App()<|MERGE_RESOLUTION|>--- conflicted
+++ resolved
@@ -6,13 +6,8 @@
 __author__ = 'Simon Robinson'
 __copyright__ = 'Copyright (c) 2024 Simon Robinson'
 __license__ = 'Apache 2.0'
-<<<<<<< HEAD
-__package_version__ = '2024.11.13'  # for pyproject.toml usage only - needs to be ast.literal_eval() compatible
+__package_version__ = '2025.1.27'  # for pyproject.toml usage only - needs to be ast.literal_eval() compatible
 __version__ = '-'.join('%02d' % int(part) for part in __package_version__.split('.'))  # ISO 8601 (YYYY-MM-DD)
-=======
-__version__ = '2025-01-27'  # ISO 8601 (YYYY-MM-DD)
-__package_version__ = '.'.join([str(int(i)) for i in __version__.split('-')])  # for pyproject.toml usage only
->>>>>>> d3b9c5f7
 
 import abc
 import argparse
