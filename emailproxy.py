#!/usr/bin/env python3

"""A simple IMAP/POP/SMTP proxy that intercepts authenticate and login commands, transparently replacing them with OAuth
2.0 authentication. Designed for apps/clients that don't support OAuth 2.0 but need to connect to modern servers."""

__author__ = 'Simon Robinson'
__copyright__ = 'Copyright (c) 2023 Simon Robinson'
__license__ = 'Apache 2.0'
__version__ = '2023-05-18'  # ISO 8601 (YYYY-MM-DD)

import abc
import argparse
import ast
import base64
import binascii
import collections
import configparser
import contextlib
import datetime
import enum
import errno
import importlib
import io
import json
import logging
import logging.handlers
import os
import pathlib
import plistlib
import queue
import re
import select
import signal
import socket
import ssl
import subprocess
import sys
import threading
import time
import urllib.error
import urllib.parse
import urllib.request
import warnings
import wsgiref.simple_server
import wsgiref.util
import zlib

# asyncore is essential, but has been deprecated and will be removed in python 3.12 (see PEP 594)
# pyasyncore is our workaround, so suppress this warning until the proxy is rewritten in, e.g., asyncio
with warnings.catch_warnings():
    warnings.simplefilter('ignore', DeprecationWarning)
    import asyncore

# for encrypting/decrypting the locally-stored credentials
from cryptography.fernet import Fernet, InvalidToken
from cryptography.hazmat.backends import default_backend
from cryptography.hazmat.primitives import hashes
from cryptography.hazmat.primitives.kdf.pbkdf2 import PBKDF2HMAC

# for macOS-specific unified logging
if sys.platform == 'darwin':
    # pyoslog *is* present; see youtrack.jetbrains.com/issue/PY-11963 (same for others with this suppressed inspection)
    # noinspection PyPackageRequirements
    import pyoslog

# by default the proxy is a GUI application with a menu bar/taskbar icon, but it is also useful in 'headless' contexts
# where not having to install GUI-only requirements can be helpful - see the proxy's readme and requirements-no-gui.txt
no_gui_parser = argparse.ArgumentParser(add_help=False)
no_gui_parser.add_argument('--no-gui', action='store_true')
no_gui_parser.add_argument('--external-auth', action='store_true')
no_gui_args = no_gui_parser.parse_known_args()[0]
if not no_gui_args.no_gui:
    # noinspection PyDeprecation
    import pkg_resources  # from setuptools - to be changed to importlib.metadata and packaging.version once 3.8 is min.
    import pystray  # the menu bar/taskbar GUI
    import timeago  # the last authenticated activity hint
    from PIL import Image, ImageDraw, ImageFont  # draw the menu bar icon from the TTF font stored in APP_ICON

    # noinspection PyPackageRequirements
    import webview  # the popup authentication window (in default and GUI `--external-auth` modes only)

    # for macOS-specific functionality
    if sys.platform == 'darwin':
        # noinspection PyPackageRequirements
        import AppKit  # retina icon, menu update on click, native notifications and receiving system events
        import PyObjCTools  # SIGTERM handling (only needed when in GUI mode; `signal` is sufficient otherwise)
        import SystemConfiguration  # network availability monitoring

else:
    # dummy implementations to allow use regardless of whether pystray or AppKit are available
    # noinspection PyPep8Naming
    class pystray:
        class Icon:
            pass


    class AppKit:
        class NSObject:
            pass


    if no_gui_args.external_auth:
        try:
            # prompt_toolkit is a recent dependency addition that is only required in no-GUI external authorisation
            # mode, but may not be present if only the proxy script itself has been updated
            import prompt_toolkit
        except ModuleNotFoundError:
            sys.exit('Unable to load prompt_toolkit, which is a requirement when using `--external-auth` in `--no-gui` '
                     'mode. Please run `python -m pip install -r requirements-no-gui.txt`')
del no_gui_parser
del no_gui_args

APP_NAME = 'Email OAuth 2.0 Proxy'
APP_SHORT_NAME = 'emailproxy'
APP_PACKAGE = 'ac.robinson.email-oauth2-proxy'

# noinspection SpellCheckingInspection
APP_ICON = b'''eNp1Uc9rE0EUfjM7u1nyq0m72aQxpnbTbFq0TbJNNkGkNpVKb2mxtgjWsqRJU+jaQHOoeMlVeoiCHqQXrwX/gEK9efGgNy+C4MWbHjxER
    DCJb3dTUdQH733zvW/ezHszQADAAy3gIFO+kdbW3lXWAUgRs2sV02igdoL8MfLctrHf6PeBAXBe5OL27r2acry6hPprdLleNbbiXfkUtRfoeh0T4gaju
    O6gT9TN5gEWo5GHGNjuXsVAPET+yuKmcdAAETaRR5BfuGuYVRCs/fQjBqGxt98En80/WzpYvaN3tPsvN4eufAWPc/r707dvLPyg/PiCcMSAq1n9AgXHs
    MbeedvZz+zMH0YGZ99x7v9LxwyzpuBBpA8oTg9tB8kn0IiIHQLPwT9tuba4BfNQhervPZzdMGBWp1a9hJHYyHBeS2Y2r+I/2LF/9Ku3Q7tXZ9ogJKEEN
    +EWbODRqpoaFwRXUJbDvK4Xghlek+WQ5KfKDM3N0dlshiQEQVHzuYJeKMxRVMNhWRISClYmc6qaUPxUitNZTdfz2QyfcmXIOK8xoOZKt7ViUkRqYXekW
    J6Sp0urC5fCken5STr0KDoUlyhjVd4nxSUvq3tCftEn8r2ro+mxUDIaCMQmQrGZGHmi53tAT3rPGH1e3qF0p9w7LtcohwuyvnRxWZ8sZUej6WvlhXSk1
    7k+POJ1iR73N/+w2xN0f4+GJcHtfqoWzgfi6cuZscC54lSq3SbN1tmzC4MXtcwN/zOC78r9BIfNc3M='''  # TTF ('e') -> zlib -> base64

CENSOR_MESSAGE = b'[[ Credentials removed from proxy log ]]'  # replaces actual credentials; must be a byte-type string

script_path = sys.executable if getattr(sys, 'frozen', False) else os.path.realpath(__file__)  # for pyinstaller etc
if sys.platform == 'darwin' and '.app/Contents/MacOS/' in script_path:  # pyinstaller .app binary is within the bundle
    script_path = '/'.join(script_path.split('Contents/MacOS/')[0].split('/')[:-1])
CONFIG_FILE_PATH = CACHE_STORE = os.path.join(os.path.dirname(script_path), '%s.config' % APP_SHORT_NAME)
CONFIG_SERVER_MATCHER = re.compile(r'^(?P<type>(IMAP|POP|SMTP))-(?P<port>\d+)$')

MAX_CONNECTIONS = 0  # maximum concurrent IMAP/POP/SMTP connections; 0 = no limit; limit is per server

RECEIVE_BUFFER_SIZE = 65536  # number of bytes to try to read from the socket at a time (limit is per socket)

MAX_SSL_HANDSHAKE_ATTEMPTS = 1024  # number of attempts before aborting SSL/TLS handshake (max 10ms each); 0 = no limit

# IMAP/POP/SMTP require \r\n as a line terminator (we use lines only pre-authentication; afterwards just pass through)
LINE_TERMINATOR = b'\r\n'
LINE_TERMINATOR_LENGTH = len(LINE_TERMINATOR)

# seconds to wait before cancelling authentication requests (i.e., the user has this long to log in) - note that the
# actual server timeout is often around 60 seconds, so the connection may be closed in the background and immediately
# disconnect after login completes; however, the login credentials will still be saved and used for future requests
AUTHENTICATION_TIMEOUT = 600

TOKEN_EXPIRY_MARGIN = 600  # seconds before its expiry to refresh the OAuth 2.0 token

LOG_FILE_MAX_SIZE = 32 * 1024 * 1024  # when using a log file, its maximum size in bytes before rollover (0 = no limit)
LOG_FILE_MAX_BACKUPS = 10  # the number of log files to keep when LOG_FILE_MAX_SIZE is exceeded (0 = disable rollover)

IMAP_TAG_PATTERN = r'[!#$&\',-\[\]-z|}~]+'  # https://ietf.org/rfc/rfc9051.html#name-formal-syntax
IMAP_AUTHENTICATION_REQUEST_MATCHER = re.compile('^(?P<tag>%s) (?P<command>(LOGIN|AUTHENTICATE)) '
                                                 '(?P<flags>.*)$' % IMAP_TAG_PATTERN, flags=re.IGNORECASE)
IMAP_LITERAL_MATCHER = re.compile(r'^{(?P<length>\d+)(?P<continuation>\+?)}$')
IMAP_CAPABILITY_MATCHER = re.compile(r'^\* (?:OK \[)?CAPABILITY .*$', flags=re.IGNORECASE)  # note: '* ' *and* '* OK ['

REQUEST_QUEUE = queue.Queue()  # requests for authentication
RESPONSE_QUEUE = queue.Queue()  # responses from user
WEBVIEW_QUEUE = queue.Queue()  # authentication window events (macOS only)
QUEUE_SENTINEL = object()  # object to send to signify queues should exit loops

PLIST_FILE_PATH = pathlib.Path('~/Library/LaunchAgents/%s.plist' % APP_PACKAGE).expanduser()  # launchctl file location
CMD_FILE_PATH = pathlib.Path('~/AppData/Roaming/Microsoft/Windows/Start Menu/Programs/Startup/%s.cmd' %
                             APP_PACKAGE).expanduser()  # Windows startup .cmd file location
AUTOSTART_FILE_PATH = pathlib.Path('~/.config/autostart/%s.desktop' % APP_PACKAGE).expanduser()  # XDG Autostart file

# noinspection SpellCheckingInspection
SECURE_SERVER_ICON = '''iVBORw0KGgoAAAANSUhEUgAAABYAAAAWCAYAAADEtGw7AAAApElEQVR4Ae3VsQ2DMBBA0ZQs4NIreA03GSbyAl6DAbyN+xvh
    Ovp0yY9EkQZ8XELHSa+x0S9OAm75cT+F+UFm+vhbmClQLCtF+SnMNAji11lcz5orzCQopo21KJIn3FB37iuaJ9yRd+4zuicsSINViSesyEgbMtQcZgIE
    TyNBsIQrXgdVS3h2hGdf+Apf4eIIF+ub16FYBhQd4ci3IiAOBP8/z+kNGUS6hBN6UlIAAAAASUVORK5CYII='''  # 22px SF Symbols lock.fill

EXTERNAL_AUTH_HTML = '''<html><head><script type="text/javascript">function copyLink(targetLink){
    var copySource=document.createElement('textarea');copySource.value=targetLink;copySource.style.position='absolute';
    copySource.style.left='-9999px';document.body.appendChild(copySource);copySource.select();
    document.execCommand('copy');document.body.removeChild(copySource);
    document.getElementById('copy').innerText='✔'}</script><style type="text/css">body{margin:20px auto;line-height:1.3;
    font-family:sans-serif;font-size:16px;color:#444;padding:0 24px}</style></head><body>
    <h3 style="margin:0.3em 0;">Login authorisation request for %s</h3>
    <p style="margin-top:0">Click the following link to open your browser and approve the request:</p>
    <p><a href="%s" target="_blank" style="word-wrap:break-word;word-break:break-all">%s</a>
    <a id="copy" onclick="copyLink('%s')" style="margin-left:0.5em;margin-top:0.1em;font-weight:bold;font-size:150%%;
    text-decoration:none;cursor:pointer;float:right" title="Copy link">⧉</a></p>
    <p style="margin-top:2em">After logging in and successfully authorising your account, paste and submit the
    resulting URL from the browser's address bar using the box at the bottom of this page to allow the %s script to
    transparently handle login requests on your behalf in future.</p>
    <p>Note that your browser may show a navigation error (e.g., <em>"localhost refused to connect"</em>) after
    successfully logging in, but the final URL is the only important part, and as long as this begins with the
    correct redirection URI and contains a valid authorisation code your email client's request will succeed.''' + (
    ' If you are using Windows, submitting can take a few seconds.' if sys.platform == 'win32' else '') + '''</p>
    <p style="margin-top:2em">According to your proxy configuration file, the expected URL will be of the form:</p>
    <p><pre>%s <em>[...]</em> code=<em><strong>[code]</strong> [...]</em></em></pre></p>
    <form name="auth" onsubmit="window.location.assign(document.forms.auth.url.value);
    document.auth.submit.value='Submitting...'; document.auth.submit.disabled=true; return false">
    <div style="display:flex;flex-direction:row;margin-top:4em"><label for="url">Authorisation success URL:
    </label><input type="text" name="url" id="url" style="flex:1;margin:0 5px;width:65%%"><input type="submit"
    id="submit" value="Submit"></div></form></body></html>'''

EXITING = False  # used to check whether to restart failed threads - is set to True if the user has requested to exit


class Log:
    """Simple logging to syslog/Console.app on Linux/macOS and to a local file on Windows"""

    _LOGGER = None
    _HANDLER = None
    _DATE_FORMAT = '%Y-%m-%d %H:%M:%S:'
    _SYSLOG_MESSAGE_FORMAT = '%s: %%(message)s' % APP_NAME
    _MACOS_USE_SYSLOG = not pyoslog.is_supported() if sys.platform == 'darwin' else False

    @staticmethod
    def initialise(log_file=None):
        Log._LOGGER = logging.getLogger(APP_NAME)
        if log_file or sys.platform == 'win32':
            handler = logging.handlers.RotatingFileHandler(
                log_file or '%s/%s.log' % (os.path.dirname(sys.executable if getattr(sys, 'frozen', False) else
                                                           os.path.realpath(__file__)), APP_SHORT_NAME),
                maxBytes=LOG_FILE_MAX_SIZE, backupCount=LOG_FILE_MAX_BACKUPS)
            handler.setFormatter(logging.Formatter('%(asctime)s: %(message)s'))
        elif sys.platform == 'darwin':
            if Log._MACOS_USE_SYSLOG:  # syslog prior to 10.12
                handler = logging.handlers.SysLogHandler(address='/var/run/syslog')
                handler.setFormatter(logging.Formatter(Log._SYSLOG_MESSAGE_FORMAT))
            else:  # unified logging in 10.12+
                handler = pyoslog.Handler()
                handler.setSubsystem(APP_PACKAGE)
        else:
            if os.path.exists('/dev/log'):
                handler = logging.handlers.SysLogHandler(address='/dev/log')
                handler.setFormatter(logging.Formatter(Log._SYSLOG_MESSAGE_FORMAT))
            else:
                handler = logging.StreamHandler()
        Log._HANDLER = handler
        Log._LOGGER.addHandler(Log._HANDLER)
        Log.set_level(logging.INFO)

    @staticmethod
    def get_level():
        return Log._LOGGER.getEffectiveLevel()

    @staticmethod
    def set_level(level):
        # set both handler and logger level as we just want a direct mapping input->output
        Log._HANDLER.setLevel(level)
        Log._LOGGER.setLevel(level)

    @staticmethod
    def _log(level_method, level, *args):
        message = ' '.join(map(str, args))
        if Log.get_level() <= level:
            print(datetime.datetime.now().strftime(Log._DATE_FORMAT), message)

        if len(message) > 2048 and (sys.platform not in ['win32', 'darwin'] or Log._MACOS_USE_SYSLOG):
            truncation_message = ' [ NOTE: message over syslog length limit truncated to 2048 characters; run `%s' \
                                 ' --debug` in a terminal to see the full output ] ' % os.path.basename(__file__)
            message = message[0:2048 - len(Log._SYSLOG_MESSAGE_FORMAT) - len(truncation_message)] + truncation_message

        # note: need LOG_ALERT (i.e., warning) or higher to show in syslog on macOS
        severity = Log._LOGGER.warning if Log._MACOS_USE_SYSLOG else level_method
        severity(message)

    @staticmethod
    def debug(*args):
        Log._log(Log._LOGGER.debug, logging.DEBUG, *args)

    @staticmethod
    def info(*args):
        Log._log(Log._LOGGER.info, logging.INFO, *args)

    @staticmethod
    def error(*args):
        Log._log(Log._LOGGER.error, logging.ERROR, *args)

    @staticmethod
    def error_string(error):
        return getattr(error, 'message', repr(error))

    @staticmethod
<<<<<<< HEAD
    def get_labelled_logs(info_string, *labels):
        return (lambda *args: Log.debug(info_string(), *labels, ':', *args),
                lambda *args: Log.info(info_string(), *labels, ':', *args),
                lambda *args: Log.error(info_string(), *labels, ':', *args))
=======
    def get_last_error():
        error_type, value, _traceback = sys.exc_info()
        del _traceback  # used to be required in python 2; may no-longer be needed, but best to be safe
        return error_type, value  # note that if no exception has currently been raised, this will return `None, None`
>>>>>>> e945c0c3


class CacheStore(abc.ABC):
    """Override this class to provide additional cache store options for a dictionary of OAuth 2.0 credentials, then add
    an entry in AppConfig's `_EXTERNAL_CACHE_STORES` to make them available via the proxy's `--cache-store` parameter"""

    @staticmethod
    @abc.abstractmethod
    def load(store_id):
        return {}

    @staticmethod
    @abc.abstractmethod
    def save(store_id, config_dict):
        pass


class AWSSecretsManagerCacheStore(CacheStore):
    # noinspection PyGlobalUndefined,PyPackageRequirements
    @staticmethod
    def _get_boto3_client(store_id):
        try:
            global boto3, botocore
            import boto3
            import botocore.exceptions
        except ModuleNotFoundError:
            Log.error('Unable to load AWS SDK - please install the `boto3` module: `python -m pip install boto3`')
            return None, None
        else:
            # allow a profile to be chosen by prefixing the store_id - the separator used (`||`) will not be in an ARN
            # or secret name (see: https://docs.aws.amazon.com/secretsmanager/latest/apireference/API_CreateSecret.html)
            split_id = store_id.split('||', maxsplit=1)
            if '||' in store_id:
                return split_id[1], boto3.session.Session(profile_name=split_id[0]).client('secretsmanager')
            return store_id, boto3.client(service_name='secretsmanager')

    @staticmethod
    def _create_secret(aws_client, store_id):
        if store_id.startswith('arn:'):
            Log.info('Creating new AWS Secret "%s" failed - it is not possible to choose specific ARNs for new secrets')
            return False

        try:
            aws_client.create_secret(Name=store_id, ForceOverwriteReplicaSecret=False)
            Log.info('Created new AWS Secret "%s"' % store_id)
            return True

        except botocore.exceptions.ClientError as e:
            if e.response['Error']['Code'] == 'AccessDeniedException':
                AWSSecretsManagerCacheStore._log_error(
                    'Creating new AWS Secret "%s" failed - access denied: does the IAM user have the '
                    '`secretsmanager:CreateSecret` permission?' % store_id, e)
            else:
                AWSSecretsManagerCacheStore._log_error('Creating new AWS Secret "%s" failed with an unexpected error; '
                                                       'see the proxy\'s debug log' % store_id, e)
        return False

    @staticmethod
    def _log_error(error_message, debug_error):
        Log.debug('AWS %s: %s' % (debug_error.response['Error']['Code'], debug_error.response['Error']['Message']))
        Log.error(error_message)

    @staticmethod
    def load(store_id):
        store_id, aws_client = AWSSecretsManagerCacheStore._get_boto3_client(store_id)
        if aws_client:
            try:
                Log.debug('Requesting credential cache from AWS Secret "%s"' % store_id)
                retrieved_secrets = json.loads(aws_client.get_secret_value(SecretId=store_id)['SecretString'])
                Log.info('Fetched', len(retrieved_secrets), 'cached account entries from AWS Secret "%s"' % store_id)
                return retrieved_secrets

            except botocore.exceptions.ClientError as e:
                error_code = e.response['Error']['Code']
                if error_code == 'ResourceNotFoundException':
                    Log.info('AWS Secret "%s" does not exist - attempting to create it' % store_id)
                    AWSSecretsManagerCacheStore._create_secret(aws_client, store_id)
                elif error_code == 'AccessDeniedException':
                    AWSSecretsManagerCacheStore._log_error(
                        'Fetching AWS Secret "%s" failed - access denied: does the IAM user have the '
                        '`secretsmanager:GetSecretValue` permission?' % store_id, e)
                else:
                    AWSSecretsManagerCacheStore._log_error(
                        'Fetching AWS Secret "%s" failed - unexpected error; see the proxy debug log' % store_id, e)
        else:
            Log.error('Unable to get AWS SDK client; cannot fetch credentials from AWS Secrets Manager')
        return {}

    @staticmethod
    def save(store_id, config_dict, create_secret=True):
        store_id, aws_client = AWSSecretsManagerCacheStore._get_boto3_client(store_id)
        if aws_client:
            try:
                Log.debug('Saving credential cache to AWS Secret "%s"' % store_id)
                aws_client.put_secret_value(SecretId=store_id, SecretString=json.dumps(config_dict))
                Log.info('Cached', len(config_dict), 'account entries to AWS Secret "%s"' % store_id)

            except botocore.exceptions.ClientError as e:
                error_code = e.response['Error']['Code']
                if error_code == 'ResourceNotFoundException' and create_secret:
                    Log.info('AWS Secret "%s" does not exist - attempting to create it' % store_id)
                    if AWSSecretsManagerCacheStore._create_secret(aws_client, store_id):
                        AWSSecretsManagerCacheStore.save(store_id, config_dict, create_secret=False)
                elif error_code == 'AccessDeniedException':
                    AWSSecretsManagerCacheStore._log_error(
                        'Caching to AWS Secret "%s" failed - access denied: does the IAM user have the '
                        '`secretsmanager:PutSecretValue` permission?' % store_id, e)
                else:
                    AWSSecretsManagerCacheStore._log_error(
                        'Caching to AWS Secret "%s" failed - unexpected error; see the proxy debug log' % store_id, e)
        else:
            Log.error('Unable to get AWS SDK client; cannot cache credentials to AWS Secrets Manager')


class AppConfig:
    """Helper wrapper around ConfigParser to cache servers/accounts, and avoid writing to the file until necessary"""

    _PARSER = None
    _LOADED = False

    _GLOBALS = None
    _SERVERS = []
    _ACCOUNTS = []

    # note: removing the unencrypted version of `client_secret_encrypted` is not automatic with --cache-store (see docs)
    _CACHED_OPTION_KEYS = ['token_salt', 'access_token', 'access_token_expiry', 'refresh_token', 'last_activity',
                           'client_secret_encrypted']

    # additional cache stores may be implemented by extending CacheStore and adding a prefix entry in this dict
    _EXTERNAL_CACHE_STORES = {'aws:': AWSSecretsManagerCacheStore}

    @staticmethod
    def _load():
        AppConfig.unload()
        AppConfig._PARSER = configparser.ConfigParser()
        AppConfig._PARSER.read(CONFIG_FILE_PATH)

        config_sections = AppConfig._PARSER.sections()
        if APP_SHORT_NAME in config_sections:
            AppConfig._GLOBALS = AppConfig._PARSER[APP_SHORT_NAME]
        else:
            AppConfig._GLOBALS = configparser.SectionProxy(AppConfig._PARSER, APP_SHORT_NAME)

        # cached account credentials can be stored in the configuration file (default) or, via `--cache-store`, a
        # separate local file or external service (such as a secrets manager) - we combine these sources at load time
        if CACHE_STORE != CONFIG_FILE_PATH:
            # it would be cleaner to avoid specific options here, but best to load unexpected sections only when enabled
            allow_catch_all_accounts = AppConfig._GLOBALS.getboolean('allow_catch_all_accounts', fallback=False)

            cache_file_parser = AppConfig._load_cache(CACHE_STORE)
            cache_file_accounts = [s for s in cache_file_parser.sections() if '@' in s]
            for account in cache_file_accounts:
                if allow_catch_all_accounts and account not in AppConfig._PARSER.sections():  # missing sub-accounts
                    AppConfig._PARSER.add_section(account)
                for option in cache_file_parser.options(account):
                    if option in AppConfig._CACHED_OPTION_KEYS:
                        AppConfig._PARSER.set(account, option, cache_file_parser.get(account, option))

            if allow_catch_all_accounts:
                config_sections = AppConfig._PARSER.sections()  # new sections may have been added

        AppConfig._SERVERS = [s for s in config_sections if CONFIG_SERVER_MATCHER.match(s)]
        AppConfig._ACCOUNTS = [s for s in config_sections if '@' in s]

        AppConfig._LOADED = True

    @staticmethod
    def _load_cache(cache_store_identifier):
        cache_file_parser = configparser.ConfigParser()
        for prefix, cache_store_handler in AppConfig._EXTERNAL_CACHE_STORES.items():
            if cache_store_identifier.startswith(prefix):
                cache_file_parser.read_dict(cache_store_handler.load(cache_store_identifier[len(prefix):]))
                return cache_file_parser
        cache_file_parser.read(cache_store_identifier)  # default cache is a local file (does not error if non-existent)
        return cache_file_parser

    @staticmethod
    def get():
        if not AppConfig._LOADED:
            AppConfig._load()
        return AppConfig._PARSER

    @staticmethod
    def unload():
        AppConfig._PARSER = None
        AppConfig._LOADED = False

        AppConfig._GLOBALS = None
        AppConfig._SERVERS = []
        AppConfig._ACCOUNTS = []

    @staticmethod
    def reload():
        AppConfig.unload()
        return AppConfig.get()

    @staticmethod
    def globals():
        AppConfig.get()  # make sure config is loaded
        return AppConfig._GLOBALS

    @staticmethod
    def servers():
        AppConfig.get()  # make sure config is loaded
        return AppConfig._SERVERS

    @staticmethod
    def accounts():
        AppConfig.get()  # make sure config is loaded
        return AppConfig._ACCOUNTS

    @staticmethod
    def add_account(username):
        AppConfig._PARSER.add_section(username)
        AppConfig._ACCOUNTS = [s for s in AppConfig._PARSER.sections() if '@' in s]

    @staticmethod
    def save():
        if AppConfig._LOADED:
            if CACHE_STORE != CONFIG_FILE_PATH:
                # in `--cache-store` mode we ignore everything except _CACHED_OPTION_KEYS (OAuth 2.0 tokens, etc)
                output_config_parser = configparser.ConfigParser()
                output_config_parser.read_dict(AppConfig._PARSER)  # a deep copy of the current configuration

                for account in AppConfig._ACCOUNTS:
                    for option in output_config_parser.options(account):
                        if option not in AppConfig._CACHED_OPTION_KEYS:
                            output_config_parser.remove_option(account, option)

                for section in output_config_parser.sections():
                    if section not in AppConfig._ACCOUNTS or len(output_config_parser.options(section)) <= 0:
                        output_config_parser.remove_section(section)

                AppConfig._save_cache(CACHE_STORE, output_config_parser)

            else:
                # by default we cache to the local configuration file, and rewrite all values each time
                try:
                    with open(CONFIG_FILE_PATH, mode='w', encoding='utf-8') as config_output:
                        AppConfig._PARSER.write(config_output)
                except IOError:
                    Log.error('Error saving state to config file at', CONFIG_FILE_PATH, '- is the file writable?')

    @staticmethod
    def _save_cache(cache_store_identifier, output_config_parser):
        for prefix, cache_store_handler in AppConfig._EXTERNAL_CACHE_STORES.items():
            if cache_store_identifier.startswith(prefix):
                cache_store_handler.save(cache_store_identifier[len(prefix):],
                                         {account: dict(output_config_parser.items(account)) for account in
                                          output_config_parser.sections()})
                return
        try:
            with open(cache_store_identifier, mode='w', encoding='utf-8') as config_output:
                output_config_parser.write(config_output)
        except IOError:
            Log.error('Error saving state to cache store file at', cache_store_identifier, '- is the file writable?')


class OAuth2Helper:
    @staticmethod
    def get_oauth2_credentials(username, password, recurse_retries=True):
        """Using the given username (i.e., email address) and password, reads account details from AppConfig and
        handles OAuth 2.0 token request and renewal, saving the updated details back to AppConfig (or removing them
        if invalid). Returns either (True, '[OAuth2 string for authentication]') or (False, '[Error message]')"""

        # we support broader catch-all account names (e.g., `@domain.com` / `@`) if enabled
        valid_accounts = [username in AppConfig.accounts()]
        if AppConfig.globals().getboolean('allow_catch_all_accounts', fallback=False):
            user_domain = '@%s' % username.split('@')[-1]
            valid_accounts.extend([account in AppConfig.accounts() for account in [user_domain, '@']])

        if not any(valid_accounts):
            Log.error('Proxy config file entry missing for account', username, '- aborting login')
            return (False, '%s: No config file entry found for account %s - please add a new section with values '
                           'for permission_url, token_url, oauth2_scope, redirect_uri, client_id and '
                           'client_secret' % (APP_NAME, username))

        config = AppConfig.get()

        def get_account_with_catch_all_fallback(option):
            fallback = None
            if AppConfig.globals().getboolean('allow_catch_all_accounts', fallback=False):
                fallback = config.get(user_domain, option, fallback=config.get('@', option, fallback=None))
            return config.get(username, option, fallback=fallback)

        permission_url = get_account_with_catch_all_fallback('permission_url')
        token_url = get_account_with_catch_all_fallback('token_url')
        oauth2_scope = get_account_with_catch_all_fallback('oauth2_scope')
        oauth2_flow = get_account_with_catch_all_fallback('oauth2_flow')
        redirect_uri = get_account_with_catch_all_fallback('redirect_uri')
        redirect_listen_address = get_account_with_catch_all_fallback('redirect_listen_address')
        client_id = get_account_with_catch_all_fallback('client_id')
        client_secret = get_account_with_catch_all_fallback('client_secret')
        client_secret_encrypted = get_account_with_catch_all_fallback('client_secret_encrypted')

        # note that we don't require permission_url here because it is not needed for the client credentials grant flow,
        # and likewise for client_secret here because it can be optional for Office 365 configurations
        if not (token_url and oauth2_scope and redirect_uri and client_id):
            Log.error('Proxy config file entry incomplete for account', username, '- aborting login')
            return (False, '%s: Incomplete config file entry found for account %s - please make sure all required '
                           'fields are added (permission_url, token_url, oauth2_scope, redirect_uri, client_id '
                           'and client_secret)' % (APP_NAME, username))

        # while not technically forbidden (RFC 6749, A.1 and A.2), it is highly unlikely the example value is valid
        example_client_value = '*** your client'
        example_client_status = [example_client_value in i for i in [client_id, client_secret] if i]
        if any(example_client_status):
            if all(example_client_status) or example_client_value in client_id:
                Log.info('Warning: client configuration for account', username, 'seems to contain example values -',
                         'if authentication fails, please double-check these values are correct')
            elif example_client_value in client_secret:
                Log.info('Warning: client secret for account', username, 'seems to contain the example value - if you',
                         'are using an Office 365 setup that does not need a secret, please delete this line entirely;',
                         'otherwise, if authentication fails, please double-check this value is correct')

        current_time = int(time.time())
        token_salt = config.get(username, 'token_salt', fallback=None)
        access_token = config.get(username, 'access_token', fallback=None)
        access_token_expiry = config.getint(username, 'access_token_expiry', fallback=current_time)
        refresh_token = config.get(username, 'refresh_token', fallback=None)

        # try reloading remotely cached tokens if possible
        if not access_token and CACHE_STORE != CONFIG_FILE_PATH and recurse_retries:
            AppConfig.reload()
            return OAuth2Helper.get_oauth2_credentials(username, password, recurse_retries=False)

        # we hash locally-stored tokens with the given password
        if not token_salt:
            token_salt = base64.b64encode(os.urandom(16)).decode('utf-8')

        # generate encrypter/decrypter based on password and random salt
        try:
            decoded_salt = base64.b64decode(token_salt.encode('utf-8'))  # catch incorrect third-party proxy guide
        except binascii.Error:
            return (False, '%s: Invalid `token_salt` value found in config file entry for account %s - this value is '
                           'not intended to be manually created; please remove and retry' % (APP_NAME, username))
        key_derivation_function = PBKDF2HMAC(algorithm=hashes.SHA256(), length=32, salt=decoded_salt, iterations=100000,
                                             backend=default_backend())
        fernet = Fernet(base64.urlsafe_b64encode(key_derivation_function.derive(password.encode('utf-8'))))

        try:
            # if both secret values are present we use the unencrypted version (as it may have been user-edited)
            if client_secret_encrypted and not client_secret:
                client_secret = OAuth2Helper.decrypt(fernet, client_secret_encrypted)

            if access_token:
                if access_token_expiry - current_time < TOKEN_EXPIRY_MARGIN:  # refresh if expiring soon (if possible)
                    if refresh_token:
                        response = OAuth2Helper.refresh_oauth2_access_token(token_url, client_id, client_secret,
                                                                            OAuth2Helper.decrypt(fernet, refresh_token))

                        access_token = response['access_token']
                        config.set(username, 'access_token', OAuth2Helper.encrypt(fernet, access_token))
                        config.set(username, 'access_token_expiry', str(current_time + response['expires_in']))
                        if 'refresh_token' in response:
                            config.set(username, 'refresh_token',
                                       OAuth2Helper.encrypt(fernet, response['refresh_token']))
                        AppConfig.save()

                    else:
                        # we used to keep tokens until the last possible moment here, but it is simpler to just obtain a
                        # new one within TOKEN_EXPIRY_MARGIN, particularly when in CCG or ROPCG flow modes where getting
                        # a new token involves no user interaction (note that in interactive mode it would be better to
                        # request a new token via the user before discarding the existing one, but since this happens
                        # very infrequently, we don't add the extra complexity for just 10 extra minutes of token life)
                        access_token = None  # avoid trying invalid (or soon to be) tokens
                else:
                    access_token = OAuth2Helper.decrypt(fernet, access_token)

            if not access_token:
                auth_result = None
                if permission_url:  # O365 CCG and ROPCG flows skip the authorisation step; no permission_url
                    oauth2_flow = 'authorization_code'
                    permission_url = OAuth2Helper.construct_oauth2_permission_url(permission_url, redirect_uri,
                                                                                  client_id, oauth2_scope, username)

                    # note: get_oauth2_authorisation_code is a blocking call (waiting on user to provide code)
                    success, auth_result = OAuth2Helper.get_oauth2_authorisation_code(permission_url, redirect_uri,
                                                                                      redirect_listen_address, username)

                    if not success:
                        Log.info('Authorisation result error for', username, '- aborting login.', auth_result)
                        return False, '%s: Login failed for account %s: %s' % (APP_NAME, username, auth_result)

                if not oauth2_flow:
                    oauth2_flow = 'client_credentials'  # default to CCG over ROPCG if not set (ROPCG is `password`)
                response = OAuth2Helper.get_oauth2_authorisation_tokens(token_url, redirect_uri, client_id,
                                                                        client_secret, auth_result, oauth2_scope,
                                                                        oauth2_flow, username, password)

                access_token = response['access_token']
                if not config.has_section(username):
                    AppConfig.add_account(username)  # in wildcard mode the section may not yet exist
                config.set(username, 'token_salt', token_salt)
                config.set(username, 'access_token', OAuth2Helper.encrypt(fernet, access_token))
                config.set(username, 'access_token_expiry', str(current_time + response['expires_in']))

                if 'refresh_token' in response:
                    config.set(username, 'refresh_token', OAuth2Helper.encrypt(fernet, response['refresh_token']))
                elif permission_url:  # ignore this situation with client credentials flow - it is expected
                    Log.info('Warning: no refresh token returned for', username, '- you will need to re-authenticate',
                             'each time the access token expires (does your `oauth2_scope` value allow `offline` use?)')

                if AppConfig.globals().getboolean('encrypt_client_secret_on_first_use', fallback=False):
                    if client_secret:
                        # note: save to the `username` entry even if `user_domain` exists, avoiding conflicts when using
                        # incompatible `encrypt_client_secret_on_first_use` and `allow_catch_all_accounts` options
                        config.set(username, 'client_secret_encrypted', OAuth2Helper.encrypt(fernet, client_secret))
                        config.remove_option(username, 'client_secret')

                AppConfig.save()

            # send authentication command to server (response checked in ServerConnection) - note: we only support
            # single-trip authentication (SASL) without actually checking the server's capabilities - improve?
            oauth2_string = OAuth2Helper.construct_oauth2_string(username, access_token)
            return True, oauth2_string

        except InvalidToken as e:
            # if invalid details are the reason for failure we remove our cached version and re-authenticate - this can
            # be disabled by a configuration setting, but note that we always remove credentials on 400 Bad Request
            if e.args == (400, APP_PACKAGE) or AppConfig.globals().getboolean('delete_account_token_on_password_error',
                                                                              fallback=True):
                config.remove_option(username, 'token_salt')
                config.remove_option(username, 'access_token')
                config.remove_option(username, 'access_token_expiry')
                config.remove_option(username, 'refresh_token')
                AppConfig.save()
            else:
                recurse_retries = False  # no need to recurse if we are just trying the same credentials again

            if recurse_retries:
                Log.info('Retrying login due to exception while requesting OAuth 2.0 credentials for %s:' % username,
                         Log.error_string(e))
                return OAuth2Helper.get_oauth2_credentials(username, password, recurse_retries=False)

            Log.error('Invalid password to decrypt', username, 'credentials - aborting login:', Log.error_string(e))
            return False, '%s: Login failed - the password for account %s is incorrect' % (APP_NAME, username)

        except Exception as e:
            # note that we don't currently remove cached credentials here, as failures on the initial request are before
            # caching happens, and the assumption is that refresh token request exceptions are temporal (e.g., network
            # errors: URLError(OSError(50, 'Network is down'))) - access token 400 Bad Request HTTPErrors with messages
            # such as 'authorisation code was already redeemed' are caused by our support for simultaneous requests,
            # and will work from the next request; however, please report an issue if you encounter problems here
            Log.info('Caught exception while requesting OAuth 2.0 credentials for %s:' % username, Log.error_string(e))
            return False, '%s: Login failed for account %s - please check your internet connection and retry' % (
                APP_NAME, username)

    @staticmethod
    def encrypt(cryptographer, byte_input):
        return cryptographer.encrypt(byte_input.encode('utf-8')).decode('utf-8')

    @staticmethod
    def decrypt(cryptographer, byte_input):
        return cryptographer.decrypt(byte_input.encode('utf-8')).decode('utf-8')

    @staticmethod
    def oauth2_url_escape(text):
        return urllib.parse.quote(text, safe='~-._')  # see https://tools.ietf.org/html/rfc3986#section-2.3

    @staticmethod
    def oauth2_url_unescape(text):
        return urllib.parse.unquote(text)

    @staticmethod
    def match_redirect_uri(config, received):
        parsed_config = urllib.parse.urlparse(config)
        parsed_received = urllib.parse.urlparse(received)
        # match host:port and path (except trailing slashes), but allow mismatch of the scheme (i.e., http/https) (#96)
        return parsed_config.netloc == parsed_received.netloc and parsed_config.path.rstrip(
            '/') == parsed_received.path.rstrip('/')

    @staticmethod
    def start_redirection_receiver_server(token_request):
        """Starts a local WSGI web server to receive OAuth responses"""
        redirect_listen_type = 'redirect_listen_address' if token_request['redirect_listen_address'] else 'redirect_uri'
        parsed_uri = urllib.parse.urlparse(token_request[redirect_listen_type])
        parsed_port = 80 if parsed_uri.port is None else parsed_uri.port
        Log.debug('Local server auth mode (%s:%d): starting server to listen for authentication response' % (
            parsed_uri.hostname, parsed_port))

        class LoggingWSGIRequestHandler(wsgiref.simple_server.WSGIRequestHandler):
            def log_message(self, _format_string, *args):
                Log.debug('Local server auth mode (%s:%d): received authentication response' % (
                    parsed_uri.hostname, parsed_port), *args)

        class RedirectionReceiverWSGIApplication:
            def __call__(self, environ, start_response):
                start_response('200 OK', [('Content-type', 'text/html; charset=utf-8')])
                token_request['response_url'] = '/'.join(token_request['redirect_uri'].split('/')[0:3]) + environ.get(
                    'PATH_INFO') + '?' + environ.get('QUERY_STRING')
                return [('<html><head><title>%s authentication complete (%s)</title><style type="text/css">body{margin:'
                         '20px auto;line-height:1.3;font-family:sans-serif;font-size:16px;color:#444;padding:0 24px}'
                         '</style></head><body><p>%s successfully authenticated account %s.</p><p>You can close this '
                         'window.</p></body></html>' % ((APP_NAME, token_request['username']) * 2)).encode('utf-8')]

        try:
            wsgiref.simple_server.WSGIServer.allow_reuse_address = False
            wsgiref.simple_server.WSGIServer.timeout = AUTHENTICATION_TIMEOUT
            redirection_server = wsgiref.simple_server.make_server(str(parsed_uri.hostname), parsed_port,
                                                                   RedirectionReceiverWSGIApplication(),
                                                                   handler_class=LoggingWSGIRequestHandler)

            Log.info('Please visit the following URL to authenticate account %s: %s' %
                     (token_request['username'], token_request['permission_url']))
            redirection_server.handle_request()
            with contextlib.suppress(socket.error):
                redirection_server.server_close()

            if 'response_url' in token_request:
                Log.debug('Local server auth mode (%s:%d): closing local server and returning response' % (
                    parsed_uri.hostname, parsed_port), token_request['response_url'])
            else:
                # failed, likely because of an incorrect address (e.g., https vs http), but can also be due to timeout
                Log.info('Local server auth mode (%s:%d):' % (parsed_uri.hostname, parsed_port), 'request failed - if',
                         'this error reoccurs, please check `%s` for' % redirect_listen_type, token_request['username'],
                         'is not specified as `https` mistakenly. See the sample configuration file for documentation')
                token_request['expired'] = True

        except socket.error as e:
            Log.error('Local server auth mode (%s:%d):' % (parsed_uri.hostname, parsed_port), 'unable to start local',
                      'server. Please check that `%s` for %s is unique across accounts, specifies a port number, and '
                      'is not already in use. See the documentation in the proxy\'s sample configuration file.' % (
                          redirect_listen_type, token_request['username']), Log.error_string(e))
            token_request['expired'] = True

        del token_request['local_server_auth']
        RESPONSE_QUEUE.put(token_request)

    @staticmethod
    def construct_oauth2_permission_url(permission_url, redirect_uri, client_id, scope, username):
        """Constructs and returns the URL to request permission for this client to access the given scope, hinting
        the username where possible (note that delegated accounts without direct login enabled will need to select the
        'Sign in with another account' option)"""
        params = {'client_id': client_id, 'redirect_uri': redirect_uri, 'scope': scope, 'response_type': 'code',
                  'access_type': 'offline', 'login_hint': username}
        param_pairs = ['%s=%s' % (param, OAuth2Helper.oauth2_url_escape(value)) for param, value in params.items()]
        return '%s?%s' % (permission_url, '&'.join(param_pairs))

    @staticmethod
    def get_oauth2_authorisation_code(permission_url, redirect_uri, redirect_listen_address, username):
        """Submit an authorisation request to the parent app and block until it is provided (or the request fails)"""
        token_request = {'permission_url': permission_url, 'redirect_uri': redirect_uri,
                         'redirect_listen_address': redirect_listen_address, 'username': username, 'expired': False}
        REQUEST_QUEUE.put(token_request)
        response_queue_reference = RESPONSE_QUEUE  # referenced locally to avoid inserting into the new queue on restart
        wait_time = 0
        while True:
            try:
                data = response_queue_reference.get(block=True, timeout=1)
            except queue.Empty:
                wait_time += 1
                if wait_time < AUTHENTICATION_TIMEOUT:
                    continue

                token_request['expired'] = True
                REQUEST_QUEUE.put(token_request)  # re-insert the request as expired so the parent app can remove it
                return False, 'Authorisation request timed out'

            if data is QUEUE_SENTINEL:  # app is closing
                response_queue_reference.put(QUEUE_SENTINEL)  # make sure all watchers exit
                return False, '%s is shutting down' % APP_NAME

            if data['permission_url'] == permission_url and data['username'] == username:  # a response meant for us
                # to improve no-GUI mode we also support the use of a local redirection receiver server or terminal
                # entry to authenticate; this result is a timeout, wsgi request error/failure, or terminal auth ctrl+c
                if 'expired' in data and data['expired']:
                    return False, 'No-GUI authorisation request failed or timed out'

                if 'local_server_auth' in data:
                    threading.Thread(target=OAuth2Helper.start_redirection_receiver_server, args=(data,),
                                     name='EmailOAuth2Proxy-auth-%s' % data['username'], daemon=True).start()

                else:
                    if 'response_url' in data and OAuth2Helper.match_redirect_uri(token_request['redirect_uri'],
                                                                                  data['response_url']):
                        # parse_qsl not parse_qs because we only ever care about non-array values; extra dict formatting
                        # as IntelliJ has a bug incorrectly detecting parse_qs/l as returning a dict with byte-type keys
                        response = {str(key): value for key, value in
                                    urllib.parse.parse_qsl(urllib.parse.urlparse(data['response_url']).query)}
                        if 'code' in response and response['code']:
                            authorisation_code = OAuth2Helper.oauth2_url_unescape(response['code'])
                            if authorisation_code:
                                return True, authorisation_code
                            return False, 'No OAuth 2.0 authorisation code returned'
                        if 'error' in response:
                            message = 'OAuth 2.0 authorisation error: %s' % response['error']
                            message += '; %s' % response['error_description'] if 'error_description' in response else ''
                            return False, message
                        return False, 'OAuth 2.0 authorisation response has no code or error message'
                    return False, 'OAuth 2.0 authorisation response is missing or does not match `redirect_uri`'

            else:  # not for this thread - put back into queue
                response_queue_reference.put(data)
                time.sleep(1)

    @staticmethod
    def get_oauth2_authorisation_tokens(token_url, redirect_uri, client_id, client_secret, authorisation_code,
                                        oauth2_scope, oauth2_flow, username, password):
        """Requests OAuth 2.0 access and refresh tokens from token_url using the given client_id, client_secret,
        authorisation_code and redirect_uri, returning a dict with 'access_token', 'expires_in', and 'refresh_token'
        on success, or throwing an exception on failure (e.g., HTTP 400)"""
        params = {'client_id': client_id, 'client_secret': client_secret, 'code': authorisation_code,
                  'redirect_uri': redirect_uri, 'grant_type': oauth2_flow}
        if not client_secret:
            del params['client_secret']  # client secret can be optional for O365, but we don't want a None entry
        if oauth2_flow != 'authorization_code':
            del params['code']  # CCG/ROPCG flows have no code, but we need the scope and (for ROPCG) username+password
            params['scope'] = oauth2_scope
            if oauth2_flow == 'password':
                params['username'] = username
                params['password'] = password
        try:
            response = urllib.request.urlopen(
                urllib.request.Request(token_url, data=urllib.parse.urlencode(params).encode('utf-8'),
                                       headers={'User-Agent': APP_NAME})).read()
            return json.loads(response)
        except urllib.error.HTTPError as e:
            e.message = json.loads(e.read())
            Log.debug('Error requesting access token - received invalid response:', e.message)
            raise e

    @staticmethod
    def refresh_oauth2_access_token(token_url, client_id, client_secret, refresh_token):
        """Obtains a new access token from token_url using the given client_id, client_secret and refresh token,
        returning a dict with 'access_token', 'expires_in', and 'refresh_token' on success; exception on failure"""
        params = {'client_id': client_id, 'client_secret': client_secret, 'refresh_token': refresh_token,
                  'grant_type': 'refresh_token'}
        if not client_secret:
            del params['client_secret']  # client secret can be optional for O365, but we don't want a None entry
        try:
            response = urllib.request.urlopen(
                urllib.request.Request(token_url, data=urllib.parse.urlencode(params).encode('utf-8'),
                                       headers={'User-Agent': APP_NAME})).read()
            return json.loads(response)
        except urllib.error.HTTPError as e:
            e.message = json.loads(e.read())
            Log.debug('Error refreshing access token - received invalid response:', e.message)
            if e.code == 400:  # 400 Bad Request typically means re-authentication is required (refresh token expired)
                raise InvalidToken(e.code, APP_PACKAGE) from e
            raise e

    @staticmethod
    def construct_oauth2_string(username, access_token):
        """Constructs an OAuth 2.0 SASL authentication string from the given username and access token"""
        return 'user=%s\1auth=Bearer %s\1\1' % (username, access_token)

    @staticmethod
    def encode_oauth2_string(input_string):
        """We use encode() from imaplib's _Authenticator, but it is a private class so we shouldn't just import it. That
        method's docstring is:
            Invoke binascii.b2a_base64 iteratively with short even length buffers, strip the trailing line feed from
            the result and append. 'Even' means a number that factors to both 6 and 8, so when it gets to the end of
            the 8-bit input there's no partial 6-bit output."""
        output_bytes = b''
        if isinstance(input_string, str):
            input_string = input_string.encode('utf-8')
        while input_string:
            if len(input_string) > 48:
                t = input_string[:48]
                input_string = input_string[48:]
            else:
                t = input_string
                input_string = b''
            e = binascii.b2a_base64(t)
            if e:
                output_bytes = output_bytes + e[:-1]
        return output_bytes

    @staticmethod
    def strip_quotes(text):
        """Remove double quotes (i.e., " characters) around a string - used for IMAP LOGIN command"""
        if text.startswith('"') and text.endswith('"'):
            return text[1:-1].replace(r'\"', '"')  # also need to fix any escaped quotes within the string
        return text

    @staticmethod
    def decode_credentials(str_data):
        """Decode credentials passed as a base64-encoded string: [some data we don't need]\x00username\x00password"""
        try:
            # formal syntax: https://tools.ietf.org/html/rfc4616#section-2
            _, bytes_username, bytes_password = base64.b64decode(str_data).split(b'\x00')
            return bytes_username.decode('utf-8'), bytes_password.decode('utf-8')
        except (ValueError, binascii.Error):
            # ValueError is from incorrect number of arguments; binascii.Error from incorrect encoding
            return '', ''  # no (or invalid) credentials provided


class SSLAsyncoreDispatcher(asyncore.dispatcher_with_send):
    def __init__(self, connection=None, socket_map=None):
        asyncore.dispatcher_with_send.__init__(self, sock=connection, map=socket_map)
        self.ssl_handshake_errors = (ssl.SSLWantReadError, ssl.SSLWantWriteError,
                                     ssl.SSLEOFError, ssl.SSLZeroReturnError)
        self.ssl_connection, self.ssl_handshake_attempts, self.ssl_handshake_completed = self._reset()

    def _reset(self, is_ssl=False):
        self.ssl_connection = is_ssl
        self.ssl_handshake_attempts = 0
        self.ssl_handshake_completed = not is_ssl
        return self.ssl_connection, self.ssl_handshake_attempts, self.ssl_handshake_completed

    def info_string(self):
        return 'SSLDispatcher'  # override in subclasses to provide more detailed connection information

    def set_ssl_connection(self, is_ssl=False):
        # note that the actual SSLContext.wrap_socket (and associated unwrap()) are handled outside this class
        if not self.ssl_connection and is_ssl:
            self._reset(True)
            if is_ssl:
                # we don't start negotiation here because a failed handshake in __init__ means remove_client also fails
                Log.debug(self.info_string(), '<-> [ Starting TLS handshake ]')

        elif self.ssl_connection and not is_ssl:
            self._reset()

    def _ssl_handshake(self):
        if not isinstance(self.socket, ssl.SSLSocket):
            Log.error(self.info_string(), 'Unable to initiate handshake with a non-SSL socket; aborting')
            raise ssl.SSLError(-1, APP_PACKAGE)

        # attempting to connect insecurely to a secure socket could loop indefinitely here - we set a maximum attempt
        # count and catch in handle_error() when `ssl_handshake_attempts` expires, but there's not much else we can do
        self.ssl_handshake_attempts += 1
        if 0 < MAX_SSL_HANDSHAKE_ATTEMPTS < self.ssl_handshake_attempts:
            Log.error(self.info_string(), 'SSL socket handshake failed (reached `MAX_SSL_HANDSHAKE_ATTEMPTS`)')
            raise ssl.SSLError(-1, APP_PACKAGE)

        # see: https://github.com/python/cpython/issues/54293
        try:
            self.socket.do_handshake()
        except ssl.SSLWantReadError:
            select.select([self.socket], [], [], 0.01)  # wait for the socket to be readable (10ms timeout)
        except ssl.SSLWantWriteError:
            select.select([], [self.socket], [], 0.01)  # wait for the socket to be writable (10ms timeout)
        except self.ssl_handshake_errors:  # also includes SSLWant[Read/Write]Error, but already handled above
            self.close()
        else:
            if not self.ssl_handshake_completed:  # only notify once (we may need to repeat the handshake later)
                Log.debug(self.info_string(), '<-> [', self.socket.version(), 'handshake complete ]')
            self.ssl_handshake_attempts = 0
            self.ssl_handshake_completed = True

    def handle_read_event(self):
        # additional Exceptions are propagated to handle_error(); no need to handle here
        if not self.ssl_handshake_completed:
            self._ssl_handshake()
        else:
            # on the first connection event to a secure server we need to handle SSL handshake events (because we don't
            # have a 'not_currently_ssl_but_will_be_once_connected'-type state) - a version of this class that didn't
            # have to deal with both unsecured, wrapped *and* STARTTLS-type sockets would only need this in recv/send
            try:
                super().handle_read_event()
            except self.ssl_handshake_errors:
                self._ssl_handshake()

    def handle_write_event(self):
        # additional Exceptions are propagated to handle_error(); no need to handle here
        if not self.ssl_handshake_completed:
            self._ssl_handshake()
        else:
            # as in handle_read_event, we need to handle SSL handshake events
            try:
                super().handle_write_event()
            except self.ssl_handshake_errors:
                self._ssl_handshake()

    def recv(self, buffer_size):
        # additional Exceptions are propagated to handle_error(); no need to handle here
        try:
            return super().recv(buffer_size)
        except self.ssl_handshake_errors:
            self._ssl_handshake()
        return b''

    def send(self, byte_data):
        # additional Exceptions are propagated to handle_error(); no need to handle here
        try:
            return super().send(byte_data)  # buffers before sending via the socket, so failure is okay; will auto-retry
        except self.ssl_handshake_errors:
            self._ssl_handshake()
        return 0

    def handle_error(self):
        if self.ssl_connection:
            # OSError 0 ('Error') and SSL errors here are caused by connection handshake failures or timeouts
            # APP_PACKAGE is used when we throw our own SSLError on handshake timeout or socket misconfiguration
            ssl_errors = ['SSLV3_ALERT_BAD_CERTIFICATE', 'PEER_DID_NOT_RETURN_A_CERTIFICATE', 'WRONG_VERSION_NUMBER',
                          'CERTIFICATE_VERIFY_FAILED', 'TLSV1_ALERT_PROTOCOL_VERSION', 'TLSV1_ALERT_UNKNOWN_CA',
                          'UNSUPPORTED_PROTOCOL', APP_PACKAGE]
            error_type, value = Log.get_last_error()
            if error_type == OSError and value.errno == 0 or issubclass(error_type, ssl.SSLError) and \
                    any(i in value.args[1] for i in ssl_errors):
                Log.error('Caught connection error in', self.info_string(), ':', error_type, 'with message:', value)
                if hasattr(self, 'custom_configuration') and hasattr(self, 'proxy_type'):
                    if self.proxy_type == 'SMTP':
                        Log.error('Is the server\'s `starttls` setting correct? Current value: %s' %
                                  self.custom_configuration['starttls'])
                    if self.custom_configuration['local_certificate_path'] and \
                            self.custom_configuration['local_key_path']:
                        Log.error('You have set `local_certificate_path` and `local_key_path`: is your client using a',
                                  'secure connection? github.com/FiloSottile/mkcert is highly recommended for local',
                                  'self-signed certificates, but these may still need an exception in your client')
                Log.error('If you encounter this error repeatedly, please check that you have correctly configured',
                          'python root certificates; see: https://github.com/simonrob/email-oauth2-proxy/issues/14')
                self.close()
            else:
                super().handle_error()
        else:
            super().handle_error()


class OAuth2ClientConnection(SSLAsyncoreDispatcher):
    """The base client-side connection that is subclassed to handle IMAP/POP/SMTP client interaction (note that there
    is some protocol-specific code in here, but it is not essential, and only used to avoid logging credentials)"""

    def __init__(self, proxy_type, connection, socket_map, connection_info, server_connection, proxy_parent,
                 custom_configuration):
        SSLAsyncoreDispatcher.__init__(self, connection, socket_map)
        self.receive_buffer = b''
        self.proxy_type = proxy_type
        self.connection_info = connection_info
        self.server_connection = server_connection
        self.local_address = proxy_parent.local_address
        self.server_address = server_connection.server_address
        self.proxy_parent = proxy_parent
        self.custom_configuration = custom_configuration
        self.has_plugins = len(self.custom_configuration['plugins']) > 0

        self.censor_next_log = False  # try to avoid logging credentials
        self.authenticated = False

        self.set_ssl_connection(
            bool(custom_configuration['local_certificate_path'] and custom_configuration['local_key_path']))

    def info_string(self):
        debug_string = '; %s:%d->%s:%d' % (self.connection_info[0], self.connection_info[1], self.server_address[0],
                                           self.server_address[1]) if Log.get_level() == logging.DEBUG else ''
        account = '; %s' % self.server_connection.authenticated_username if \
            self.server_connection and self.server_connection.authenticated_username else ''
        return '%s (%s:%d%s%s)' % (self.proxy_type, self.local_address[0], self.local_address[1], debug_string, account)

    def handle_read(self):
        byte_data = self.recv(RECEIVE_BUFFER_SIZE)
        if not byte_data:
            return

        # client is established after server; this state should not happen unless already closing
        if not self.server_connection:
            Log.debug(self.info_string(), 'Data received without server connection - ignoring and closing:', byte_data)
            self.close()
            return

        # we have already authenticated - nothing to do; just pass data directly to server
        if self.authenticated:
            Log.debug(self.info_string(), '-->', byte_data)  # original unedited message
            if self.has_plugins:
                # client -> server: process messages through plugins in ascending order
                for plugin in self.custom_configuration['plugins']:
                    byte_data = plugin.receive_from_client(byte_data)
                    if not byte_data:
                        plugin.log_debug('--> [ Message consumed by plugin ]')
                        break  # this plugin has consumed the message; nothing to pass to any subsequent plugins
                    else:
                        plugin.log_debug('-->', byte_data)  # message transformed by plugin
            if byte_data:
                OAuth2ClientConnection.process_data(self, byte_data)

        # if not authenticated, buffer incoming data and process line-by-line (slightly more involved than the server
        # connection because we censor commands that contain passwords or authentication tokens)
        else:
            self.receive_buffer += byte_data
            complete_lines = []
            while True:
                terminator_index = self.receive_buffer.find(LINE_TERMINATOR)
                if terminator_index != -1:
                    split_position = terminator_index + LINE_TERMINATOR_LENGTH
                    complete_lines.append(self.receive_buffer[:split_position])
                    self.receive_buffer = self.receive_buffer[split_position:]
                else:
                    break

            for line in complete_lines:
                # try to remove credentials from logged data - both inline (via regex) and as separate requests
                if self.censor_next_log:
                    log_data = CENSOR_MESSAGE
                    self.censor_next_log = False
                else:
                    # IMAP LOGIN command with inline username/password, POP PASS and IMAP/POP/SMTP AUTH(ENTICATE)
                    tag_pattern = IMAP_TAG_PATTERN.encode('utf-8')
                    log_data = re.sub(b'(%s) (LOGIN) (.*)\r\n' % tag_pattern,
                                      br'\1 \2 ' + CENSOR_MESSAGE + b'\r\n', line, flags=re.IGNORECASE)
                    log_data = re.sub(b'(PASS) (.*)\r\n',
                                      br'\1 ' + CENSOR_MESSAGE + b'\r\n', log_data, flags=re.IGNORECASE)
                    log_data = re.sub(b'(%s)?( )?(AUTH)(ENTICATE)? (PLAIN|LOGIN) (.*)\r\n' % tag_pattern,
                                      br'\1\2\3\4 \5 ' + CENSOR_MESSAGE + b'\r\n', log_data, flags=re.IGNORECASE)

                Log.debug(self.info_string(), '-->', log_data)
                try:
                    self.process_data(line)
                except AttributeError:  # AttributeError("'NoneType' object has no attribute 'username'"), etc
                    Log.info(self.info_string(),
                             'Caught client exception in subclass; server connection closed before data could be sent')
                    self.close()
                    break

    def process_data(self, byte_data, censor_server_log=False):
        try:
            self.server_connection.send(byte_data, censor_log=censor_server_log)  # default = send everything to server
        except AttributeError:  # AttributeError("'NoneType' object has no attribute 'send'")
            Log.info(self.info_string(), 'Caught client exception; server connection closed before data could be sent')
            self.close()

    def send(self, byte_data):
        Log.debug(self.info_string(), '<--', byte_data)
        return super().send(byte_data)

    def log_info(self, message, message_type='info'):
        # override to redirect error messages to our own log
        if message_type not in self.ignore_log_types:
            Log.info(self.info_string(), 'Caught asyncore info message (client) -', message_type, ':', message)

    def handle_close(self):
        error_type, value = Log.get_last_error()
        if error_type and value:
            Log.info(self.info_string(), 'Caught connection error (client) -', error_type.__name__, ':', value)
        self.close()

    def close(self):
        if self.server_connection:
            self.server_connection.client_connection = None
            with contextlib.suppress(AttributeError):
                self.server_connection.close()
            self.server_connection = None
        self.proxy_parent.remove_client(self)
        with contextlib.suppress(OSError):
            Log.debug(self.info_string(), '<-- [ Server disconnected ]')
            super().close()


class IMAPOAuth2ClientConnection(OAuth2ClientConnection):
    """The client side of the connection - intercept LOGIN/AUTHENTICATE commands and replace with OAuth 2.0 SASL"""

    def __init__(self, connection, socket_map, connection_info, server_connection, proxy_parent, custom_configuration):
        super().__init__('IMAP', connection, socket_map, connection_info, server_connection, proxy_parent,
                         custom_configuration)
        self.authentication_tag = None
        self.authentication_command = None
        self.awaiting_credentials = False
        self.login_literal_length_awaited = 0
        self.login_literal_username = None

    def process_data(self, byte_data, censor_server_log=False):
        str_data = byte_data.decode('utf-8', 'replace').rstrip('\r\n')

        # LOGIN data can be sent as quoted text or string literals (https://tools.ietf.org/html/rfc9051#section-4.3)
        if self.login_literal_length_awaited > 0:
            if not self.login_literal_username:
                split_string = str_data.split(' ')
                literal_match = IMAP_LITERAL_MATCHER.match(split_string[-1])
                if literal_match and len(byte_data) > self.login_literal_length_awaited + 2:
                    # could be the username and another literal for password (+2: literal length doesn't include \r\n)
                    # note: plaintext password could end with a string such as ` {1}` that is a valid literal length
                    self.login_literal_username = ' '.join(split_string[:-1])  # handle username space errors elsewhere
                    self.login_literal_length_awaited = int(literal_match.group('length'))
                    self.censor_next_log = True
                    if not literal_match.group('continuation'):
                        self.send(b'+ \r\n')  # request data (RFC 7888's non-synchronising literals don't require this)
                elif len(split_string) > 1:
                    # credentials as a single literal doesn't seem to be valid (RFC 9051), but some clients do this
                    self.login_literal_length_awaited = 0
                    self.authenticate_connection(split_string[0], ' '.join(split_string[1:]))
                else:
                    super().process_data(byte_data)  # probably an invalid command, but just let the server handle it

            else:
                # no need to check length - can only be password; no more literals possible (unless \r\n *in* password)
                self.login_literal_length_awaited = 0
                self.authenticate_connection(self.login_literal_username, str_data)

        # AUTHENTICATE PLAIN can be a two-stage request - handle credentials if they are separate from command
        elif self.awaiting_credentials:
            self.awaiting_credentials = False
            username, password = OAuth2Helper.decode_credentials(str_data)
            self.authenticate_connection(username, password, 'authenticate')

        else:
            match = IMAP_AUTHENTICATION_REQUEST_MATCHER.match(str_data)
            if not match:  # probably an invalid command, but just let the server handle it
                super().process_data(byte_data)
                return

            self.authentication_command = match.group('command').lower()
            client_flags = match.group('flags')
            if self.authentication_command == 'login':
                # string literals are sent as a separate message from the client - note that while length is specified
                # we don't actually check this, instead relying on \r\n as usual (technically, as per RFC 9051 (4.3) the
                # string literal value can itself contain \r\n, but since the proxy only cares about usernames/passwords
                # and it is highly unlikely these will contain \r\n, it is probably safe to avoid this extra complexity)
                split_flags = client_flags.split(' ')
                literal_match = IMAP_LITERAL_MATCHER.match(split_flags[-1])
                if literal_match:
                    self.authentication_tag = match.group('tag')
                    if len(split_flags) > 1:
                        # email addresses will not contain spaces, but let error checking elsewhere handle that - the
                        # important thing is any non-literal here *must* be the username (else no need for a literal)
                        self.login_literal_username = ' '.join(split_flags[:-1])
                    self.login_literal_length_awaited = int(literal_match.group('length'))
                    self.censor_next_log = True
                    if not literal_match.group('continuation'):
                        self.send(b'+ \r\n')  # request data (RFC 7888's non-synchronising literals don't require this)

                # technically only double-quoted strings are allowed here according to RFC 9051 (4.3), but some clients
                # do not obey this - we mandate email addresses as usernames (i.e., no spaces), so can be more flexible
                elif len(split_flags) > 1:
                    username = OAuth2Helper.strip_quotes(split_flags[0])
                    password = OAuth2Helper.strip_quotes(' '.join(split_flags[1:]))
                    self.authentication_tag = match.group('tag')
                    self.authenticate_connection(username, password)
                else:
                    # wrong number of arguments - let the server handle the error
                    super().process_data(byte_data)

            elif self.authentication_command == 'authenticate':
                split_flags = client_flags.split(' ')
                authentication_type = split_flags[0].lower()
                if authentication_type == 'plain':  # plain can be submitted as a single command or multiline
                    self.authentication_tag = match.group('tag')
                    if len(split_flags) > 1:
                        username, password = OAuth2Helper.decode_credentials(' '.join(split_flags[1:]))
                        self.authenticate_connection(username, password, command=self.authentication_command)
                    else:
                        self.awaiting_credentials = True
                        self.censor_next_log = True
                        self.send(b'+ \r\n')  # request credentials (note: space after response code is mandatory)
                else:
                    # we don't support any other methods - let the server handle this
                    super().process_data(byte_data)

            else:
                # we haven't yet authenticated, but this is some other matched command - pass through
                super().process_data(byte_data)

    def authenticate_connection(self, username, password, command='login'):
        success, result = OAuth2Helper.get_oauth2_credentials(username, password)
        if success:
            # send authentication command to server (response checked in ServerConnection)
            # note: we only support single-trip authentication (SASL) without checking server capabilities - improve?
            super().process_data(b'%s AUTHENTICATE XOAUTH2 ' % self.authentication_tag.encode('utf-8'))
            super().process_data(b'%s\r\n' % OAuth2Helper.encode_oauth2_string(result), censor_server_log=True)

            # because get_oauth2_credentials blocks, the server could have disconnected, and may no-longer exist
            if self.server_connection:
                self.server_connection.authenticated_username = username

        else:
            error_message = '%s NO %s %s\r\n' % (self.authentication_tag, command.upper(), result)
            self.send(error_message.encode('utf-8'))
            self.send(b'* BYE Autologout; authentication failed\r\n')
            self.close()


class POPOAuth2ClientConnection(OAuth2ClientConnection):
    """The client side of the connection - watch for AUTH, USER and PASS commands and replace with OAuth 2.0"""

    class STATE(enum.Enum):
        PENDING = 1
        CAPA_AWAITING_RESPONSE = 2
        AUTH_PLAIN_AWAITING_CREDENTIALS = 3
        USER_AWAITING_PASS = 4
        XOAUTH2_AWAITING_CONFIRMATION = 5
        XOAUTH2_CREDENTIALS_SENT = 6

    def __init__(self, connection, socket_map, connection_info, server_connection, proxy_parent, custom_configuration):
        super().__init__('POP', connection, socket_map, connection_info, server_connection, proxy_parent,
                         custom_configuration)
        self.connection_state = self.STATE.PENDING

    def process_data(self, byte_data, censor_server_log=False):
        str_data = byte_data.decode('utf-8', 'replace').rstrip('\r\n')
        str_data_lower = str_data.lower()

        if self.connection_state is self.STATE.PENDING:
            if str_data_lower == 'capa':
                self.server_connection.capa = []
                self.connection_state = self.STATE.CAPA_AWAITING_RESPONSE
                super().process_data(byte_data)

            elif str_data_lower == 'auth':  # a bare 'auth' command is another way to request capabilities
                self.send(b'+OK\r\nPLAIN\r\n.\r\n')  # no need to actually send to the server - we know what we support

            elif str_data_lower.startswith('auth plain'):
                if len(str_data) > 11:  # 11 = len('AUTH PLAIN ') - can have the login details either inline...
                    self.server_connection.username, self.server_connection.password = OAuth2Helper.decode_credentials(
                        str_data[11:])
                    self.send_authentication_request()
                else:  # ...or requested separately
                    self.connection_state = self.STATE.AUTH_PLAIN_AWAITING_CREDENTIALS
                    self.censor_next_log = True
                    self.send(b'+ \r\n')  # request details

            elif str_data_lower.startswith('user'):
                self.server_connection.username = str_data[5:]  # 5 = len('USER ')
                self.connection_state = self.STATE.USER_AWAITING_PASS
                self.send(b'+OK\r\n')  # request password

            else:
                super().process_data(byte_data)  # some other command that we don't handle - pass directly to server

        elif self.connection_state is self.STATE.AUTH_PLAIN_AWAITING_CREDENTIALS:
            if str_data == '*':  # request cancelled by the client - reset state (must be a negative response)
                self.connection_state = self.STATE.PENDING
                self.send(b'-ERR\r\n')
            else:
                self.server_connection.username, self.server_connection.password = OAuth2Helper.decode_credentials(
                    str_data)
                self.send_authentication_request()

        elif self.connection_state is self.STATE.USER_AWAITING_PASS:
            if str_data_lower.startswith('pass'):
                self.server_connection.password = str_data[5:]  # 5 = len('PASS ')
                self.send_authentication_request()

            else:
                # the only valid input here is PASS (above) or QUIT
                self.send(b'+OK Bye\r\n')
                self.close()

        else:
            super().process_data(byte_data)  # some other command that we don't handle - pass directly to server

    def send_authentication_request(self):
        if self.server_connection.username and self.server_connection.password:
            self.connection_state = self.STATE.XOAUTH2_AWAITING_CONFIRMATION
            super().process_data(b'AUTH XOAUTH2\r\n')
        else:
            self.send(b'-ERR Authentication failed.\r\n')
            self.close()


class SMTPOAuth2ClientConnection(OAuth2ClientConnection):
    """The client side of the connection - intercept AUTH PLAIN and AUTH LOGIN commands and replace with OAuth 2.0"""

    class STATE(enum.Enum):
        PENDING = 1
        EHLO_AWAITING_RESPONSE = 2
        AUTH_PLAIN_AWAITING_CREDENTIALS = 3
        AUTH_LOGIN_AWAITING_USERNAME = 4
        AUTH_LOGIN_AWAITING_PASSWORD = 5
        XOAUTH2_AWAITING_CONFIRMATION = 6
        XOAUTH2_CREDENTIALS_SENT = 7

    def __init__(self, connection, socket_map, connection_info, server_connection, proxy_parent, custom_configuration):
        super().__init__('SMTP', connection, socket_map, connection_info, server_connection, proxy_parent,
                         custom_configuration)
        self.connection_state = self.STATE.PENDING

    def process_data(self, byte_data, censor_server_log=False):
        str_data = byte_data.decode('utf-8', 'replace').rstrip('\r\n')
        str_data_lower = str_data.lower()

        # intercept EHLO so we can correct capabilities and replay after STARTTLS if needed (in server connection class)
        if self.connection_state is self.STATE.PENDING:
            if str_data_lower.startswith('ehlo') or str_data_lower.startswith('helo'):
                self.connection_state = self.STATE.EHLO_AWAITING_RESPONSE
                self.server_connection.ehlo = byte_data  # save the command so we can replay later if needed (STARTTLS)
                super().process_data(byte_data)  # don't just go to STARTTLS - most servers require EHLO first

            # intercept AUTH PLAIN and AUTH LOGIN to replace with AUTH XOAUTH2
            elif str_data_lower.startswith('auth plain'):
                if len(str_data) > 11:  # 11 = len('AUTH PLAIN ') - can have the login details either inline...
                    self.server_connection.username, self.server_connection.password = OAuth2Helper.decode_credentials(
                        str_data[11:])
                    self.send_authentication_request()
                else:  # ...or requested separately
                    self.connection_state = self.STATE.AUTH_PLAIN_AWAITING_CREDENTIALS
                    self.censor_next_log = True
                    self.send(b'334 \r\n')  # request details (note: space after response code is mandatory)

            elif str_data_lower.startswith('auth login'):
                if len(str_data) > 11:  # 11 = len('AUTH LOGIN ') - this method can have the username either inline...
                    self.decode_username_and_request_password(str_data[11:])
                else:  # ...or requested separately
                    self.connection_state = self.STATE.AUTH_LOGIN_AWAITING_USERNAME
                    self.send(b'334 %s\r\n' % base64.b64encode(b'Username:'))

            else:
                super().process_data(byte_data)  # some other command that we don't handle - pass directly to server

        elif self.connection_state is self.STATE.AUTH_PLAIN_AWAITING_CREDENTIALS:
            self.server_connection.username, self.server_connection.password = OAuth2Helper.decode_credentials(
                str_data)
            self.send_authentication_request()

        elif self.connection_state is self.STATE.AUTH_LOGIN_AWAITING_USERNAME:
            self.decode_username_and_request_password(str_data)

        elif self.connection_state is self.STATE.AUTH_LOGIN_AWAITING_PASSWORD:
            try:
                self.server_connection.password = base64.b64decode(str_data).decode('utf-8')
            except binascii.Error:
                self.server_connection.password = ''
            self.send_authentication_request()

        # some other command that we don't handle - pass directly to server
        else:
            super().process_data(byte_data)

    def decode_username_and_request_password(self, encoded_username):
        try:
            self.server_connection.username = base64.b64decode(encoded_username).decode('utf-8')
        except binascii.Error:
            self.server_connection.username = ''
        self.connection_state = self.STATE.AUTH_LOGIN_AWAITING_PASSWORD
        self.censor_next_log = True
        self.send(b'334 %s\r\n' % base64.b64encode(b'Password:'))

    def send_authentication_request(self):
        if self.server_connection.username and self.server_connection.password:
            self.connection_state = self.STATE.XOAUTH2_AWAITING_CONFIRMATION
            super().process_data(b'AUTH XOAUTH2\r\n')
        else:
            self.send(b'535 5.7.8  Authentication credentials invalid.\r\n')
            self.close()


class OAuth2ServerConnection(SSLAsyncoreDispatcher):
    """The base server-side connection that is subclassed to handle IMAP/POP/SMTP server interaction"""

    def __init__(self, proxy_type, socket_map, server_address, connection_info, proxy_parent, custom_configuration):
        SSLAsyncoreDispatcher.__init__(self, socket_map=socket_map)  # note: establish connection later due to STARTTLS
        self.receive_buffer = b''
        self.proxy_type = proxy_type
        self.connection_info = connection_info
        self.client_connection = None
        self.local_address = proxy_parent.local_address
        self.server_address = server_address
        self.proxy_parent = proxy_parent
        self.custom_configuration = custom_configuration
        self.has_plugins = len(self.custom_configuration['plugins']) > 0

        self.authenticated_username = None  # used only for showing last activity in the menu
        self.last_activity = 0

        self.create_socket()
        self.connect(self.server_address)

    def create_socket(self, socket_family=socket.AF_UNSPEC, socket_type=socket.SOCK_STREAM):
        # connect to whichever resolved IPv4 or IPv6 address is returned first by the system
        for a in socket.getaddrinfo(self.server_address[0], self.server_address[1], socket_family, socket.SOCK_STREAM):
            super().create_socket(a[0], socket.SOCK_STREAM)
            return

    def info_string(self):
        debug_string = '; %s:%d->%s:%d' % (self.connection_info[0], self.connection_info[1], self.server_address[0],
                                           self.server_address[1]) if Log.get_level() == logging.DEBUG else ''
        account = '; %s' % self.authenticated_username if self.authenticated_username else ''
        return '%s (%s:%d%s%s)' % (self.proxy_type, self.local_address[0], self.local_address[1], debug_string, account)

    def handle_connect(self):
        Log.debug(self.info_string(), '--> [ Client connected ]')

        # connections can either be upgraded (wrapped) after setup via the STARTTLS command, or secure from the start
        if not self.custom_configuration['starttls']:
            # noinspection PyTypeChecker
            ssl_context = ssl.create_default_context(purpose=ssl.Purpose.SERVER_AUTH)
            super().set_socket(ssl_context.wrap_socket(self.socket, server_hostname=self.server_address[0],
                                                       suppress_ragged_eofs=True, do_handshake_on_connect=False))
            self.set_ssl_connection(True)

    def handle_read(self):
        byte_data = self.recv(RECEIVE_BUFFER_SIZE)
        if not byte_data:
            return

        # data received before client is connected (or after client has disconnected) - ignore
        if not self.client_connection:
            Log.debug(self.info_string(), 'Data received without client connection - ignoring:', byte_data)
            return

        # we have already authenticated - nothing to do; just pass data directly to client, ignoring overridden method
        if self.client_connection.authenticated:
            if self.has_plugins:
                # server -> client: process messages through plugins in descending order
                Log.debug(self.info_string(), '    <--', byte_data)  # original unedited message
                for i in range(1, len(self.custom_configuration['plugins']) + 1):
                    current_plugin = self.custom_configuration['plugins'][-i]
                    byte_data = current_plugin.receive_from_server(byte_data)
                    if not byte_data:
                        current_plugin.log_debug('<-- [ Message consumed by plugin ]')
                        break  # this plugin has consumed the message; nothing to pass to any subsequent plugins
                    else:
                        current_plugin.log_debug('<--', byte_data)  # transformed by plugin
            if byte_data:
                OAuth2ServerConnection.process_data(self, byte_data)

            # receiving data from the server while authenticated counts as activity (i.e., ignore pre-login negotiation)
            if self.authenticated_username:
                activity_time = time.time() // 10  # only update once every 10 or so seconds (timeago shows "just now")
                if activity_time > self.last_activity:
                    config = AppConfig.get()
                    config.set(self.authenticated_username, 'last_activity', str(int(time.time())))
                    self.last_activity = activity_time

        # if not authenticated, buffer incoming data and process line-by-line
        else:
            Log.debug(self.info_string(), '    <--', byte_data)  # original unedited message
            if self.has_plugins:
                # server -> client: process messages through plugins in descending order
                for i in range(1, len(self.custom_configuration['plugins']) + 1):
                    byte_data = self.custom_configuration['plugins'][-i].receive_from_server(byte_data)
                    if not byte_data:
                        break  # this plugin has consumed the message; nothing to pass to any subsequent plugins

            if byte_data:
                self.receive_buffer += byte_data
                complete_lines = []
                while True:
                    terminator_index = self.receive_buffer.find(LINE_TERMINATOR)
                    if terminator_index != -1:
                        split_position = terminator_index + LINE_TERMINATOR_LENGTH
                        complete_lines.append(self.receive_buffer[:split_position])
                        self.receive_buffer = self.receive_buffer[split_position:]
                    else:
                        break

                for line in complete_lines:
                    try:
                        self.process_data(line)
                    except AttributeError:  # "'NoneType' object has no attribute 'connection_state'", etc
                        Log.info(self.info_string(), 'Caught server exception in subclass; client connection closed',
                                 'before data could be sent')
                        self.close()
                        break

    def process_data(self, byte_data):
        try:
            self.client_connection.send(byte_data)  # by default we just send everything straight to the client
        except AttributeError:  # AttributeError("'NoneType' object has no attribute 'send'")
            Log.info(self.info_string(), 'Caught server exception; client connection closed before data could be sent')
            self.close()

    def send(self, byte_data, censor_log=False):
        if not self.client_connection.authenticated or self.has_plugins:  # after auth, only plugin edits require logs
            Log.debug(self.info_string(), '    -->', b'%s\r\n' % CENSOR_MESSAGE if censor_log else byte_data)
        return super().send(byte_data)

    def handle_error(self):
        error_type, value = Log.get_last_error()
        if error_type == TimeoutError and value.errno == errno.ETIMEDOUT or \
                issubclass(error_type, ConnectionError) and value.errno in [errno.ECONNRESET, errno.ECONNREFUSED] or \
                error_type == OSError and value.errno in [0, errno.ENETDOWN, errno.EHOSTUNREACH]:
            # TimeoutError 60 = 'Operation timed out'; ConnectionError 54 = 'Connection reset by peer', 61 = 'Connection
            # refused;  OSError 0 = 'Error' (typically network failure), 50 = 'Network is down', 65 = 'No route to host'
            Log.info(self.info_string(), 'Caught network error (server) - is there a network connection?',
                     'Error type', error_type, 'with message:', value)
            self.close()
        else:
            super().handle_error()

    def log_info(self, message, message_type='info'):
        # override to redirect error messages to our own log
        if message_type not in self.ignore_log_types:
            Log.info(self.info_string(), 'Caught asyncore info message (server) -', message_type, ':', message)

    def handle_close(self):
        error_type, value = Log.get_last_error()
        if error_type and value:
            message = 'Caught connection error (server)'
            if error_type == OSError and value.errno in [errno.ENOTCONN, 10057]:
                # OSError 57 or 10057 = 'Socket is not connected'
                message = '%s [ Client attempted to send command without waiting for server greeting ]' % message
            Log.info(self.info_string(), message, '-', error_type.__name__, ':', value)
        self.close()

    def close(self):
        if self.client_connection:
            self.client_connection.server_connection = None
            with contextlib.suppress(AttributeError):
                self.client_connection.close()
            self.client_connection = None
        with contextlib.suppress(OSError):
            Log.debug(self.info_string(), '--> [ Client disconnected ]')
            super().close()


class IMAPOAuth2ServerConnection(OAuth2ServerConnection):
    """The IMAP server side - watch for the OK AUTHENTICATE response, then ignore all subsequent data"""

    # IMAP: https://tools.ietf.org/html/rfc3501
    # IMAP SASL-IR: https://tools.ietf.org/html/rfc4959
    def __init__(self, socket_map, server_address, connection_info, proxy_parent, custom_configuration):
        super().__init__('IMAP', socket_map, server_address, connection_info, proxy_parent, custom_configuration)

    def process_data(self, byte_data):
        # note: there is no reason why IMAP STARTTLS (https://tools.ietf.org/html/rfc2595) couldn't be supported here
        # as with SMTP, but all well-known servers provide a non-STARTTLS variant, so left unimplemented for now
        str_response = byte_data.decode('utf-8', 'replace').rstrip('\r\n')

        # if authentication succeeds (or fails), remove our proxy from the client and ignore all further communication
        # don't use a regex here as the tag must match exactly; RFC 3501 specifies uppercase 'OK', so startswith is fine
        if str_response.startswith('%s OK' % self.client_connection.authentication_tag):
            Log.info(self.info_string(), '[ Successfully authenticated IMAP connection - releasing session ]')
            self.client_connection.authenticated = True
        elif str_response.startswith('%s NO' % self.client_connection.authentication_tag):
            super().process_data(byte_data)  # an error occurred - just send to the client and exit
            self.close()
            return

        # intercept pre-auth CAPABILITY response to advertise only AUTH=PLAIN (+SASL-IR) and re-enable LOGIN if required
        if IMAP_CAPABILITY_MATCHER.match(str_response):
            capability = r'[!#$&\'+-\[^-z|}~]+'  # https://ietf.org/rfc/rfc9051.html#name-formal-syntax
            updated_response = re.sub('( AUTH=%s)+' % capability, ' AUTH=PLAIN', str_response, flags=re.IGNORECASE)
            if not re.search(' AUTH=PLAIN', updated_response, re.IGNORECASE):
                # cannot just replace e.g., one 'CAPABILITY ' match because IMAP4 must be first if present (RFC 1730)
                updated_response = re.sub('(CAPABILITY)( IMAP%s)?' % capability, r'\1\2 AUTH=PLAIN', updated_response,
                                          count=1, flags=re.IGNORECASE)
            updated_response = updated_response.replace(' AUTH=PLAIN', '', updated_response.count(' AUTH=PLAIN') - 1)
            if not re.search(' SASL-IR', updated_response, re.IGNORECASE):
                updated_response = updated_response.replace(' AUTH=PLAIN', ' AUTH=PLAIN SASL-IR')
            updated_response = re.sub(' LOGINDISABLED', '', updated_response, count=1, flags=re.IGNORECASE)
            byte_data = (b'%s\r\n' % updated_response.encode('utf-8'))

        super().process_data(byte_data)


class POPOAuth2ServerConnection(OAuth2ServerConnection):
    """The POP server side - submit credentials, then watch for +OK and ignore subsequent data"""

    # POP3: https://tools.ietf.org/html/rfc1939
    # POP3 CAPA: https://tools.ietf.org/html/rfc2449
    # POP3 AUTH: https://tools.ietf.org/html/rfc1734
    # POP3 SASL: https://tools.ietf.org/html/rfc5034
    def __init__(self, socket_map, server_address, connection_info, proxy_parent, custom_configuration):
        super().__init__('POP', socket_map, server_address, connection_info, proxy_parent, custom_configuration)
        self.capa = []
        self.username = None
        self.password = None

    def process_data(self, byte_data):
        # note: there is no reason why POP STARTTLS (https://tools.ietf.org/html/rfc2595) couldn't be supported here
        # as with SMTP, but all well-known servers provide a non-STARTTLS variant, so left unimplemented for now
        str_data = byte_data.decode('utf-8', 'replace').rstrip('\r\n')

        # we cache and replay the CAPA response so we can ensure it contains the right capabilities
        if self.client_connection.connection_state is POPOAuth2ClientConnection.STATE.CAPA_AWAITING_RESPONSE:
            if str_data.startswith('-'):  # error
                self.client_connection.connection_state = POPOAuth2ClientConnection.STATE.PENDING
                super().process_data(byte_data)

            elif str_data == '.':  # end - send our cached response, adding USER and SASL PLAIN if required
                has_sasl = False
                has_user = False
                for capa in self.capa:
                    capa_lower = capa.lower()
                    if capa_lower.startswith('sasl'):
                        super().process_data(b'SASL PLAIN\r\n')
                        has_sasl = True
                    else:
                        if capa_lower == 'user':
                            has_user = True
                        super().process_data(b'%s\r\n' % capa.encode('utf-8'))

                if not has_sasl:
                    super().process_data(b'SASL PLAIN\r\n')
                if not has_user:
                    super().process_data(b'USER\r\n')

                self.client_connection.connection_state = POPOAuth2ClientConnection.STATE.PENDING
                super().process_data(byte_data)

            else:
                self.capa.append(str_data)

        elif self.client_connection.connection_state is POPOAuth2ClientConnection.STATE.XOAUTH2_AWAITING_CONFIRMATION:
            if str_data.startswith('+') and self.username and self.password:  # '+ ' = 'please send credentials'
                success, result = OAuth2Helper.get_oauth2_credentials(self.username, self.password)
                if success:
                    self.client_connection.connection_state = POPOAuth2ClientConnection.STATE.XOAUTH2_CREDENTIALS_SENT
                    self.send(b'%s\r\n' % OAuth2Helper.encode_oauth2_string(result), censor_log=True)
                    self.authenticated_username = self.username

                self.username = None
                self.password = None
                if not success:
                    # a local authentication error occurred - send details to the client and exit
                    super().process_data(b'-ERR Authentication failed. %s\r\n' % result.encode('utf-8'))
                    self.close()

            else:
                super().process_data(byte_data)  # an error occurred - just send to the client and exit
                self.close()

        elif self.client_connection.connection_state is POPOAuth2ClientConnection.STATE.XOAUTH2_CREDENTIALS_SENT:
            if str_data.startswith('+OK'):
                Log.info(self.info_string(), '[ Successfully authenticated POP connection - releasing session ]')
                self.client_connection.authenticated = True
                super().process_data(byte_data)
            else:
                super().process_data(byte_data)  # an error occurred - just send to the client and exit
                self.close()

        else:
            super().process_data(byte_data)  # a server->client interaction we don't handle; ignore


class SMTPOAuth2ServerConnection(OAuth2ServerConnection):
    """The SMTP server side - setup STARTTLS, request any credentials, then watch for 235 and ignore subsequent data"""

    # SMTP: https://tools.ietf.org/html/rfc2821
    # SMTP STARTTLS: https://tools.ietf.org/html/rfc3207
    # SMTP AUTH: https://tools.ietf.org/html/rfc4954
    # SMTP LOGIN: https://datatracker.ietf.org/doc/html/draft-murchison-sasl-login-00
    class STARTTLS(enum.Enum):
        PENDING = 1
        NEGOTIATING = 2
        COMPLETE = 3

    def __init__(self, socket_map, server_address, connection_info, proxy_parent, custom_configuration):
        super().__init__('SMTP', socket_map, server_address, connection_info, proxy_parent, custom_configuration)
        self.ehlo = None
        if self.custom_configuration['starttls']:
            self.starttls_state = self.STARTTLS.PENDING
        else:
            self.starttls_state = self.STARTTLS.COMPLETE

        self.username = None
        self.password = None

    def process_data(self, byte_data):
        # SMTP setup/authentication involves a little more back-and-forth than IMAP/POP as the default is STARTTLS...
        str_data = byte_data.decode('utf-8', 'replace').rstrip('\r\n')

        # an EHLO request has been sent - wait for it to complete, then begin STARTTLS if required
        if self.client_connection.connection_state is SMTPOAuth2ClientConnection.STATE.EHLO_AWAITING_RESPONSE:
            # intercept EHLO response AUTH capabilities and replace with what we can actually do - note that we assume
            # an AUTH line will be included in the response; if there are any servers for which this is not the case, we
            # could cache and re-stream as in POP. Formal syntax: https://tools.ietf.org/html/rfc4954#section-8
            updated_response = re.sub('250([ -])AUTH( [!-*,-<>-~]+)+', r'250\1AUTH PLAIN LOGIN', str_data,
                                      flags=re.IGNORECASE)
            updated_response = b'%s\r\n' % updated_response.encode('utf-8')
            if self.starttls_state is self.STARTTLS.COMPLETE:
                super().process_data(updated_response)  # (we replay the EHLO command after STARTTLS for that situation)

            if str_data.startswith('250 '):  # space signifies final response to HELO (single line) or EHLO (multiline)
                self.client_connection.connection_state = SMTPOAuth2ClientConnection.STATE.PENDING
                if self.starttls_state is self.STARTTLS.PENDING:
                    self.send(b'STARTTLS\r\n')
                    self.starttls_state = self.STARTTLS.NEGOTIATING

        elif self.starttls_state is self.STARTTLS.NEGOTIATING:
            if str_data.startswith('220'):
                # noinspection PyTypeChecker
                ssl_context = ssl.create_default_context(purpose=ssl.Purpose.SERVER_AUTH)
                super().set_socket(ssl_context.wrap_socket(self.socket, server_hostname=self.server_address[0],
                                                           suppress_ragged_eofs=True, do_handshake_on_connect=False))
                self.set_ssl_connection(True)

                self.starttls_state = self.STARTTLS.COMPLETE
                Log.debug(self.info_string(), '[ Successfully negotiated SMTP STARTTLS connection -',
                          're-sending greeting ]')
                self.client_connection.connection_state = SMTPOAuth2ClientConnection.STATE.EHLO_AWAITING_RESPONSE
                self.send(self.ehlo)  # re-send original EHLO/HELO to server (includes domain, so can't just be generic)
            else:
                super().process_data(byte_data)  # an error occurred - just send to the client and exit
                self.close()

        # ...then, once we have the username and password we can respond to the '334 ' response with credentials
        elif self.client_connection.connection_state is SMTPOAuth2ClientConnection.STATE.XOAUTH2_AWAITING_CONFIRMATION:
            if str_data.startswith('334') and self.username and self.password:  # '334 ' = 'please send credentials'
                success, result = OAuth2Helper.get_oauth2_credentials(self.username, self.password)
                if success:
                    self.client_connection.connection_state = SMTPOAuth2ClientConnection.STATE.XOAUTH2_CREDENTIALS_SENT
                    self.authenticated_username = self.username
                    self.send(b'%s\r\n' % OAuth2Helper.encode_oauth2_string(result), censor_log=True)

                self.username = None
                self.password = None
                if not success:
                    # a local authentication error occurred - send details to the client and exit
                    super().process_data(
                        b'535 5.7.8  Authentication credentials invalid. %s\r\n' % result.encode('utf-8'))
                    self.close()

            else:
                super().process_data(byte_data)  # an error occurred - just send to the client and exit
                self.close()

        elif self.client_connection.connection_state is SMTPOAuth2ClientConnection.STATE.XOAUTH2_CREDENTIALS_SENT:
            if str_data.startswith('235'):
                Log.info(self.info_string(), '[ Successfully authenticated SMTP connection - releasing session ]')
                self.client_connection.authenticated = True
                super().process_data(byte_data)
            else:
                super().process_data(byte_data)  # an error occurred - just send to the client and exit
                self.close()

        else:
            super().process_data(byte_data)  # a server->client interaction we don't handle; ignore


class OAuth2Proxy(asyncore.dispatcher):
    """Listen on local_address, creating an OAuth2ServerConnection + OAuth2ClientConnection for each new connection"""

    def __init__(self, proxy_type, local_address, server_address, custom_configuration):
        asyncore.dispatcher.__init__(self)
        self.proxy_type = proxy_type
        self.local_address = local_address
        self.server_address = server_address
        self.custom_configuration = custom_configuration
        self.ssl_connection = custom_configuration['local_certificate_path'] and custom_configuration['local_key_path']
        self.client_connections = []

    def info_string(self):
        return '%s server at %s:%d (%s) proxying %s:%d (%s)' % (
            self.proxy_type, self.local_address[0], self.local_address[1],
            'TLS' if self.ssl_connection else 'unsecured', self.server_address[0], self.server_address[1],
            'STARTTLS' if self.custom_configuration['starttls'] else 'SSL/TLS')

    def handle_accept(self):
        Log.debug('New incoming connection to', self.info_string())
        connected_address = self.accept()
        if connected_address:
            self.handle_accepted(*connected_address)
        else:
            Log.debug('Ignoring incoming connection to', self.info_string(), '- no connection information')

    def handle_accepted(self, connection, address):
        if MAX_CONNECTIONS <= 0 or len(self.client_connections) < MAX_CONNECTIONS:
            new_server_connection = None
            try:
                Log.debug('Accepting new connection to', self.info_string(), 'via', connection.getpeername())

                configuration = self.custom_configuration.copy()  # each connection needs its own plugin instance
                configuration['plugins'] = []
                for name, options in self.custom_configuration['plugin_configuration'].items():
                    plugin_class = getattr(options['module'], name)
                    plugin_options = options['options']
                    plugin_object = plugin_class(**plugin_options)
                    configuration['plugin_configuration'][name]['object'] = plugin_object
                    configuration['plugins'].append(plugin_object)  # just for ease of access/use

                socket_map = {}
                server_class = globals()['%sOAuth2ServerConnection' % self.proxy_type]
                new_server_connection = server_class(socket_map, self.server_address, address, self, configuration)
                client_class = globals()['%sOAuth2ClientConnection' % self.proxy_type]
                new_client_connection = client_class(connection, socket_map, address, new_server_connection, self,
                                                     configuration)
                new_server_connection.client_connection = new_client_connection
                self.client_connections.append(new_client_connection)

                for i, plugin in enumerate(configuration['plugins']):
                    # noinspection PyProtectedMember
                    plugin._attach_log(
                        *Log.get_labelled_logs(new_server_connection.info_string, plugin.__class__.__name__))
                    # noinspection PyProtectedMember
                    plugin._register_senders(configuration['plugins'][i + 1:], new_server_connection.send,
                                             list(reversed(configuration['plugins'][:i])), new_client_connection.send)

                threading.Thread(target=OAuth2Proxy.run_server, args=(new_client_connection, socket_map),
                                 name='EmailOAuth2Proxy-connection-%d' % address[1], daemon=True).start()

            except TypeError as e:
                error_text = '%s encountered a TypeError - did you specify an incorrect plugin parameter? %s' % (
                    self.info_string(), Log.error_string(e))
                Log.error(error_text)
                connection.send(b'%s\r\n' % self.bye_message(error_text).encode('utf-8'))
                connection.close()

            except Exception:
                connection.close()
                if new_server_connection:
                    new_server_connection.close()
                raise
        else:
            error_text = '%s rejecting new connection above MAX_CONNECTIONS limit of %d' % (
                self.info_string(), MAX_CONNECTIONS)
            Log.error(error_text)
            connection.send(b'%s\r\n' % self.bye_message(error_text).encode('utf-8'))
            connection.close()

    @staticmethod
    def run_server(client, socket_map):
        try:
            asyncore.loop(map=socket_map)  # loop for a single connection thread
        except Exception as e:
            if not EXITING:
                # OSError 9 = 'Bad file descriptor', thrown when closing connections after network interruption
                if isinstance(e, OSError) and e.errno == errno.EBADF:
                    Log.debug(client.info_string(), '[ Connection failed ]')
                else:
                    Log.info(client.info_string(), 'Caught asyncore exception in thread loop:', Log.error_string(e))

    def start(self):
        Log.info('Starting', self.info_string())
        self.create_socket()
        self.set_reuse_addr()
        self.bind(self.local_address)
        self.listen(5)

    def create_socket(self, socket_family=socket.AF_UNSPEC, socket_type=socket.SOCK_STREAM):
        # listen using both IPv4 and IPv6 where possible (python 3.8 and later)
        socket_family = socket.AF_INET6 if socket_family == socket.AF_UNSPEC else socket_family
        if socket_family != socket.AF_INET:
            try:
                host, port = self.local_address
                socket.getaddrinfo(host, port, socket_family, socket.SOCK_STREAM)
            except OSError:
                socket_family = socket.AF_INET
        new_socket = socket.socket(socket_family, socket_type)
        if socket_family == socket.AF_INET6 and getattr(socket, 'has_dualstack_ipv6', False):
            new_socket.setsockopt(socket.IPPROTO_IPV6, socket.IPV6_V6ONLY, False)
        new_socket.setblocking(False)

        if self.ssl_connection:
            # noinspection PyTypeChecker
            ssl_context = ssl.create_default_context(purpose=ssl.Purpose.CLIENT_AUTH)
            ssl_context.load_cert_chain(certfile=self.custom_configuration['local_certificate_path'],
                                        keyfile=self.custom_configuration['local_key_path'])

            # suppress_ragged_eofs=True: see test_ssl.py documentation in https://github.com/python/cpython/pull/5266
            self.set_socket(ssl_context.wrap_socket(new_socket, server_side=True, suppress_ragged_eofs=True,
                                                    do_handshake_on_connect=False))
        else:
            self.set_socket(new_socket)

    def remove_client(self, client):
        if client in self.client_connections:  # remove closed clients
            self.client_connections.remove(client)
        else:
            Log.info('Warning:', self.info_string(), 'unable to remove orphan client connection', client)

    def bye_message(self, error_text=None):
        if self.proxy_type == 'IMAP':
            return '* BYE %s' % ('Server shutting down' if error_text is None else error_text)
        if self.proxy_type == 'POP':
            return '+OK Server signing off' if error_text is None else ('-ERR %s' % error_text)
        if self.proxy_type == 'SMTP':
            return '221 %s' % ('2.0.0 Service closing transmission channel' if error_text is None else error_text)
        return ''

    def close_clients(self):
        for connection in self.client_connections[:]:  # iterate over a copy; remove (in close()) from original
            connection.send(b'%s\r\n' % self.bye_message().encode('utf-8'))  # try to exit gracefully
            connection.close()  # closes both client and server

    def stop(self):
        Log.info('Stopping', self.info_string())
        self.close_clients()
        self.close()

    def restart(self):
        self.stop()
        self.start()

    def handle_error(self):
        error_type, value = Log.get_last_error()
        if error_type == socket.gaierror and value.errno in [-2, 8, 11001] or \
                error_type == TimeoutError and value.errno == errno.ETIMEDOUT or \
                issubclass(error_type, ConnectionError) and value.errno in [errno.ECONNRESET, errno.ECONNREFUSED] or \
                error_type == OSError and value.errno in [0, errno.EINVAL, errno.ENETDOWN, errno.EHOSTUNREACH]:
            # gaierror -2 or 8 = 'nodename nor servname provided, or not known' / 11001 = 'getaddrinfo failed' (caused
            # by getpeername() failing due to no connection); TimeoutError 60 = 'Operation timed out'; ConnectionError
            # 54 = 'Connection reset by peer', 61 = 'Connection refused; OSError 0 = 'Error' (local SSL failure),
            # 22 = 'Invalid argument' (same cause as gaierror 11001), 50 = 'Network is down', 65 = 'No route to host'
            Log.info('Caught network error in', self.info_string(), '- is there a network connection?',
                     'Error type', error_type, 'with message:', value)
        else:
            super().handle_error()

    def log_info(self, message, message_type='info'):
        # override to redirect error messages to our own log
        if message_type not in self.ignore_log_types:
            Log.info('Caught asyncore info message in', self.info_string(), '-', message_type, ':', message)

    def handle_close(self):
        # if we encounter an unhandled exception in asyncore, handle_close() is called; restart this server
        error_type, value = Log.get_last_error()
        if error_type and value:
            Log.info(self.info_string(), 'Caught connection error -', error_type.__name__, ':', value)
        Log.info('Unexpected close of proxy connection - restarting', self.info_string())
        try:
            self.restart()
        except Exception as e:
            Log.error('Abandoning restart of', self.info_string(), 'due to repeated exception:', Log.error_string(e))


if sys.platform == 'darwin':
    # noinspection PyUnresolvedReferences,PyMethodMayBeStatic,PyPep8Naming
    class ProvisionalNavigationBrowserDelegate:
        """Used to give pywebview the ability to navigate to unresolved local URLs (only required for macOS)"""

        # note: there is also webView_didFailProvisionalNavigation_withError_ as a broader alternative to these two
        # callbacks, but using that means that window.get_current_url() returns None when the loaded handler is called
        def webView_didStartProvisionalNavigation_(self, web_view, _nav):
            # called when a user action (i.e., clicking our external authorisation mode submit button) redirects locally
            browser_view_instance = webview.platforms.cocoa.BrowserView.get_instance('webkit', web_view)
            if browser_view_instance:
                browser_view_instance.loaded.set()

        def webView_didReceiveServerRedirectForProvisionalNavigation_(self, web_view, _nav):
            # called when the server initiates a local redirect
            browser_view_instance = webview.platforms.cocoa.BrowserView.get_instance('webkit', web_view)
            if browser_view_instance:
                browser_view_instance.loaded.set()

        def performKeyEquivalent_(self, event):
            # modify the popup's default cmd+q behaviour to close the window rather than inadvertently exiting the proxy
            if event.type() == AppKit.NSKeyDown and event.modifierFlags() & AppKit.NSCommandKeyMask and \
                    event.keyCode() == 12 and self.window().firstResponder():
                self.window().performClose_(event)
                return True
            return webview.platforms.cocoa.BrowserView.WebKitHost.performKeyEquivalentBase_(self, event)

if sys.platform == 'darwin':
    # noinspection PyUnresolvedReferences
    class UserNotificationCentreDelegate(AppKit.NSObject):
        # noinspection PyPep8Naming,PyMethodMayBeStatic
        def userNotificationCenter_shouldPresentNotification_(self, _notification_centre, _notification):
            # the notification centre often decides that notifications shouldn't be presented; we want to override that
            return AppKit.YES

        # noinspection PyPep8Naming
        def userNotificationCenter_didActivateNotification_(self, _notification_centre, notification):
            notification_text = notification.informativeText()
            if 'Please authorise your account ' in notification_text:  # hacky, but all we have is the text
                self._click(notification_text.split('account ')[-1].split(' ')[0])

if sys.platform == 'darwin':
    # noinspection PyUnresolvedReferences,PyProtectedMember
    class RetinaIcon(pystray.Icon):
        """Used to dynamically override the default pystray behaviour on macOS to support high-dpi ('retina') icons and
        regeneration of the last activity time for each account every time the icon is clicked"""

        def _create_menu(self, descriptors, callbacks):
            # we add a new delegate to each created menu/submenu so that we can respond to menuNeedsUpdate
            menu = super()._create_menu(descriptors, callbacks)
            menu.setDelegate_(self._refresh_delegate)
            return menu

        def _mark_ready(self):
            # in order to create the delegate *after* the NSApplication has been initialised, but only once, we override
            # _mark_ready() to do so before the super() call that itself calls _create_menu()
            self._refresh_delegate = self.MenuDelegate.alloc().init()

            # we add a small icon to show whether the local connection uses SSL; non-secured servers have a blank space
            half_thickness = int(self._status_bar.thickness()) / 2  # half of menu bar size (see _assert_image() below)
            locked_image_data = AppKit.NSData(base64.b64decode(SECURE_SERVER_ICON))
            self._refresh_delegate._locked_image = AppKit.NSImage.alloc().initWithData_(locked_image_data)
            self._refresh_delegate._locked_image.setSize_((half_thickness, half_thickness))
            self._refresh_delegate._locked_image.setTemplate_(AppKit.YES)
            self._refresh_delegate._unlocked_image = AppKit.NSImage.alloc().init()
            self._refresh_delegate._unlocked_image.setSize_((half_thickness, half_thickness))

            super()._mark_ready()

        # noinspection PyUnresolvedReferences
        class MenuDelegate(AppKit.NSObject):
            # noinspection PyMethodMayBeStatic,PyProtectedMember,PyPep8Naming
            def menuNeedsUpdate_(self, sender):
                # add an icon to highlight which local connections are secured (only if at least one is present), and
                # update account menu items' last activity times from config cache - it would be better to delegate this
                # entirely to App.create_config_menu() via update_menu(), but can't replace the menu while creating it
                config_accounts = AppConfig.accounts()
                menu_items = sender._itemArray()

                has_local_ssl = False  # only add hints if at least one local server uses a secure connection
                ssl_string = '    '
                for item in menu_items:
                    if 'Y_SSL    ' in item.title():
                        has_local_ssl = True
                        ssl_string = ''
                        break

                for item in menu_items:
                    item_title = item.title()
                    if '_SSL    ' in item_title:  # need to use a placeholder because we only have the title to match
                        if has_local_ssl:
                            item.setImage_(self._locked_image if 'Y_SSL    ' in item_title else self._unlocked_image)
                        item.setTitle_(item_title.replace('N_SSL    ', ssl_string).replace('Y_SSL    ', ssl_string))
                        continue

                    for account in config_accounts:
                        account_title = '    %s (' % account  # needed to avoid matching other menu items
                        if account_title in item_title:
                            item.setTitle_(App.get_last_activity(account))
                            break

        def _assert_image(self):
            # pystray does some scaling which breaks macOS retina icons - we replace that with the actual menu bar size
            bytes_image = io.BytesIO()
            self.icon.save(bytes_image, 'png')
            data = AppKit.NSData(bytes_image.getvalue())
            self._icon_image = AppKit.NSImage.alloc().initWithData_(data)

            thickness = int(self._status_bar.thickness())  # macOS menu bar size: default = 22px, but can be scaled
            self._icon_image.setSize_((thickness, thickness))
            self._icon_image.setTemplate_(AppKit.YES)  # so macOS applies default shading + inverse on click
            self._status_item.button().setImage_(self._icon_image)


class App:
    """Manage the menu bar icon, server loading, authorisation and notifications, and start the main proxy thread"""

    def __init__(self):
        global CONFIG_FILE_PATH, CACHE_STORE
        parser = argparse.ArgumentParser(description='%s: transparently add OAuth 2.0 support to IMAP/POP/SMTP client '
                                                     'applications, scripts or any other email use-cases that don\'t '
                                                     'support this authentication method.' % APP_NAME, add_help=False,
                                         epilog='Full readme and guide: https://github.com/simonrob/email-oauth2-proxy')
        group_gui = parser.add_argument_group(title='appearance')
        group_gui.add_argument('--no-gui', action='store_true',
                               help='start the proxy without a menu bar icon (note: account authorisation requests '
                                    'will fail unless a pre-authorised `--config-file` is used, or you use '
                                    '`--external-auth` or `--local-server-auth` and monitor log/terminal output)')
        group_auth = parser.add_argument_group('authentication methods')
        group_auth.add_argument('--external-auth', action='store_true',
                                help='handle authorisation externally: rather than intercepting `redirect_uri`, the '
                                     'proxy will wait for you to paste the result into either its popup window (GUI '
                                     'mode) or the terminal (no-GUI mode; requires `prompt_toolkit`)')
        group_auth.add_argument('--local-server-auth', action='store_true',
                                help='handle authorisation by printing request URLs to the log and starting a local '
                                     'web server on demand to receive responses')
        group_config = parser.add_argument_group('server, account and runtime configuration')
        group_config.add_argument('--config-file', default=None,
                                  help='the full path to the proxy\'s configuration file (optional; default: `%s` in '
                                       'the same directory as the proxy script)' % os.path.basename(CONFIG_FILE_PATH))
        group_config.add_argument('--cache-store', default=None,
                                  help='the full path to a local file to use for credential caching (optional; '
                                       'default: save to `--config-file`); alternatively, an external store such as a '
                                       'secrets manager can be used - see readme for instructions and requirements')
        group_debug = parser.add_argument_group('logging, debugging and help')
        group_debug.add_argument('--log-file', default=None,
                                 help='the full path to a file where log output should be sent (optional; default log '
                                      'behaviour varies by platform - see readme for details)')
        group_debug.add_argument('--debug', action='store_true',
                                 help='enable debug mode, sending all client<->proxy<->server communication to the '
                                      'proxy\'s log')
        group_debug.add_argument('--version', action='version', version='%s %s' % (APP_NAME, __version__),
                                 help='show the proxy\'s version string and exit')
        group_debug.add_argument('-h', '--help', action='help', help='show this help message and exit')

        self.args = parser.parse_args()

        Log.initialise(self.args.log_file)
        if self.args.debug:
            Log.set_level(logging.DEBUG)

        if self.args.config_file:
            CONFIG_FILE_PATH = CACHE_STORE = self.args.config_file
        if self.args.cache_store:
            CACHE_STORE = self.args.cache_store

        self.proxies = []
        self.authorisation_requests = []

        self.web_view_started = False

        self.init_platforms()

        if self.args.no_gui:
            self.icon = None
            self.post_create(None)
        else:
            self.icon = self.create_icon()
            try:
                self.icon.run(self.post_create)
            except NotImplementedError:
                Log.error('Unable to initialise icon - did you mean to run in --no-gui mode?')
                self.exit(None)
                # noinspection PyProtectedMember
                self.icon._Icon__queue.put(False)  # pystray sets up the icon thread even in dummy mode; need to exit

    # PyAttributeOutsideInit inspection suppressed because init_platforms() is itself called from __init__()
    # noinspection PyUnresolvedReferences,PyAttributeOutsideInit
    def init_platforms(self):
        if sys.platform == 'darwin' and not self.args.no_gui:
            # hide dock icon (but not LSBackgroundOnly as we need input via webview)
            info = AppKit.NSBundle.mainBundle().infoDictionary()
            info['LSUIElement'] = '1'

            # need to delegate and override to show both "authenticate now" and "authentication success" notifications
            self.macos_user_notification_centre_delegate = UserNotificationCentreDelegate.alloc().init()
            setattr(self.macos_user_notification_centre_delegate, '_click', lambda m: self.authorise_account(None, m))

            # any launchctl plist changes need reloading, but this must be scheduled on exit (see discussion below)
            self.macos_unload_plist_on_exit = False

            # track shutdown and network loss events and exit or close proxy connections appropriately
            # note: no need to explicitly remove this observer after OS X 10.11 (https://developer.apple.com/library
            # /archive/releasenotes/Foundation/RN-FoundationOlderNotes/index.html#10_11NotificationCenter)
            notification_listener = 'macos_nsworkspace_notification_listener:'
            notification_centre = AppKit.NSWorkspace.sharedWorkspace().notificationCenter()
            notification_centre.addObserver_selector_name_object_(self, notification_listener,
                                                                  AppKit.NSWorkspaceWillPowerOffNotification, None)
            notification_centre.addObserver_selector_name_object_(self, notification_listener,
                                                                  SystemConfiguration.SCNetworkReachabilityRef, None)

            # we use a zero/blank address because we only care about general availability rather than a specific host
            # see reachabilityForInternetConnection: https://developer.apple.com/library/archive/samplecode/Reachability
            # use of SCNetworkReachabilityRef is a little hacky (requires a callback name) but it works
            address = ('', 0)
            post_reachability_update = notification_centre.postNotificationName_object_
            self.macos_reachability_target = SystemConfiguration.SCNetworkReachabilityCreateWithAddress(None, address)
            SystemConfiguration.SCNetworkReachabilitySetCallback(self.macos_reachability_target,
                                                                 lambda _target, flags, _info: post_reachability_update(
                                                                     SystemConfiguration.SCNetworkReachabilityRef,
                                                                     flags), address)
            success, result = SystemConfiguration.SCNetworkReachabilityGetFlags(self.macos_reachability_target, None)
            if success:
                post_reachability_update(SystemConfiguration.SCNetworkReachabilityRef, result)  # update initial state
            SystemConfiguration.SCNetworkReachabilityScheduleWithRunLoop(self.macos_reachability_target,
                                                                         SystemConfiguration.CFRunLoopGetCurrent(),
                                                                         SystemConfiguration.kCFRunLoopCommonModes)

            # on macOS, catching SIGINT/SIGTERM/SIGQUIT/SIGHUP while in pystray's main loop needs a Mach signal handler
            PyObjCTools.MachSignals.signal(signal.SIGINT, lambda _signum: self.exit(self.icon))
            PyObjCTools.MachSignals.signal(signal.SIGTERM, lambda _signum: self.exit(self.icon))
            PyObjCTools.MachSignals.signal(signal.SIGQUIT, lambda _signum: self.exit(self.icon))
            PyObjCTools.MachSignals.signal(signal.SIGHUP, lambda _signum: self.load_and_start_servers(self.icon))

        else:
            # for other platforms, or in no-GUI mode, just try to exit gracefully if SIGINT/SIGTERM/SIGQUIT is received
            signal.signal(signal.SIGINT, lambda _signum, _frame: self.exit(self.icon))
            signal.signal(signal.SIGTERM, lambda _signum, _frame: self.exit(self.icon))
            if hasattr(signal, 'SIGQUIT'):  # not all signals exist on all platforms (e.g., Windows)
                signal.signal(signal.SIGQUIT, lambda _signum, _frame: self.exit(self.icon))
            if hasattr(signal, 'SIGHUP'):
                # allow config file reloading without having to stop/start - e.g.: pkill -SIGHUP -f emailproxy.py
                # (we don't use linux_restart() here as it exits then uses nohup to restart, which may not be desirable)
                signal.signal(signal.SIGHUP, lambda _signum, _frame: self.load_and_start_servers(self.icon))

    # noinspection PyUnresolvedReferences,PyAttributeOutsideInit
    def macos_nsworkspace_notification_listener_(self, notification):
        notification_name = notification.name()
        if notification_name == SystemConfiguration.SCNetworkReachabilityRef:
            flags = notification.object()
            if flags & SystemConfiguration.kSCNetworkReachabilityFlagsReachable == 0:
                Log.info('Received network unreachable notification - closing existing proxy connections')
                for proxy in self.proxies:
                    proxy.close_clients()
            else:
                Log.debug('Received network reachable notification - status:', flags)
        elif notification_name == AppKit.NSWorkspaceWillPowerOffNotification:
            Log.info('Received power off notification; exiting', APP_NAME)
            self.exit(self.icon)

    def create_icon(self):
        icon_class = RetinaIcon if sys.platform == 'darwin' else pystray.Icon
        return icon_class(APP_NAME, App.get_image(), APP_NAME, menu=pystray.Menu(
            pystray.MenuItem('Servers and accounts', pystray.Menu(self.create_config_menu)),
            pystray.MenuItem('Authorise account', pystray.Menu(self.create_authorisation_menu)),
            pystray.Menu.SEPARATOR,
            pystray.MenuItem('Start at login', self.toggle_start_at_login, checked=self.started_at_login),
            pystray.MenuItem('Debug mode', self.toggle_debug, checked=lambda _: Log.get_level() == logging.DEBUG),
            pystray.Menu.SEPARATOR,
            pystray.MenuItem('Quit %s' % APP_NAME, self.exit)))

    @staticmethod
    def get_image():
        # we use an icon font for better multiplatform compatibility and icon size flexibility
        icon_colour = 'white'  # note: value is irrelevant on macOS - we set as a template to get the platform's colours
        icon_character = 'e'
        icon_background_width = 44
        icon_background_height = 44
        icon_width = 40  # to allow for padding between icon and background image size

        # find the largest font size that will let us draw the icon within the available width
        minimum_font_size = 1
        maximum_font_size = 255
        font, font_width, font_height = App.get_icon_size(icon_character, minimum_font_size)
        while maximum_font_size - minimum_font_size > 1:
            current_font_size = round((minimum_font_size + maximum_font_size) / 2)  # ImageFont only supports integers
            font, font_width, font_height = App.get_icon_size(icon_character, current_font_size)
            if font_width > icon_width:
                maximum_font_size = current_font_size
            elif font_width < icon_width:
                minimum_font_size = current_font_size
            else:
                break
        if font_width > icon_width:  # because we have to round font sizes we need one final check for oversize width
            font, font_width, font_height = App.get_icon_size(icon_character, minimum_font_size)

        icon_image = Image.new('RGBA', (icon_background_width, icon_background_height))
        draw = ImageDraw.Draw(icon_image)
        icon_x = (icon_background_width - font_width) / 2
        icon_y = (icon_background_height - font_height) / 2
        draw.text((icon_x, icon_y), icon_character, font=font, fill=icon_colour)

        return icon_image

    @staticmethod
    def get_icon_size(text, font_size):
        font = ImageFont.truetype(io.BytesIO(zlib.decompress(base64.b64decode(APP_ICON))), size=font_size)

        # pillow's getsize method was deprecated in 9.2.0 (see docs for PIL.ImageFont.ImageFont.getsize)
        # noinspection PyDeprecation
        if pkg_resources.parse_version(
                pkg_resources.get_distribution('pillow').version) < pkg_resources.parse_version('9.2.0'):
            font_width, font_height = font.getsize(text)
            return font, font_width, font_height

        _left, _top, right, bottom = font.getbbox(text)
        return font, right, bottom

    def create_config_menu(self):
        items = []
        if len(self.proxies) <= 0:
            # note that we don't actually allow no servers when loading the config, so no need to generate a menu
            return items  # (avoids creating and then immediately regenerating the menu when servers are loaded)
        else:
            for server_type in ['IMAP', 'POP', 'SMTP']:
                items.extend(App.get_config_menu_servers(self.proxies, server_type))

        config_accounts = AppConfig.accounts()
        items.append(pystray.MenuItem('Accounts (+ last authenticated activity):', None, enabled=False))
        if len(config_accounts) <= 0:
            items.append(pystray.MenuItem('    No accounts configured', None, enabled=False))
        else:
            catch_all_enabled = AppConfig.globals().getboolean('allow_catch_all_accounts', fallback=False)
            catch_all_accounts = []
            for account in config_accounts:
                if account.startswith('@') and catch_all_enabled:
                    catch_all_accounts.append(account)
                else:
                    items.append(pystray.MenuItem(App.get_last_activity(account), None, enabled=False))
            if len(catch_all_accounts) > 0:
                items.append(pystray.Menu.SEPARATOR)
                items.append(pystray.MenuItem('Catch-all accounts:', None, enabled=False))
                for account in catch_all_accounts:
                    items.append(pystray.MenuItem('    %s' % account, None, enabled=False))
            if sys.platform != 'darwin':
                items.append(pystray.MenuItem('    Refresh activity data', self.icon.update_menu))
        items.append(pystray.Menu.SEPARATOR)

        items.append(pystray.MenuItem('Edit configuration file...', lambda: self.system_open(CONFIG_FILE_PATH)))

        # asyncore sockets on Linux have a shutdown delay (the time.sleep() call in asyncore.poll), which means we can't
        # easily reload the server configuration without exiting the script and relying on daemon threads to be stopped
        items.append(pystray.MenuItem('Reload configuration file', self.linux_restart if sys.platform.startswith(
            'linux') else self.load_and_start_servers))
        return items

    @staticmethod
    def get_config_menu_servers(proxies, server_type):
        items = []
        heading_appended = False
        for proxy in filter(lambda p: p.proxy_type == server_type, proxies):
            if not heading_appended:
                items.append(pystray.MenuItem('%s servers:' % server_type, None, enabled=False))
                heading_appended = True
            items.append(pystray.MenuItem('%s    %s:%d ➝ %s:%d' % (
                ('Y_SSL' if proxy.ssl_connection else 'N_SSL') if sys.platform == 'darwin' else '',
                proxy.local_address[0], proxy.local_address[1], proxy.server_address[0], proxy.server_address[1]),
                                          None, enabled=False))
            last_plugin = len(proxy.custom_configuration['plugin_configuration']) - 1
            for i, plugin in enumerate(proxy.custom_configuration['plugin_configuration']):
                items.append(pystray.MenuItem('        %s %s' % ('└' if i == last_plugin else '├', plugin), None,
                                              enabled=False))
        if heading_appended:
            items.append(pystray.Menu.SEPARATOR)
        return items

    @staticmethod
    def get_last_activity(account):
        config = AppConfig.get()
        last_sync = config.getint(account, 'last_activity', fallback=None)
        if last_sync:
            formatted_sync_time = timeago.format(datetime.datetime.fromtimestamp(last_sync), datetime.datetime.now(),
                                                 'en_short')
        else:
            formatted_sync_time = 'never'
        return '    %s (%s)' % (account, formatted_sync_time)

    @staticmethod
    def system_open(path):
        AppConfig.save()  # so we are always editing the most recent version of the file
        if sys.platform == 'darwin':
            result = subprocess.call(['open', path])
            if result != 0:  # no default editor found for this file type; open as a text file
                subprocess.call(['open', '-t', path])
        elif sys.platform == 'win32':
            os.startfile(path)
        elif sys.platform.startswith('linux'):
            subprocess.call(['xdg-open', path])
        else:
            pass  # nothing we can do

    def create_authorisation_menu(self):
        items = []
        if len(self.authorisation_requests) <= 0:
            items.append(pystray.MenuItem('No pending authorisation requests', None, enabled=False))
        else:
            usernames = []
            for request in self.authorisation_requests:
                if not request['username'] in usernames:
                    items.append(pystray.MenuItem(request['username'], self.authorise_account))
                    usernames.append(request['username'])
        items.append(pystray.Menu.SEPARATOR)
        items.append(pystray.MenuItem('External authorisation mode', self.toggle_external_auth,
                                      checked=lambda _: self.args.external_auth))
        return items

    def toggle_external_auth(self):
        self.args.external_auth = not self.args.external_auth
        if self.started_at_login(None):
            self.toggle_start_at_login(self.icon, True)  # update launch command to preserve external auth preference

    def authorise_account(self, _, item):
        for request in self.authorisation_requests:
            if str(item) == request['username']:  # use str(item) because item.text() hangs
                if not self.web_view_started:
                    # pywebview on macOS needs start() to be called only once, so we use a dummy window to keep it open
                    # Windows is the opposite - the macOS technique freezes the tray icon; Linux is fine either way
                    # (we also set pywebview debug mode to match our own mode because copy/paste via keyboard shortcuts
                    # can be unreliable with 'mshtml'; and, python virtual environments sometimes break keyboard entry
                    # entirely on macOS - debug mode works around this in both cases via the right-click context menu)
                    self.create_authorisation_window(request)
                    if sys.platform == 'darwin':
                        webview.start(self.handle_authorisation_windows, debug=Log.get_level() == logging.DEBUG)
                        self.web_view_started = True  # note: not set for other platforms so we start() every time
                    else:
                        # on Windows, most pywebview engine options return None for get_current_url() on pages created
                        # using 'html=' even on redirection to an actual URL; 'mshtml', though archaic, does work
                        forced_gui = 'mshtml' if sys.platform == 'win32' and self.args.external_auth else None
                        webview.start(gui=forced_gui, debug=Log.get_level() == logging.DEBUG)
                else:
                    WEBVIEW_QUEUE.put(request)  # future requests need to use the same thread
                return
        self.notify(APP_NAME, 'There are no pending authorisation requests')

    def create_authorisation_window(self, request):
        # note that the webview title *must* end with a space and then the email address/username
        window_title = 'Authorise your account: %s' % request['username']
        if self.args.external_auth:
            auth_page = EXTERNAL_AUTH_HTML % (request['username'], request['permission_url'], request['permission_url'],
                                              request['permission_url'], APP_NAME, request['redirect_uri'])
            authorisation_window = webview.create_window(window_title, html=auth_page, on_top=True, text_select=True)
        else:
            authorisation_window = webview.create_window(window_title, request['permission_url'], on_top=True)
        setattr(authorisation_window, 'get_title', lambda window: window.title)  # add missing get_title method

        # pywebview 3.6+ moved window events to a separate namespace in a non-backwards-compatible way
        # noinspection PyDeprecation
        if pkg_resources.parse_version(
                pkg_resources.get_distribution('pywebview').version) < pkg_resources.parse_version('3.6'):
            authorisation_window.loaded += self.authorisation_window_loaded
        else:
            authorisation_window.events.loaded += self.authorisation_window_loaded

    def handle_authorisation_windows(self):
        if sys.platform != 'darwin':
            return

        # on macOS we need to add extra webview functions to detect when redirection starts, because otherwise the
        # pywebview window can get into a state in which http://localhost navigation, rather than failing, just hangs
        # noinspection PyPackageRequirements
        import webview.platforms.cocoa
        setattr(webview.platforms.cocoa.BrowserView.BrowserDelegate, 'webView_didStartProvisionalNavigation_',
                ProvisionalNavigationBrowserDelegate.webView_didStartProvisionalNavigation_)
        setattr(webview.platforms.cocoa.BrowserView.BrowserDelegate, 'webView_didReceiveServerRedirectForProvisional'
                                                                     'Navigation_',
                ProvisionalNavigationBrowserDelegate.webView_didReceiveServerRedirectForProvisionalNavigation_)
        try:
            setattr(webview.platforms.cocoa.BrowserView.WebKitHost, 'performKeyEquivalentBase_',
                    webview.platforms.cocoa.BrowserView.WebKitHost.performKeyEquivalent_)
            setattr(webview.platforms.cocoa.BrowserView.WebKitHost, 'performKeyEquivalent_',
                    ProvisionalNavigationBrowserDelegate.performKeyEquivalent_)
        except TypeError:
            pass

        # also needed only on macOS because otherwise closing the last remaining webview window exits the application
        dummy_window = webview.create_window('%s hidden (dummy) window' % APP_NAME, html='<html></html>', hidden=True)
        dummy_window.hide()  # hidden=True (above) doesn't seem to work in all cases

        while True:
            data = WEBVIEW_QUEUE.get()  # note: blocking call
            if data is QUEUE_SENTINEL:  # app is closing
                break
            self.create_authorisation_window(data)

    def authorisation_window_loaded(self):
        for window in webview.windows[:]:  # iterate over a copy; remove (in destroy()) from original
            if not hasattr(window, 'get_title'):
                continue  # skip dummy window

            url = window.get_current_url()
            username = window.get_title(window).split(' ')[-1]  # see note above: title *must* match this format
            if not url or not username:
                continue  # skip any invalid windows

            # respond to both the original request and any duplicates in the list
            completed_request = None
            for request in self.authorisation_requests[:]:  # iterate over a copy; remove from original
                if request['username'] == username and OAuth2Helper.match_redirect_uri(request['redirect_uri'], url):
                    Log.info('Returning authorisation request result for', request['username'])
                    RESPONSE_QUEUE.put(
                        {'permission_url': request['permission_url'], 'response_url': url, 'username': username})
                    self.authorisation_requests.remove(request)
                    completed_request = request
                else:
                    Log.debug('Waiting for URL matching `redirect_uri`; following browser redirection to',
                              '%s/[...]' % urllib.parse.urlparse(url).hostname)

            if completed_request is None:
                continue  # no requests processed for this window - nothing to do yet

            window.destroy()
            self.icon.update_menu()

            # note that in this part of the interaction we don't actually check the *use* of the authorisation code,
            # but just whether it was successfully acquired - if there is an error in the subsequent access/refresh
            # token request then we still send an 'authentication completed' notification here, but in the background
            # we close the connection with a failure message and re-request authorisation next time the client
            # interacts, which may potentially lead to repeated and conflicting (and confusing) notifications - improve?
            self.notify(APP_NAME, 'Authentication completed for %s' % completed_request['username'])
            if len(self.authorisation_requests) > 0:
                self.notify(APP_NAME, 'Please authorise your account %s from the menu' % self.authorisation_requests[0][
                    'username'])

    def toggle_start_at_login(self, icon, force_rewrite=False):
        # we reuse this function to force-overwrite the startup file when changing the external auth option, but pystray
        # verifies actions have a maximum of two parameters (_assert_action()), so we must use 'item' and check its type
        recreate_login_file = False if isinstance(force_rewrite, pystray.MenuItem) else force_rewrite

        start_command = self.get_script_start_command(quote_args=sys.platform != 'darwin')  # plistlib handles quoting

        if sys.platform == 'darwin':
            if recreate_login_file or not PLIST_FILE_PATH.exists():
                # need to create and load the plist
                plist = {
                    'Label': APP_PACKAGE,
                    'RunAtLoad': True
                }
            else:
                # just toggle the disabled value rather than loading/unloading, so we don't need to restart the proxy
                with open(PLIST_FILE_PATH, mode='rb') as plist_file:
                    plist = plistlib.load(plist_file)
                plist['Disabled'] = True if 'Disabled' not in plist else not plist['Disabled']

            plist['Program'] = start_command[0]
            plist['ProgramArguments'] = start_command

            os.makedirs(PLIST_FILE_PATH.parent, exist_ok=True)
            with open(PLIST_FILE_PATH, mode='wb') as plist_file:
                plistlib.dump(plist, plist_file)

            # if loading, need to exit so we're not running twice (also exits the terminal instance for convenience)
            if not self.macos_launchctl('list'):
                self.exit(icon, restart_callback=lambda: self.macos_launchctl('load'))
            elif recreate_login_file:
                # Launch Agents need to be unloaded and reloaded to reflect changes in their plist file, but we can't
                # do this ourselves because 1) unloading exits the agent; and, 2) we can't launch a completely separate
                # subprocess (see man launchd.plist) - instead, we schedule the unload action when we next exit, because
                # this is likely to be caused by a system restart, and unloaded Launch Agents still run at startup (only
                # an issue if calling `launchctl start` after exiting, which will error until the Agent is reloaded)
                # noinspection PyAttributeOutsideInit
                self.macos_unload_plist_on_exit = True
                Log.info('Updating', PLIST_FILE_PATH, 'requires unloading and reloading; scheduling on next exit')

        elif sys.platform == 'win32':
            if recreate_login_file or not CMD_FILE_PATH.exists():
                windows_start_command = 'start "" %s' % ' '.join(start_command)  # first quoted start arg = window title

                os.makedirs(CMD_FILE_PATH.parent, exist_ok=True)
                with open(CMD_FILE_PATH, mode='w', encoding='utf-8') as cmd_file:
                    cmd_file.write(windows_start_command)

                # on Windows we don't have a service to run, but it is still useful to exit the terminal instance
                if sys.stdin.isatty() and not recreate_login_file:
                    self.exit(icon, restart_callback=lambda: subprocess.call(windows_start_command, shell=True))
            else:
                os.remove(CMD_FILE_PATH)

        elif sys.platform.startswith('linux'):
            # see https://github.com/simonrob/email-oauth2-proxy/issues/2#issuecomment-839713677 for systemctl option
            if recreate_login_file or not AUTOSTART_FILE_PATH.exists():
                xdg_autostart = {
                    'Type': 'Application',
                    'Name': APP_NAME,
                    'Exec': ' '.join(start_command),
                    'NoDisplay': 'true'
                }

                os.makedirs(AUTOSTART_FILE_PATH.parent, exist_ok=True)
                with open(AUTOSTART_FILE_PATH, mode='w', encoding='utf-8') as desktop_file:
                    desktop_file.write('[Desktop Entry]\n')
                    for key, value in xdg_autostart.items():
                        desktop_file.write('%s=%s\n' % (key, value))

                # like on Windows we don't have a service to run, but it is still useful to exit the terminal instance
                if sys.stdin.isatty() and not recreate_login_file:
                    AppConfig.save()  # because linux_restart needs to unload to prevent saving on exit
                    self.linux_restart(icon)
            else:
                os.remove(AUTOSTART_FILE_PATH)

        else:
            pass  # nothing we can do

    def get_script_start_command(self, quote_args=True):
        python_command = sys.executable
        if sys.platform == 'win32':
            # pythonw to avoid a terminal when background launching on Windows
            python_command = 'pythonw.exe'.join(python_command.rsplit('python.exe', 1))

        script_command = [python_command]
        if not getattr(sys, 'frozen', False):  # no need for the script path if using pyinstaller
            script_command.append(os.path.realpath(__file__))

        # preserve any arguments - note that some are configurable in the GUI, so sys.argv may not be their actual state
        script_command.extend(arg for arg in sys.argv[1:] if arg not in ('--debug', '--external-auth'))
        if Log.get_level() == logging.DEBUG:
            script_command.append('--debug')
        if self.args.external_auth:
            script_command.append('--external-auth')

        return ['"%s"' % arg.replace('"', r'\"') if quote_args and ' ' in arg else arg for arg in script_command]

    def linux_restart(self, icon):
        # Linux restarting is separate because it is used for reloading the configuration file as well as start at login
        AppConfig.unload()  # so that we don't overwrite the just-updated file when exiting
        command = ' '.join(self.get_script_start_command())
        self.exit(icon, restart_callback=lambda: subprocess.call('nohup %s </dev/null >/dev/null 2>&1 &' % command,
                                                                 shell=True))

    @staticmethod
    def macos_launchctl(command):
        # this used to use the python launchctl package, but it has a bug (github.com/andrewp-as-is/values.py/pull/2)
        # in a sub-package, so we reproduce just the core features - supported commands are 'list', 'load' and 'unload'
        proxy_command = APP_PACKAGE if command == 'list' else PLIST_FILE_PATH
        try:
            output = subprocess.check_output(['/bin/launchctl', command, proxy_command], stderr=subprocess.STDOUT)
        except subprocess.CalledProcessError:
            return False
        else:
            if output and command != 'list':
                return False  # load/unload gives no output unless unsuccessful (return code is always 0 regardless)
            return True

    @staticmethod
    def started_at_login(_):
        # note: menu state will be stale if changed externally, but clicking menu items forces a refresh
        if sys.platform == 'darwin':
            if PLIST_FILE_PATH.exists():
                if App.macos_launchctl('list'):
                    with open(PLIST_FILE_PATH, mode='rb') as plist_file:
                        plist = plistlib.load(plist_file)
                    if 'Disabled' in plist:
                        return not plist['Disabled']
                    return True  # job is loaded and is not disabled

        elif sys.platform == 'win32':
            return CMD_FILE_PATH.exists()  # we assume that the file's contents are correct

        elif sys.platform.startswith('linux'):
            return AUTOSTART_FILE_PATH.exists()  # we assume that the file's contents are correct

        return False

    @staticmethod
    def toggle_debug(_, item):
        Log.set_level(logging.INFO if item.checked else logging.DEBUG)

    # noinspection PyUnresolvedReferences
    def notify(self, title, text):
        if self.icon:
            if sys.platform == 'darwin':  # prefer native notifications over the osascript approach
                user_notification = AppKit.NSUserNotification.alloc().init()
                user_notification.setTitle_(title)
                user_notification.setInformativeText_(text)
                notification_centre = AppKit.NSUserNotificationCenter.defaultUserNotificationCenter()

                # noinspection PyBroadException
                try:
                    notification_centre.setDelegate_(self.macos_user_notification_centre_delegate)
                    notification_centre.deliverNotification_(user_notification)
                except Exception:
                    for replacement in (('\\', r'\\'), ('"', r'\"')):  # osascript approach requires sanitisation
                        text = text.replace(*replacement)
                        title = title.replace(*replacement)
                    subprocess.call(['osascript', '-e', 'display notification "%s" with title "%s"' % (text, title)])

            elif self.icon.HAS_NOTIFICATION:
                self.icon.remove_notification()
                self.icon.notify('%s: %s' % (title, text))

            else:
                Log.info(title, text)  # last resort
        else:
            Log.info(title, text)

    def stop_servers(self):
        global RESPONSE_QUEUE
        RESPONSE_QUEUE.put(QUEUE_SENTINEL)  # watchers use a local reference so won't re-insert into the new queue
        RESPONSE_QUEUE = queue.Queue()  # recreate so existing queue closes watchers but we don't have to wait here
        while True:
            try:
                REQUEST_QUEUE.get(block=False)  # remove any pending requests (unlikely any exist, but safest)
            except queue.Empty:
                break
        for proxy in self.proxies:
            with contextlib.suppress(Exception):
                proxy.stop()
        self.proxies = []
        self.authorisation_requests = []  # these requests are no-longer valid

    def load_and_start_servers(self, icon=None, reload=True):
        # we allow reloading, so must first stop any existing servers
        self.stop_servers()
        Log.info('Initialising', APP_NAME, '(version %s)' % __version__, 'from config file', CONFIG_FILE_PATH)
        config = AppConfig.reload() if reload else AppConfig.get()

        # load server types and configurations
        server_load_error = False
        server_start_error = False
        for section in AppConfig.servers():
            match = CONFIG_SERVER_MATCHER.match(section)
            server_type = match.group('type')

            local_address = config.get(section, 'local_address', fallback='localhost')
            str_local_port = match.group('port')
            local_port = -1
            try:
                local_port = int(str_local_port)
                if local_port <= 0 or local_port > 65535:
                    raise ValueError
            except ValueError:
                Log.error('Error: invalid value', str_local_port, 'for local server port in section', match.string)
                server_load_error = True

            server_address = config.get(section, 'server_address', fallback=None)
            server_port = config.getint(section, 'server_port', fallback=-1)
            if server_port <= 0 or server_port > 65535:
                Log.error('Error: invalid value', server_port, 'for remote server port in section', match.string)
                server_load_error = True

            # note: this is a semi-experimental option that allows the use of plugins to modify IMAP/SMTP messages
            # see the documentation in the configuration file and sample plugins for more details and setup instructions
            plugin_configuration = ast.literal_eval(config.get(section, 'plugins', fallback='{}'))
            imported_plugins = collections.OrderedDict()  # (note: default dict is ordered only from Python 3.7+)
            for name, options in plugin_configuration.items():
                plugin = None
                plugin_name = 'plugins.%s' % name
                if plugin_name in sys.modules:  # multiple servers can reuse the same modules
                    plugin = sys.modules[plugin_name]
                else:
                    Log.info('Loading plugin:', name)
                    try:
                        plugin = importlib.import_module('plugins.%s' % name)
                    except ModuleNotFoundError:
                        Log.error('Failed to load plugin (ModuleNotFoundError):', name)
                        server_load_error = True
                if plugin:
                    imported_plugins[name] = {'module': plugin, 'options': options}

            custom_configuration = {
                'starttls': config.getboolean(section, 'starttls', fallback=False) if server_type == 'SMTP' else False,
                'local_certificate_path': config.get(section, 'local_certificate_path', fallback=None),
                'local_key_path': config.get(section, 'local_key_path', fallback=None),
                'plugin_configuration': imported_plugins
            }

            if not server_address:  # all other values are checked, regex matched or have a fallback above
                Log.error('Error: remote server address is missing in section', match.string)
                server_load_error = True

            if not server_load_error:
                new_proxy = OAuth2Proxy(server_type, (local_address, local_port), (server_address, server_port),
                                        custom_configuration)
                try:
                    new_proxy.start()
                    self.proxies.append(new_proxy)
                except Exception as e:
                    Log.error('Error: unable to start', match.string, 'server:', Log.error_string(e))
                    server_start_error = True

        if server_start_error or server_load_error or len(self.proxies) <= 0:
            if server_start_error:
                Log.error('Abandoning setup as one or more servers failed to start - is the proxy already running?')
            else:
                error_text = 'Invalid' if len(AppConfig.servers()) > 0 else 'No'
                Log.error(error_text, 'server configuration(s) found in', CONFIG_FILE_PATH, '- exiting')
                self.notify(APP_NAME, error_text + ' server configuration(s) found. ' +
                            'Please verify your account and server details in %s' % CONFIG_FILE_PATH)
            AppConfig.unload()  # so we don't overwrite the invalid file with a blank configuration
            self.exit(icon)
            return False

        if icon:
            icon.update_menu()  # force refresh the menu to show running proxy servers

        threading.Thread(target=App.run_proxy, name='EmailOAuth2Proxy-main', daemon=True).start()
        Log.info('Initialised', APP_NAME, '- listening for authentication requests. Connect your email client to begin')
        return True

    @staticmethod
    def terminal_external_auth_input(prompt_session, prompt_stop_event, data):
        with contextlib.suppress(Exception):  # cancel any other prompts; thrown if there are none to cancel
            prompt_toolkit.application.current.get_app().exit(exception=EOFError)
            time.sleep(1)  # seems to be needed to allow prompt_toolkit to clean up between prompts

        # noinspection PyUnresolvedReferences
        with prompt_toolkit.patch_stdout.patch_stdout():
            open_time = 0
            response_url = None
            Log.info('Please visit the following URL to authenticate account %s: %s' % (
                data['username'], data['permission_url']))
            # noinspection PyUnresolvedReferences
            style = prompt_toolkit.styles.Style.from_dict({'url': 'underline'})
            prompt = [('', '\nCopy+paste or press [↵ Return] to visit the following URL and authenticate account %s: ' %
                       data['username']), ('class:url', data['permission_url']), ('', ' then paste here the full '),
                      ('', 'post-authentication URL from the browser\'s address bar (it should start with %s): ' %
                       data['redirect_uri'])]
            while True:
                try:
                    response_url = prompt_session.prompt(prompt, style=style)
                except (KeyboardInterrupt, EOFError):
                    break
                if not response_url:
                    if time.time() - open_time > 1:  # don't open many windows on key repeats
                        App.system_open(data['permission_url'])
                        open_time = time.time()
                else:
                    break

            prompt_stop_event.set()  # cancel the timeout thread

            result = {'permission_url': data['permission_url'], 'username': data['username']}
            if response_url:
                Log.debug('No-GUI external auth mode: returning response', response_url)
                result['response_url'] = response_url
            else:
                Log.debug('No-GUI external auth mode: no response provided; cancelling authorisation request')
                result['expired'] = True
            RESPONSE_QUEUE.put(result)

    @staticmethod
    def terminal_external_auth_timeout(prompt_session, prompt_stop_event):
        prompt_time = 0
        while prompt_time < AUTHENTICATION_TIMEOUT and not prompt_stop_event.is_set():
            time.sleep(1)
            prompt_time += 1

        if not prompt_stop_event.is_set():
            with contextlib.suppress(Exception):  # thrown if the prompt session has already exited
                prompt_session.app.exit(exception=EOFError)
                time.sleep(1)  # seems to be needed to allow prompt_toolkit to clean up between prompts

    def terminal_external_auth_prompt(self, data):
        prompt_session = prompt_toolkit.PromptSession()
        prompt_stop_event = threading.Event()
        threading.Thread(target=self.terminal_external_auth_input, args=(prompt_session, prompt_stop_event, data),
                         daemon=True).start()
        threading.Thread(target=self.terminal_external_auth_timeout, args=(prompt_session, prompt_stop_event),
                         daemon=True).start()

    def post_create(self, icon):
        if EXITING:
            return  # to handle launch in pystray 'dummy' mode without --no-gui option (partial initialisation failure)

        if icon:
            icon.visible = True

        if not self.load_and_start_servers(icon, reload=False):
            return

        while True:
            data = REQUEST_QUEUE.get()  # note: blocking call
            if data is QUEUE_SENTINEL:  # app is closing
                break
            if not data['expired']:
                Log.info('Authorisation request received for', data['username'],
                         '(local server auth mode)' if self.args.local_server_auth else '(external auth mode)' if
                         self.args.external_auth else '(interactive mode)')
                if self.args.local_server_auth:
                    self.notify(APP_NAME, 'Local server auth mode: please authorise a request for account %s' %
                                data['username'])
                    data['local_server_auth'] = True
                    RESPONSE_QUEUE.put(data)  # local server auth is handled by the client/server connections
                elif self.args.external_auth and self.args.no_gui:
                    if sys.stdin.isatty():
                        self.notify(APP_NAME, 'No-GUI external auth mode: please authorise a request for account '
                                              '%s' % data['username'])
                        self.terminal_external_auth_prompt(data)
                    else:
                        Log.error('Not running interactively; unable to handle no-GUI external auth request')
                elif icon:
                    self.authorisation_requests.append(data)
                    icon.update_menu()  # force refresh the menu
                    self.notify(APP_NAME, 'Please authorise your account %s from the menu' % data['username'])
            else:
                for request in self.authorisation_requests[:]:  # iterate over a copy; remove from original
                    if request['permission_url'] == data['permission_url']:
                        self.authorisation_requests.remove(request)
                        break  # we could have multiple simultaneous requests, some not yet expired

    @staticmethod
    def run_proxy():
        while not EXITING:
            error_count = 0
            try:
                # loop for main proxy servers, accepting requests and starting connection threads
                # note: we need to make sure there are always proxy servers started when run_proxy is called (i.e., must
                # exit on server start failure), otherwise this will throw an error every time and loop indefinitely
                asyncore.loop()
            except Exception as e:
                if not EXITING and not (isinstance(e, OSError) and e.errno == errno.EBADF):
                    Log.info('Caught asyncore exception in main loop; attempting to continue:', Log.error_string(e))
                    error_count += 1
                    time.sleep(error_count)

    def exit(self, icon, restart_callback=None):
        Log.info('Stopping', APP_NAME)
        global EXITING
        EXITING = True

        AppConfig.save()

        if sys.platform == 'darwin' and not self.args.no_gui:
            # noinspection PyUnresolvedReferences
            SystemConfiguration.SCNetworkReachabilityUnscheduleFromRunLoop(self.macos_reachability_target,
                                                                           SystemConfiguration.CFRunLoopGetCurrent(),
                                                                           SystemConfiguration.kCFRunLoopDefaultMode)

        REQUEST_QUEUE.put(QUEUE_SENTINEL)
        RESPONSE_QUEUE.put(QUEUE_SENTINEL)
        WEBVIEW_QUEUE.put(QUEUE_SENTINEL)

        if self.web_view_started:
            for window in webview.windows[:]:  # iterate over a copy; remove (in destroy()) from original
                window.show()
                window.destroy()

        for proxy in self.proxies:  # no need to copy - proxies are never removed, we just restart them on error
            with contextlib.suppress(Exception):
                proxy.stop()

        if icon:
            icon.stop()

        # for the 'Start at login' option we need a callback to restart the script the first time this preference is
        # configured (macOS) or every time (other platforms) - note that just as in toggle_start_at_login(), pystray
        # verifies that actions have a maximum of two parameters, so we must override the 'item' one but check its type
        if restart_callback and not isinstance(restart_callback, pystray.MenuItem):
            Log.info('Restarted', APP_NAME, 'as a background task')
            restart_callback()

        # macOS Launch Agents need reloading when changed; unloading exits immediately so this must be our final action
        if sys.platform == 'darwin' and not self.args.no_gui and self.macos_unload_plist_on_exit:
            self.macos_launchctl('unload')


if __name__ == '__main__':
    App()<|MERGE_RESOLUTION|>--- conflicted
+++ resolved
@@ -278,17 +278,16 @@
         return getattr(error, 'message', repr(error))
 
     @staticmethod
-<<<<<<< HEAD
+    def get_last_error():
+        error_type, value, _traceback = sys.exc_info()
+        del _traceback  # used to be required in python 2; may no-longer be needed, but best to be safe
+        return error_type, value  # note that if no exception has currently been raised, this will return `None, None`
+
+    @staticmethod
     def get_labelled_logs(info_string, *labels):
         return (lambda *args: Log.debug(info_string(), *labels, ':', *args),
                 lambda *args: Log.info(info_string(), *labels, ':', *args),
                 lambda *args: Log.error(info_string(), *labels, ':', *args))
-=======
-    def get_last_error():
-        error_type, value, _traceback = sys.exc_info()
-        del _traceback  # used to be required in python 2; may no-longer be needed, but best to be safe
-        return error_type, value  # note that if no exception has currently been raised, this will return `None, None`
->>>>>>> e945c0c3
 
 
 class CacheStore(abc.ABC):
