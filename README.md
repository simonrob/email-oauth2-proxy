# Email OAuth 2.0 Proxy<a id="email-oauth-20-proxy"></a>
Transparently add OAuth 2.0 support to IMAP/POP/SMTP client applications, scripts or any other email use-cases that don't support this authentication method.


## Motivation and capabilities<a id="motivation-and-capabilities"></a>
Email services that support IMAP, POP and/or SMTP access are increasingly requiring the use of OAuth 2.0 to authenticate connections, but not all clients support this method.
This tool creates a simple local proxy that intercepts the traditional IMAP/POP/SMTP authentication commands and transparently replaces them with the appropriate SASL (X)OAuth 2.0 commands and credentials.
Your email client can continue to use the `login` or `auth`/`authenticate` options, with no need to make it aware of OAuth's existence.
The proxy works in the background with a menu bar/taskbar helper or as a headless system service, and is compatible with macOS, Windows and Linux.

### Example use-cases<a id="example-use-cases"></a>
- You need to use an Office 365 email account, but don't get on with Outlook.
The email client you like doesn't support OAuth 2.0, which became mandatory [in January 2023](https://techcommunity.microsoft.com/t5/exchange-team-blog/basic-authentication-deprecation-in-exchange-online-september/ba-p/3609437) ([September 2024 for personal Hotmail/Outlook accounts](https://support.microsoft.com/en-us/office/modern-authentication-methods-now-needed-to-continue-syncing-outlook-email-in-non-microsoft-email-apps-c5d65390-9676-4763-b41f-d7986499a90d); [September 2025 for O365 SMTP](https://techcommunity.microsoft.com/t5/exchange-team-blog/exchange-online-to-retire-basic-auth-for-client-submission-smtp/ba-p/4114750)).
- You used to use Gmail via IMAP/POP/SMTP with your raw account credentials (i.e., your real password), but cannot do this now that Google has disabled this method, and don't want to use an [App Password](https://support.google.com/accounts/answer/185833) (or cannot enable this option).
- You have an account already set up in an email client, and you need to switch it to OAuth 2.0 authentication.
You can edit the server details, but the client forces you to delete and re-add the account to enable OAuth 2.0, and you don't want to do this.
- You have made your own script or application that sends or receives email, but it doesn't support OAuth 2.0, and you don't want to have to modify it to implement this.
- You work with multiple services or applications that use IMAP/POP/SMTP, and you don't want to have to set up OAuth 2.0 independently for each one.

<<<<<<< HEAD
In all of these cases and more, this proxy can help.
For support requests or problems getting the proxy set up, visit the [Discussions pages](https://github.com/simonrob/email-oauth2-proxy/discussions).
Please [open an issue](https://github.com/simonrob/email-oauth2-proxy/issues) to report bugs or suggest features.
For commercial support or feature requests, please also consider [sponsoring this project](https://github.com/sponsors/simonrob?frequency=one-time).


## Getting started
After cloning or [downloading](https://github.com/simonrob/email-oauth2-proxy/releases/latest) (and starring :-) this repository, start by editing the file `emailproxy.config` to add configuration details for each email server and account that you want to use with the proxy.
[Guidance and example account configurations](emailproxy.config) are provided for Office 365, Gmail and several other providers, though you will need to insert your own client credentials for each one (see the [documentation below](#oauth-20-client-credentials)).
=======
In all of these cases and more, this proxy can help – just follow the instructions below to get started.
Visit the [Discussions pages](https://github.com/simonrob/email-oauth2-proxy/discussions) for help with any configuration or setup problems, or [open an issue](https://github.com/simonrob/email-oauth2-proxy/issues) to report bugs or make suggestions.
For commercial support or feature requests, please also consider [sponsoring this project](https://github.com/sponsors/simonrob?frequency=one-time).


## Getting started<a id="getting-started"></a>
Begin by downloading the proxy via one of the following methods:

<ol type="A">
  <li><b>Pick a <a href="https://github.com/simonrob/email-oauth2-proxy/releases/latest">pre-built release</a></b> for your platform (macOS or Windows; no installation needed); <i>or</i>,</li>
  <li><b>Install from <a href="https://pypi.org/project/emailproxy/">PyPI</a></b>: set up using <code>python -m pip install emailproxy\[gui\]</code>, download the <a href="https://github.com/simonrob/email-oauth2-proxy/raw/main/emailproxy.config">sample <code>emailproxy.config</code> file</a>, then <code>python -m emailproxy</code> to run; <i>or</i>,</li>
  <li><b>Clone or <a href="https://github.com/simonrob/email-oauth2-proxy/archive/refs/heads/main.zip">download</a></b> (and star :-) the <a href="https://github.com/simonrob/email-oauth2-proxy/">GitHub repository</a>, then: <code>python -m pip install -r requirements-core.txt -r requirements-gui.txt</code> to install requirements, and <code>python emailproxy.py</code> to run.</li>
</ol>

Next, edit the sample `emailproxy.config` file to add configuration details for each email server and account that you want to use with the proxy.
[Guidance and example account configurations](https://github.com/simonrob/email-oauth2-proxy/blob/main/emailproxy.config) are provided for Office 365, Gmail and several other providers, though you will need to insert your own client credentials for each one (see the [client credentials documentation](#oauth-20-client-credentials) below for help doing this).
>>>>>>> 910c393f
You can remove details from the sample configuration file for services you don't use, or add additional ones for any other OAuth 2.0-authenticated IMAP/POP/SMTP servers you would like to use with the proxy.

Next, from a terminal, install the script's requirements: `python -m pip install -r requirements-core.txt -r requirements-gui.txt`, and start the proxy: `python emailproxy.py` – a menu bar/taskbar icon should appear.
If instead of the icon you see an error in the terminal, it is likely that your system is missing dependencies for the `pywebview` or `pystray` packages.
See the [dependencies and setup](#dependencies-and-setup) section below for help resolving this, and also the [advanced configuration](#advanced-configuration) section for additional options (including fully headless deployments and integration with a secrets manager).

Finally, open your email client and configure its server details to match the ones you set in the proxy's configuration file.
The correct server to use with an account is identified using the port number you select in your client – for example, to use the sample Office 365 details, this would be `127.0.0.1` on port `1993` for IMAP, port `1995` for POP and port `1587` for SMTP.
The proxy supports multiple accounts simultaneously, and all accounts associated with the same provider can share the same proxy server.
The local connection in your email client should be configured as unencrypted to allow the proxy to operate, but the connection between the proxy and your email server is always secure (implicit SSL/TLS for IMAP and POP; implicit or explicit (STARTTLS) SSL/TLS for SMTP).
See the [sample configuration file](https://github.com/simonrob/email-oauth2-proxy/blob/main/emailproxy.config) for additional documentation about advanced features, including local encryption, account configuration inheritance and support for running in a container.

The first time your email client makes a request you should see a notification from the proxy about authorising your account.
Click the proxy's menu bar icon, select your account name in the `Authorise account` submenu, and then log in via the popup browser window that appears.
The window will close itself once the process is complete.
See the various [optional arguments](#optional-arguments-and-configuration) for support completing authentication if running without a GUI.

After successful authentication and authorisation you should have IMAP/POP/SMTP access to your account as normal.
Make sure you keep the proxy running at all times to allow it to authorise your email client's background activity – enable `Start at login` from the proxy's menu, or see the [auto-start instructions](#starting-the-proxy-automatically) about how to configure this in various different setups.

After your accounts are fully set-up and authorised, no further proxy interaction should be required unless your account needs authorising again.
It will notify you if this is the case.

### OAuth 2.0 client credentials<a id="oauth-20-client-credentials"></a>
As part of the proxy setup process you need to provide an OAuth 2.0 `client_id` and (in many cases) a `client_secret` to allow it to authenticate with email servers on your behalf.

If you have an existing client ID and secret for a desktop app, you can use these directly in the proxy.
If this is not possible, you can also reuse the client ID and secret from any email client that supports IMAP/POP/SMTP OAuth 2.0 authentication with the email server you would like to connect to (such as [the](https://github.com/mozilla/releases-comm-central/blob/812b7c9068ca5cac0580b0ddbea8e34c141cd441/mailnews/base/src/OAuth2Providers.jsm) [many](https://github.com/mozilla/releases-comm-central/blob/master/mailnews/base/src/OAuth2Providers.sys.mjs) [existing](https://github.com/Foundry376/Mailspring/blob/master/app/internal_packages/onboarding/lib/onboarding-constants.ts) [open](https://gitlab.gnome.org/GNOME/evolution-data-server/-/blob/master/CMakeLists.txt) [source](https://gitlab.gnome.org/GNOME/gnome-online-accounts/-/blob/master/meson_options.txt) [clients](https://github.com/M66B/FairEmail/blob/master/app/src/main/res/xml/providers.xml) with OAuth 2.0 support), but please do this with care and restraint as access through reused tokens will be associated with the token owner rather than your own client.

If you do not want to use credentials from an existing client you will need to register your own.
The process to do this is different for each provider, but the registration guides for several common ones are linked here.
In all cases, when registering, make sure your client is set up to use an OAuth scope that will give it permission to access IMAP/POP/SMTP as desired.
It is also highly recommended to use a scope that will grant "offline" access (i.e., a way to [refresh the OAuth 2.0 authentication token](https://oauth.net/2/refresh-tokens/) without user intervention).
The [sample configuration file](https://github.com/simonrob/email-oauth2-proxy/blob/main/emailproxy.config) provides example scope values for several common providers.

- Office 365: register a new [Microsoft identity application](https://learn.microsoft.com/entra/identity-platform/quickstart-register-app).
- Gmail / Google Workspace: register a [Google API desktop app client](https://developers.google.com/identity/protocols/oauth2/native-app).
- Outlook / Hotmail (personal accounts): If you are part of the Microsoft 365 Developer Programme or have an Azure account (including free accounts), you can create your own app registration in the Entra admin centre – see [this discussion](https://github.com/simonrob/email-oauth2-proxy/discussions/301) for a guide.
If not, you will need to reuse an existing client ID – see, for example, [this sample configuration](https://github.com/simonrob/email-oauth2-proxy/issues/297#issuecomment-2424200404).
- AOL and Yahoo Mail (and subproviders such as AT&T) are not currently allowing new client registrations with the OAuth email scope – the only option here is to reuse the credentials from an existing client that does have this permission.

The proxy supports [Google Cloud service accounts](https://cloud.google.com/iam/docs/service-account-overview) for access to Google Workspace Gmail.
It also supports the [client credentials grant (CCG)](https://learn.microsoft.com/entra/identity-platform/v2-oauth2-client-creds-grant-flow), [resource owner password credentials grant (ROPCG)](https://learn.microsoft.com/entra/identity-platform/v2-oauth-ropc) and [device authorisation grant (DAG)](https://tools.ietf.org/html/rfc8628) OAuth 2.0 flows, and [certificate credentials (JWT)](https://learn.microsoft.com/entra/identity-platform/certificate-credentials).
Please note that currently only Office 365 / Outlook is known to support the CCG, ROPCG, DAG and certificate credentials methods.
See the [sample configuration file](https://github.com/simonrob/email-oauth2-proxy/blob/main/emailproxy.config) for further details.


## Optional arguments and configuration<a id="optional-arguments-and-configuration"></a>
When starting the proxy there are several optional arguments that can be set to customise its behaviour.

- `--no-gui` will launch the proxy without an icon, which allows it to be run as a `systemctl` service as demonstrated in [this example](https://github.com/simonrob/email-oauth2-proxy/issues/2#issuecomment-839713677), or fully headless as demonstrated in [various](https://github.com/michaelstepner/email-oauth2-proxy-aws) [other](https://github.com/blacktirion/email-oauth2-proxy-docker) subprojects.
Please note that unless you also specify one of the authorisation options below, or are using an OAuth 2.0 flow that does not require user authorisation, this mode is only of use if you have already authorised your accounts through the proxy in GUI mode, or are loading a proxy configuration file that already contains the cached authorisation tokens.
If you do not set `--external-auth` or `--local-server-auth`, accounts that have not yet been authorised (or for whatever reason require re-authorisation) will time out when authenticating, and an error will be printed to the log.

- `--external-auth` configures the proxy to present an account authorisation URL to be opened in an external browser and wait for you to copy+paste the post-authorisation result.
In GUI mode this can be useful in situations where the proxy's own browser window does not have access to some required authentication attribute of your typical setup.
In no-GUI mode this option allows you to authenticate accounts entirely externally (unlike `--local-server-auth`, which starts a local web server), though you will need to monitor the proxy's output and/or log for authentication notifications.

    After visiting the link provided and authorising account access, paste the final URL from your browser's address bar back into the proxy's popup window (GUI mode) or the terminal (no-GUI mode) to give it access to transparently proxy your login.
You should ignore any browser error message that is shown (e.g., `unable to connect`); the important part is the URL itself.
This argument is identical to enabling external authorisation mode from the `Authorise account` submenu of the proxy's menu bar icon.

- `--local-server-auth` is similar to `--external-auth`, but instead instructs the proxy to temporarily start an internal web server to receive authentication responses.
The `--external-auth` option is ignored in this mode.
To authorise your account, visit the link that is provided, authenticate, and proceed until you are presented with a success webpage from the proxy.
Please note that while authentication links can actually be visited from anywhere to log in and authorise access, by default the final redirection target (i.e., a link starting with your account's `redirect_uri` value) must be accessed from the machine hosting the proxy itself so that the local server can receive the authorisation result.
See the [sample configuration file](https://github.com/simonrob/email-oauth2-proxy/blob/main/emailproxy.config) for advanced options to configure this (via `redirect_listen_address`).

- `--config-file` allows you to specify the location of a [configuration file](https://github.com/simonrob/email-oauth2-proxy/blob/main/emailproxy.config) that the proxy should load.
If this argument is not provided, the proxy will look for `emailproxy.config` in its working directory.
By default, the proxy also saves cached OAuth 2.0 tokens back to this file, so it must be writable.
See the `--cache-store` option if you would rather store configuration and cached values separately.

- `--cache-store` is used to specify a separate location in which to cache authorised OAuth 2.0 tokens and associated metadata.
The value of this argument can either be the full path to a local file (which must be writable), or an identifier for an external store such as a secrets manager (see the [advanced configuration](#advanced-configuration) section).
If this argument is not provided, credentials will be cached in the current configuration file.

- `--log-file` allows you to specify the location of a file to send log output to (full path required).
Log files are rotated at 32MB and 10 older log files are kept.
This option overrides the proxy's default behaviour, which varies by platform (see [below](#troubleshooting) for details).

- `--debug` enables debug mode, printing more verbose output to the log as [discussed below](#troubleshooting).
This argument is identical to enabling debug mode from the proxy's menu bar icon.
If needed, debug mode can also be toggled at runtime by sending the signal `SIGUSR1` (e.g.: `pkill -SIGUSR1 -f emailproxy`).

### Advanced configuration<a id="advanced-configuration"></a>
The [example configuration file](https://github.com/simonrob/email-oauth2-proxy/blob/main/emailproxy.config) contains further documentation for many additional features of the proxy, including catch-all (wildcard) accounts, locally-encrypted connections, advanced OAuth 2.0 flows, integration with a secrets manager and more.

If you are using the proxy in a non-GUI environment it is possible to skip installation of dependencies that apply only to the interactive version.
To do this, install via `python -m pip install emailproxy` (i.e., without the `[gui]` variant option), and pass the [`--no-gui`](#optional-arguments-and-configuration) argument when starting the proxy.
Please note that the proxy was designed as a GUI-based tool from the outset due to the inherently interactive nature of the most common OAuth 2.0 authorisation flows, and there are limits to its ability to support fully no-GUI operation.
See the [optional arguments and configuration](#optional-arguments-and-configuration) section of this file for further details.

If your network requires connections to use an existing proxy, you can instruct the script to use this by setting the [proxy handler](https://docs.python.org/3/library/urllib.request.html#urllib.request.ProxyHandler) environment variable `https_proxy` (and/or `http_proxy`) – for example, `https_proxy=localhost python -m emailproxy`.

After installing its requirements, the proxy script can be packaged as a single self-contained executable using [Nuitka](https://nuitka.net/) (`nuitka --standalone --macos-create-app-bundle emailproxy.py`) or [pyinstaller](https://pyinstaller.org/) (`pyinstaller --onefile emailproxy.py`<sup id="a1">[[1]](#f1)</sup>).
A pyinstaller-packaged version is provided automatically for each [release](https://github.com/simonrob/email-oauth2-proxy/releases).

Python 3.7 or later is required to run the proxy.
The [python2 branch](https://github.com/simonrob/email-oauth2-proxy/tree/python2) provides minimal compatibility with python 2.7, but with a limited feature set, and no ongoing maintenance.
See [issue 38](https://github.com/simonrob/email-oauth2-proxy/issues/38) for further discussion.

### Starting the proxy automatically<a id="starting-the-proxy-automatically"></a>
In order for the proxy to authenticate background requests from your email client it needs to be kept running constantly.
The easiest way to do this is to start the script automatically.
In GUI mode the proxy has basic support for this built-in: click its menu bar icon and then select `Start at login`, which will stop the terminal instance and restart the script, configuring it to run each time you log in.
On macOS, if you are presented with a prompt about file access here, make sure you grant this so that python can run the proxy in the background.
For more advanced configurations, you may want to customise the startup behaviour and edit the script's parameters.
The method to achieve this differs depending on whether you are using macOS, Windows or Linux.

On macOS, the file `~/Library/LaunchAgents/ac.robinson.email-oauth2-proxy.plist` is used to configure automatic starting of the proxy.
If you stop the proxy's service (i.e., `Quit Email OAuth 2.0 Proxy` from the menu bar), you can restart it using `launchctl start ac.robinson.email-oauth2-proxy` from a terminal.
You can stop, disable or remove the service from your startup items either via the menu bar icon option, or using `launchctl unload `_`[plist path]`_.
If you edit the plist file manually, make sure you `unload` and then `load` it to update the system with your changes.
If the `Start at login` option appears not to be working for you on macOS, see the [known issues section](#known-issues) for potential solutions.

On Windows the auto-start functionality is achieved via a shortcut in your user account's startup folder.
Pressing `⊞ Win` + `r` and entering `shell:startup` (and then clicking OK) will open this folder – from here you can either double-click the `ac.robinson.email-oauth2-proxy.cmd` file to relaunch the proxy, edit it to configure, or delete this file (either manually or by deselecting the option in the proxy's menu) to remove the proxy from your startup items.

On Linux this feature assumes that your system supports XDG Autostart.
A Desktop Entry file `ac.robinson.email-oauth2-proxy.desktop` will be created in `~/.config/autostart/`.
Use the proxy's menu option (or manually remove this file) to prevent it starting when you log in.
It is also possible to run the proxy as a service (e.g., via `systemctl`) – see the `--no-gui` mode option above for more details.


## Troubleshooting<a id="troubleshooting"></a>
If you encounter problems using the proxy, enabling `Debug mode` from the menu or passing `--debug` as a command line argument will print all client–proxy–server communication to your system log to help identify the issue.
This will include all commands to and responses from the server (and also as a result the content of your email messages).

On macOS this can be viewed using Console.app or `log stream --predicate 'subsystem == "ac.robinson.email-oauth2-proxy"' --level=debug`.
On Windows a file `emailproxy.log` will be created in the same location as the proxy (see also the `--log-file` option).
On Linux you can use, for example, `tail -f /var/log/syslog | grep "Email OAuth 2.0 Proxy"`.

Please note that debug mode may also result in your login credentials being printed to the log (though this is avoided where possible).
However, it is worth pointing out that because account authorisation with the remote email server is handled entirely through OAuth 2.0 in a web browser, while the username you set in your email client must be correct, the password used for the local IMAP/POP/SMTP connection to the proxy can be anything you like, and does not need to be the one you actually use to log in to your account (though it must be the same value each time, or you will be asked to re-authenticate repeatedly by the proxy).
The password you provide via your email client is used only to encrypt and decrypt the OAuth 2.0 authentication token that the proxy transparently sends to the server on your behalf.
Because of this, if you are concerned about debug mode and security you can use a test password for debugging and then replace it with a secure password (and authenticate again) once set up.

It is often helpful to be able to view the raw connection details when debugging (i.e., without using your email client).
This can be achieved using `telnet`, [PuTTY](https://www.chiark.greenend.org.uk/~sgtatham/putty/) or similar.
For example, to test the Office 365 IMAP server from the [example configuration](https://github.com/simonrob/email-oauth2-proxy/blob/main/emailproxy.config), first open a connection using `telnet 127.0.0.1 1993`, and then send a login command: `a1 login e@mail.com password`, replacing `e@mail.com` with your email address, and `password` with any value you like during testing (see above for why the password is irrelevant).
If you have already authorised your account with the proxy you should see a response starting with `a1 OK`; if not, this command should trigger a notification from the proxy about authorising your account.
Note that POP and SMTP are different protocols, and while they can be tested in this way, they require different commands to be sent – see [this issue comment](https://github.com/simonrob/email-oauth2-proxy/issues/251#issuecomment-2133976839) for further details.

If you are using a [secure local connection](https://github.com/simonrob/email-oauth2-proxy/blob/main/emailproxy.config) the interaction with the remote email server is the same as above, but you will need to use a local debugging tool that supports encryption.
The easiest approach here is to use [OpenSSL](https://www.openssl.org/): `openssl s_client -crlf -connect 127.0.0.1:1993`.

If you are having trouble actually connecting to the proxy, it is always worth double-checking the `local_address` values that you are using.
The [sample configuration file](https://github.com/simonrob/email-oauth2-proxy/blob/main/emailproxy.config) sets this parameter to `127.0.0.1` for all servers.
If you remove this value and do not provide your own, the proxy defaults to `::` – in most cases this resolves to `localhost` for both IPv4 and IPv6 configurations, but it is possible that this differs depending on your environment.
If you are unable to connect to the proxy from your email client, first try specifying this value explicitly – see the [sample configuration file](https://github.com/simonrob/email-oauth2-proxy/blob/main/emailproxy.config) for further details about how to do this.
Please try setting and connecting to both IPv4 (i.e., `127.0.0.1`) and IPv6 (i.e., `::1`) loopback addresses before reporting any connection issues with the proxy.

### Dependencies and setup<a id="dependencies-and-setup"></a>
On macOS the proxy's setup and installation instructions should automatically bundle or install all required dependencies.
Any error messages you may encounter (for example, with your `pip` version and `cryptography`, or `pillow` and `imagingft` dependencies, or [macOS SSL failures](https://github.com/simonrob/email-oauth2-proxy/issues/14#issuecomment-1077379254)) normally give clear explanations of the issues and point to instructions for resolving these problems.
Please [open an issue](https://github.com/simonrob/email-oauth2-proxy/issues) if you encounter any other problems here.

When first launching on Linux in GUI mode you may encounter errors similar to `Namespace […] not available`, issues with the task bar icon display, or no browser popup when attempting to authorise your accounts.
This is caused by missing dependencies for [pystray](https://github.com/moses-palmer/pystray/) and [pywebview](https://github.com/r0x0r/pywebview/), which are used to display the menu bar icon and authentication windows.
See the [pywebview dependencies](https://pywebview.flowrl.com/guide/installation.html#dependencies) and [pystray FAQ](https://pystray.readthedocs.io/en/latest/faq.html) pages and [existing](https://github.com/simonrob/email-oauth2-proxy/issues/1#issuecomment-831746642) [closed issues](https://github.com/simonrob/email-oauth2-proxy/issues/136#issuecomment-1430417456) in this repository for a summary and suggestions about how to resolve this.

A similar issue may occur on Windows with the [pythonnet](https://github.com/pythonnet/pythonnet) package, which is required by [pywebview](https://github.com/r0x0r/pywebview).
The [pythonnet installation instructions](https://github.com/pythonnet/pythonnet/wiki/Installation) may offer alternative ways to install this package if the default installation fails.
Note that the public releases of pythonnet can take some time to be compatible with the latest major python release, so it can be worth using a slightly older version of python, or a pre-release version of pythonnet.

### Known issues<a id="known-issues"></a>
- With some combinations of operating systems, web engines and virtual environments, keyboard control or input to the proxy's popup authorisation window may not always work.
On Windows this is normally limited to keyboard shortcuts (i.e., copy/paste), but in some virtual environments on macOS the entire keyboard may not work.
As a workaround, the proxy will enable pywebview's debug mode when you run the proxy itself in debug mode, which should allow you to use the right-click context menu to copy/paste to enter text.
If you are unable to proceed with popup-based authentication even with this workaround, it is worth trying the proxy's `--external-auth` or `--local-server-auth` options.

- On macOS (10.14 and later), you may find that when first running the proxy as a service you need to manually load its launch agent in order to trigger a file access permission prompt.
You will know intervention is necessary if the proxy exits (rather than restarts) the first time you click `Start at login` from its menu bar icon.
To resolve this, exit the proxy and then run `launchctl load ~/Library/LaunchAgents/ac.robinson.email-oauth2-proxy.plist` from a terminal.
A permission pop-up should appear requesting file access for python.
Once this has been approved, the proxy's menu bar icon will appear as normal.
In some cases — particularly when running the proxy in a virtual environment, or using the built-in macOS python, rather than the python.org version, or installations managed by, e.g., homebrew, pyenv, etc. — the permission prompt does not appear.
If this happens it is worth first trying to `unload` and then `load` the service via `launchctl`.
If this still does not cause the prompt to appear, the only currently-known resolution is to run the proxy outside of a virtual environment and manually grant Full Disk Access to your python executable via the privacy settings in the macOS System Preferences.
You may also need to edit the proxy's launch agent plist file, which is found at the location given [in the command above](#starting-the-proxy-automatically), to set the path to your python executable – it must be the real path rather than a symlink (the `readlink` command can help here).
Fortunately this is a one-time fix, and once the proxy loads successfully via this method you will not need to adjust its startup configuration again (except perhaps when upgrading to a newer major macOS version, in which case just repeat the procedure).

### Other problems<a id="other-problems"></a>
Please feel free to [open an issue](https://github.com/simonrob/email-oauth2-proxy/issues) reporting any bugs you find, or [submit a pull request](https://github.com/simonrob/email-oauth2-proxy/pulls) to help improve this tool.


## Advanced features<a id="advanced-features"></a>
The [plugins variant of the proxy](https://github.com/simonrob/email-oauth2-proxy/tree/plugins) has an additional feature that enables the use of separate scripts to modify IMAP/POP/SMTP commands when they are received from the client or server before passing through to the other side of the connection.
This allows a wide range of additional capabilities or triggers to be added the proxy.

For example, the [IMAPIgnoreSentMessageUpload plugin](https://github.com/simonrob/email-oauth2-proxy/blob/plugins/plugins/IMAPIgnoreSentMessageUpload.py) intercepts any client commands to add emails to the IMAP sent messages mailbox, which resolves message duplication issues for servers that automatically do this when emails are received via SMTP (e.g., Office 365, Gmail, etc.).
The [IMAPCleanO365ATPLinks plugin](https://github.com/simonrob/email-oauth2-proxy/blob/plugins/plugins/IMAPCleanO365ATPLinks.py) restores "Safe Links" modified by Microsoft Defender for Office 365 to their original URLs, while the [IMAPRegexContentReplacer plugin](https://github.com/simonrob/email-oauth2-proxy/blob/plugins/plugins/IMAPRegexContentReplacer.py) lets you match and remove/replace any content in the message.
The [SMTPBlackHole plugin](https://github.com/simonrob/email-oauth2-proxy/blob/plugins/plugins/SMTPBlackHole.py) gives the impression emails are being sent but actually silently discards them, which is useful for testing email sending tools.

See the [documentation and examples](https://github.com/simonrob/email-oauth2-proxy/tree/plugins/plugins) for further details, additional sample plugins and setup instructions.


## Potential improvements (pull requests welcome)<a id="potential-improvements-pull-requests-welcome"></a>
- Full feature parity on different platforms (e.g., live menu updating; monitoring network status; clickable notifications)
- Switch to asyncio? (with Python 3.12, [PEP 594](https://peps.python.org/pep-0594/) removed the asyncore package that the proxy is built upon – currently mitigated by the use of [pyasyncore](https://pypi.org/project/pyasyncore/))
- Remote STARTTLS for IMAP/POP?


## Related projects and alternatives<a id="related-projects-and-alternatives"></a>
Michael Stepner has created a [Terraform configuration](https://github.com/michaelstepner/email-oauth2-proxy-aws) that helps run this proxy on a lightweight cloud server (AWS EC2).
Thiago Macieira has provided a [makefile and systemd configuration files](https://github.com/thiagomacieira/email-oauth2-proxy/tree/Add_a_Makefile_and_systemd_configuration_files_to_install_system_wide).
For Docker, Moriah Morgan has an [example configuration](https://github.com/blacktirion/email-oauth2-proxy-docker).

If you already use postfix, the [sasl-xoauth2](https://github.com/tarickb/sasl-xoauth2) plugin is probably a better solution than running this proxy.
Similarly, if you use an application that is able to handle OAuth 2.0 tokens but just cannot retrieve them itself, then [pizauth](https://github.com/ltratt/pizauth), [mailctl](https://github.com/pdobsan/mailctl) or [oauth-helper-office-365](https://github.com/ahrex/oauth-helper-office-365) may be more appropriate.
There are also dedicated helpers available for specific applications (e.g., [mutt_oauth2](https://gitlab.com/muttmua/mutt/-/blob/master/contrib/mutt_oauth2.py)), and several open-source email clients that support OAuth 2.0 natively (e.g., [Thunderbird](https://www.thunderbird.net/), [Mailspring](https://getmailspring.com/), [FairEmail](https://email.faircode.eu/), [Evolution](https://wiki.gnome.org/Apps/Evolution), etc.).

[DavMail](http://davmail.sourceforge.net/) is an alternative to this proxy that takes the same approach of providing a local IMAP/POP/SMTP server (and more) for Exchange/Office 365, though it does this by translating these protocols into Exchange API calls rather than proxying the connection.
That approach is very useful in situations where server-side IMAP/POP/SMTP is not supported or enabled, or the full Exchange capabilities are needed, but it has limitations in terms of speed and the number of email messages that can be retrieved.
This proxy was developed to work around these limitations for providers that do support IMAP/POP/SMTP natively.


## License<a id="license"></a>
[Apache 2.0](https://github.com/simonrob/email-oauth2-proxy/blob/main/LICENSE)


---
<sub id="f1">1. If you are packaging the GUI version of the proxy using pyinstaller, you may need to add `--hidden-import timeago.locales.en_short` until [this `timeago` issue](https://github.com/hustcc/timeago/issues/40) is resolved.</sub><|MERGE_RESOLUTION|>--- conflicted
+++ resolved
@@ -17,34 +17,14 @@
 - You have made your own script or application that sends or receives email, but it doesn't support OAuth 2.0, and you don't want to have to modify it to implement this.
 - You work with multiple services or applications that use IMAP/POP/SMTP, and you don't want to have to set up OAuth 2.0 independently for each one.
 
-<<<<<<< HEAD
-In all of these cases and more, this proxy can help.
-For support requests or problems getting the proxy set up, visit the [Discussions pages](https://github.com/simonrob/email-oauth2-proxy/discussions).
-Please [open an issue](https://github.com/simonrob/email-oauth2-proxy/issues) to report bugs or suggest features.
-For commercial support or feature requests, please also consider [sponsoring this project](https://github.com/sponsors/simonrob?frequency=one-time).
-
-
-## Getting started
-After cloning or [downloading](https://github.com/simonrob/email-oauth2-proxy/releases/latest) (and starring :-) this repository, start by editing the file `emailproxy.config` to add configuration details for each email server and account that you want to use with the proxy.
-[Guidance and example account configurations](emailproxy.config) are provided for Office 365, Gmail and several other providers, though you will need to insert your own client credentials for each one (see the [documentation below](#oauth-20-client-credentials)).
-=======
 In all of these cases and more, this proxy can help – just follow the instructions below to get started.
 Visit the [Discussions pages](https://github.com/simonrob/email-oauth2-proxy/discussions) for help with any configuration or setup problems, or [open an issue](https://github.com/simonrob/email-oauth2-proxy/issues) to report bugs or make suggestions.
 For commercial support or feature requests, please also consider [sponsoring this project](https://github.com/sponsors/simonrob?frequency=one-time).
 
 
-## Getting started<a id="getting-started"></a>
-Begin by downloading the proxy via one of the following methods:
-
-<ol type="A">
-  <li><b>Pick a <a href="https://github.com/simonrob/email-oauth2-proxy/releases/latest">pre-built release</a></b> for your platform (macOS or Windows; no installation needed); <i>or</i>,</li>
-  <li><b>Install from <a href="https://pypi.org/project/emailproxy/">PyPI</a></b>: set up using <code>python -m pip install emailproxy\[gui\]</code>, download the <a href="https://github.com/simonrob/email-oauth2-proxy/raw/main/emailproxy.config">sample <code>emailproxy.config</code> file</a>, then <code>python -m emailproxy</code> to run; <i>or</i>,</li>
-  <li><b>Clone or <a href="https://github.com/simonrob/email-oauth2-proxy/archive/refs/heads/main.zip">download</a></b> (and star :-) the <a href="https://github.com/simonrob/email-oauth2-proxy/">GitHub repository</a>, then: <code>python -m pip install -r requirements-core.txt -r requirements-gui.txt</code> to install requirements, and <code>python emailproxy.py</code> to run.</li>
-</ol>
-
-Next, edit the sample `emailproxy.config` file to add configuration details for each email server and account that you want to use with the proxy.
-[Guidance and example account configurations](https://github.com/simonrob/email-oauth2-proxy/blob/main/emailproxy.config) are provided for Office 365, Gmail and several other providers, though you will need to insert your own client credentials for each one (see the [client credentials documentation](#oauth-20-client-credentials) below for help doing this).
->>>>>>> 910c393f
+## Getting started
+After cloning or [downloading](https://github.com/simonrob/email-oauth2-proxy/releases/latest) (and starring :-) this repository, start by editing the file `emailproxy.config` to add configuration details for each email server and account that you want to use with the proxy.
+[Guidance and example account configurations](emailproxy.config) are provided for Office 365, Gmail and several other providers, though you will need to insert your own client credentials for each one (see the [client credentials documentation](#oauth-20-client-credentials) below for help doing this).
 You can remove details from the sample configuration file for services you don't use, or add additional ones for any other OAuth 2.0-authenticated IMAP/POP/SMTP servers you would like to use with the proxy.
 
 Next, from a terminal, install the script's requirements: `python -m pip install -r requirements-core.txt -r requirements-gui.txt`, and start the proxy: `python emailproxy.py` – a menu bar/taskbar icon should appear.
